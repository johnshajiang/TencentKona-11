--- conflicted
+++ resolved
@@ -780,11 +780,7 @@
       common/awt/systemscale \
       #
 
-<<<<<<< HEAD
-  LIBSPLASHSCREEN_HEADER_DIRS += include
-=======
   LIBSPLASHSCREEN_HEADER_DIRS += common/awt/utility
->>>>>>> 445ab521
 
   ifeq ($(USE_EXTERNAL_LIBGIF), false)
     LIBSPLASHSCREEN_HEADER_DIRS += libsplashscreen/giflib
