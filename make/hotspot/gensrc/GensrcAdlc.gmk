#
# Copyright (c) 2013, 2019, Oracle and/or its affiliates. All rights reserved.
# DO NOT ALTER OR REMOVE COPYRIGHT NOTICES OR THIS FILE HEADER.
#
# This code is free software; you can redistribute it and/or modify it
# under the terms of the GNU General Public License version 2 only, as
# published by the Free Software Foundation.  Oracle designates this
# particular file as subject to the "Classpath" exception as provided
# by Oracle in the LICENSE file that accompanied this code.
#
# This code is distributed in the hope that it will be useful, but WITHOUT
# ANY WARRANTY; without even the implied warranty of MERCHANTABILITY or
# FITNESS FOR A PARTICULAR PURPOSE.  See the GNU General Public License
# version 2 for more details (a copy is included in the LICENSE file that
# accompanied this code).
#
# You should have received a copy of the GNU General Public License version
# 2 along with this work; if not, write to the Free Software Foundation,
# Inc., 51 Franklin St, Fifth Floor, Boston, MA 02110-1301 USA.
#
# Please contact Oracle, 500 Oracle Parkway, Redwood Shores, CA 94065 USA
# or visit www.oracle.com if you need additional information or have any
# questions.
#

$(eval $(call IncludeCustomExtension, hotspot/gensrc/GensrcAdlc.gmk))

ifeq ($(call check-jvm-feature, compiler2), true)

  ADLC_SUPPORT_DIR := $(JVM_SUPPORT_DIR)/adlc

  ##############################################################################
  # Build the ad compiler (the adlc build tool)

  # Flags depending on the build platform/tool chain
  # NOTE: No optimization or debug flags set here
  ifeq ($(OPENJDK_BUILD_OS), linux)
    ADLC_CFLAGS := -fno-exceptions -DLINUX
  else ifeq ($(OPENJDK_BUILD_OS), solaris)
    ADLC_LDFLAGS := -m64
    ADLC_CFLAGS := -m64
    ADLC_CFLAGS_WARNINGS := +w
  else ifeq ($(OPENJDK_BUILD_OS), aix)
    ADLC_LDFLAGS := -q64
    ADLC_CFLAGS := -qnortti -qeh -q64 -DAIX
  else ifeq ($(OPENJDK_BUILD_OS), windows)
    ADLC_LDFLAGS := -nologo
    ADLC_CFLAGS := -nologo -EHsc
    # NOTE: The old build also have -D_CRT_SECURE_NO_DEPRECATE but it doesn't
    # seem needed any more.
    ADLC_CFLAGS_WARNINGS := -W3 -D_CRT_SECURE_NO_WARNINGS
  endif

  # Set the C++ standard if supported
  ADLC_CFLAGS += $(ADLC_CXXFLAG)

  # NOTE: The old build didn't set -DASSERT for windows but it doesn't seem to
  # hurt.
  ADLC_CFLAGS += -DASSERT

  ADLC_CFLAGS += -D$(HOTSPOT_TARGET_CPU_DEFINE)

  ADLC_CFLAGS += -I$(TOPDIR)/src/hotspot/share

  ifneq ($(call check-jvm-feature, shenandoahgc), true)
    ADLC_CFLAGS += -DINCLUDE_SHENANDOAHGC=0
  endif

  $(eval $(call SetupNativeCompilation, BUILD_ADLC, \
      NAME := adlc, \
      TYPE := EXECUTABLE, \
      TOOLCHAIN := TOOLCHAIN_BUILD_LINK_CXX, \
      SRC := $(TOPDIR)/src/hotspot/share/adlc, \
      EXTRA_FILES := $(TOPDIR)/src/hotspot/share/opto/opcodes.cpp, \
      CFLAGS := $(ADLC_CFLAGS) $(ADLC_CFLAGS_WARNINGS), \
      LDFLAGS := $(ADLC_LDFLAGS), \
      LIBS := $(ADLC_LIBS), \
      OBJECT_DIR := $(JVM_VARIANT_OUTPUTDIR)/tools/adlc/objs, \
      OUTPUT_DIR := $(JVM_VARIANT_OUTPUTDIR)/tools/adlc, \
      DEBUG_SYMBOLS := false, \
      DISABLED_WARNINGS_clang := tautological-compare, \
      DISABLED_WARNINGS_solstudio := notemsource, \
  ))

  ADLC_TOOL := $(BUILD_ADLC_TARGET)

  ##############################################################################
  # Transform the ad source files into C++ source files using adlc

  # Setup flags for the adlc build tool (ADLCFLAGS).
  ADLCFLAGS += -q -T

  # ADLC flags depending on target OS
  ifeq ($(OPENJDK_TARGET_OS), linux)
    ADLCFLAGS += -DLINUX=1 -D_GNU_SOURCE=1
  else ifeq ($(OPENJDK_TARGET_OS), solaris)
    ADLCFLAGS += -DSOLARIS=1 -DSPARC_WORKS=1
  else ifeq ($(OPENJDK_TARGET_OS), aix)
    ADLCFLAGS += -DAIX=1
  else ifeq ($(OPENJDK_TARGET_OS), macosx)
    ADLCFLAGS += -D_ALLBSD_SOURCE=1 -D_GNU_SOURCE=1
  endif

  ifneq ($(OPENJDK_TARGET_OS), windows)
    # NOTE: Windows adlc flags was different in the old build. Is this really
    # correct?

    # -g makes #line directives in the generated C++ files.
    ADLCFLAGS += -g

    ADLCFLAGS += -D$(HOTSPOT_TARGET_CPU_DEFINE)=1
  endif

  # This generates checks in the generated C++ files that _LP64 is correctly
  # (un)defined when compiling them.
  ifeq ($(OPENJDK_TARGET_CPU_BITS), 64)
    ADLCFLAGS += -D_LP64=1
  else
    ADLCFLAGS += -U_LP64
  endif

  ifeq ($(HOTSPOT_TARGET_CPU_ARCH), arm)
    ADLCFLAGS += -DARM=1
  endif

  ##############################################################################
  # Concatenate all ad source files into a single file, which will be fed to
  # adlc. Also include a #line directive at the start of every included file
  # (after the initial header block), stating the original source file name.
  #
  # Normally, debugging is done directly on the ad_<arch>*.cpp files, but the
  # #line directives in those files will be pointing back to <arch>.ad.

  # AD_SRC_ROOTS might have been added to by a custom extension
  AD_SRC_ROOTS += $(TOPDIR)/src/hotspot

  AD_SRC_FILES := $(call uniq, $(wildcard $(foreach d, $(AD_SRC_ROOTS), \
      $d/cpu/$(HOTSPOT_TARGET_CPU_ARCH)/$(HOTSPOT_TARGET_CPU).ad \
      $d/cpu/$(HOTSPOT_TARGET_CPU_ARCH)/$(HOTSPOT_TARGET_CPU_ARCH).ad \
      $d/os_cpu/$(HOTSPOT_TARGET_OS)_$(HOTSPOT_TARGET_CPU_ARCH)/$(HOTSPOT_TARGET_OS)_$(HOTSPOT_TARGET_CPU_ARCH).ad \
    )))

  ifeq ($(call check-jvm-feature, shenandoahgc), true)
    AD_SRC_FILES += $(call uniq, $(wildcard $(foreach d, $(AD_SRC_ROOTS), \
        $d/cpu/$(HOTSPOT_TARGET_CPU_ARCH)/gc/shenandoah/shenandoah_$(HOTSPOT_TARGET_CPU).ad \
      )))
  endif

<<<<<<< HEAD
=======
  ifeq ($(call check-jvm-feature, zgc), true)
    AD_SRC_FILES += $(call uniq, $(wildcard $(foreach d, $(AD_SRC_ROOTS), \
        $d/cpu/$(HOTSPOT_TARGET_CPU_ARCH)/gc/z/z_$(HOTSPOT_TARGET_CPU).ad \
      )))
  endif

>>>>>>> be2c9efa
  SINGLE_AD_SRCFILE := $(ADLC_SUPPORT_DIR)/all-ad-src.ad

  INSERT_FILENAME_AWK_SCRIPT := \
      '{ \
         if (CUR_FN != FILENAME) { CUR_FN=FILENAME; NR_BASE=NR-1; need_lineno=1 } \
         if (need_lineno && $$0 !~ /\/\//) \
           { print "\n\n\#line " (NR-NR_BASE) " \"" FILENAME "\""; need_lineno=0 }; \
         print \
       }'

  $(SINGLE_AD_SRCFILE): $(AD_SRC_FILES)
	$(call LogInfo, Preprocessing adlc files $(^F))
	$(call MakeDir, $(@D))
	$(NAWK) $(INSERT_FILENAME_AWK_SCRIPT) $^ > $@

  ##############################################################################
  # Run the adlc tool on the single concatenated ad source file, and store the
  # output in support/adlc for further processing.
  ADLC_RUN_MARKER := $(ADLC_SUPPORT_DIR)/_adlc_run.marker

  $(ADLC_RUN_MARKER): $(BUILD_ADLC) $(SINGLE_AD_SRCFILE)
	$(call LogInfo, Generating adlc files)
	$(call MakeDir, $(@D))
	$(call ExecuteWithLog, $(ADLC_SUPPORT_DIR)/adlc_run, \
	    $(FIXPATH) $(ADLC_TOOL) $(ADLCFLAGS) $(SINGLE_AD_SRCFILE) \
	        -c$(ADLC_SUPPORT_DIR)/ad_$(HOTSPOT_TARGET_CPU_ARCH).cpp \
	        -h$(ADLC_SUPPORT_DIR)/ad_$(HOTSPOT_TARGET_CPU_ARCH).hpp \
	        -a$(ADLC_SUPPORT_DIR)/dfa_$(HOTSPOT_TARGET_CPU_ARCH).cpp \
	        -v$(ADLC_SUPPORT_DIR)/adGlobals_$(HOTSPOT_TARGET_CPU_ARCH).hpp)
	$(TOUCH) $@

  ##############################################################################
  # Finally copy the generated files from support/adlc into gensrc/adfiles,
  # and postprocess them by fixing dummy #line directives.

  ADLC_GENERATED_FILES := $(addprefix $(JVM_VARIANT_OUTPUTDIR)/gensrc/adfiles/, \
      ad_$(HOTSPOT_TARGET_CPU_ARCH).cpp \
      ad_$(HOTSPOT_TARGET_CPU_ARCH).hpp \
      ad_$(HOTSPOT_TARGET_CPU_ARCH)_clone.cpp \
      ad_$(HOTSPOT_TARGET_CPU_ARCH)_expand.cpp \
      ad_$(HOTSPOT_TARGET_CPU_ARCH)_format.cpp \
      ad_$(HOTSPOT_TARGET_CPU_ARCH)_gen.cpp \
      ad_$(HOTSPOT_TARGET_CPU_ARCH)_misc.cpp \
      ad_$(HOTSPOT_TARGET_CPU_ARCH)_peephole.cpp \
      ad_$(HOTSPOT_TARGET_CPU_ARCH)_pipeline.cpp \
      adGlobals_$(HOTSPOT_TARGET_CPU_ARCH).hpp \
      dfa_$(HOTSPOT_TARGET_CPU_ARCH).cpp \
  )

  $(JVM_VARIANT_OUTPUTDIR)/gensrc/adfiles/%: $(ADLC_RUN_MARKER)
	$(call LogInfo, Postprocessing adlc file $*)
	$(call MakeDir, $(@D))
	$(NAWK) \
	    'BEGIN { print "#line 1 \"$*\""; } \
	     /^#line 999999$$/ {print "#line " (NR+1) " \"$*\""; next} \
	     $(if $(call equals, $(ALLOW_ABSOLUTE_PATHS_IN_OUTPUT), false), \
	       /^#line .*$$/ {sub("$(WORKSPACE_ROOT)/","")} \
	     ) \
	     {print}' \
	    < $(ADLC_SUPPORT_DIR)/$* > $@

  TARGETS := $(ADLC_GENERATED_FILES)

endif<|MERGE_RESOLUTION|>--- conflicted
+++ resolved
@@ -146,15 +146,12 @@
       )))
   endif
 
-<<<<<<< HEAD
-=======
   ifeq ($(call check-jvm-feature, zgc), true)
     AD_SRC_FILES += $(call uniq, $(wildcard $(foreach d, $(AD_SRC_ROOTS), \
         $d/cpu/$(HOTSPOT_TARGET_CPU_ARCH)/gc/z/z_$(HOTSPOT_TARGET_CPU).ad \
       )))
   endif
 
->>>>>>> be2c9efa
   SINGLE_AD_SRCFILE := $(ADLC_SUPPORT_DIR)/all-ad-src.ad
 
   INSERT_FILENAME_AWK_SCRIPT := \
