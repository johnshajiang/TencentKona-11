--- conflicted
+++ resolved
@@ -47,20 +47,12 @@
             + File.separator + "security" + File.separator + "cacerts";
 
     // The numbers of certs now.
-<<<<<<< HEAD
-    private static final int COUNT = 111;
-=======
-    private static final int COUNT = 112;
->>>>>>> cee8535a
+    private static final int COUNT = 113;
 
     // SHA-256 of cacerts, can be generated with
     // shasum -a 256 cacerts | sed -e 's/../&:/g' | tr '[:lower:]' '[:upper:]' | cut -c1-95
     private static final String CHECKSUM
-<<<<<<< HEAD
-            = "F9:74:A4:69:F8:C0:A0:E1:8D:07:A1:4A:6A:DC:39:92:19:D7:3B:77:52:1B:98:ED:1C:AC:A3:4D:B2:D1:B5:60";
-=======
-            = "8F:E0:6F:7F:21:59:33:A6:43:F3:48:FD:A3:4A:8E:28:35:AA:DD:6E:A5:43:56:F1:28:34:48:DF:5C:D2:7C:72";
->>>>>>> cee8535a
+            = "4B:DF:83:3D:02:D4:AB:7B:59:A5:3E:B8:E5:52:38:CD:DC:D8:FA:2F:84:24:C6:60:E4:27:DF:39:9E:AB:93:09";
 
     // map of cert alias to SHA-256 fingerprint
     @SuppressWarnings("serial")
