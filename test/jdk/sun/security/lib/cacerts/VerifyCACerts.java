--- conflicted
+++ resolved
@@ -48,20 +48,12 @@
             + File.separator + "security" + File.separator + "cacerts";
 
     // The numbers of certs now.
-<<<<<<< HEAD
-    private static final int COUNT = 109;
-=======
     private static final int COUNT = 110;
->>>>>>> ff537af4
 
     // SHA-256 of cacerts, can be generated with
     // shasum -a 256 cacerts | sed -e 's/../&:/g' | tr '[:lower:]' '[:upper:]' | cut -c1-95
     private static final String CHECKSUM
-<<<<<<< HEAD
-            = "D5:AC:7E:DE:9B:88:01:47:D6:81:AA:FF:5D:AF:B7:75:3F:6A:48:E9:B0:8D:3C:EC:92:8F:00:67:55:FE:86:C6";
-=======
             = "C1:68:B4:AC:51:BF:B5:C6:FD:20:69:17:E1:AF:E4:5B:01:9B:AA:3F:C3:9A:80:A8:51:53:74:2C:A2:04:B0:FF";
->>>>>>> ff537af4
 
     // map of cert alias to SHA-256 fingerprint
     @SuppressWarnings("serial")
