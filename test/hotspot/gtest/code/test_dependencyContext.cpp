--- conflicted
+++ resolved
@@ -1,9 +1,5 @@
 /*
-<<<<<<< HEAD
- * Copyright (c) 2016, 2018, Oracle and/or its affiliates. All rights reserved.
-=======
  * Copyright (c) 2016, 2020, Oracle and/or its affiliates. All rights reserved.
->>>>>>> 71f2c751
  * DO NOT ALTER OR REMOVE COPYRIGHT NOTICES OR THIS FILE HEADER.
  *
  * This code is free software; you can redistribute it and/or modify it
@@ -72,41 +68,16 @@
       b = next;
     }
   }
-<<<<<<< HEAD
-=======
-
-  static bool find_stale_entries(DependencyContext ctx) {
-    return ctx.find_stale_entries();
-  }
->>>>>>> 71f2c751
 };
 
 static void test_remove_dependent_nmethod(int id) {
   TestDependencyContext c;
   DependencyContext depContext = c.dependencies();
-<<<<<<< HEAD
-=======
-  ASSERT_FALSE(TestDependencyContext::find_stale_entries(depContext));
-  ASSERT_FALSE(TestDependencyContext::has_stale_entries(depContext));
->>>>>>> 71f2c751
 
   nmethod* nm = &c._nmethods[id];
   depContext.remove_dependent_nmethod(nm);
 
-<<<<<<< HEAD
   NOT_PRODUCT(ASSERT_FALSE(depContext.is_dependent_nmethod(nm)));
-=======
-  if (!delete_immediately) {
-    ASSERT_TRUE(TestDependencyContext::find_stale_entries(depContext));
-    ASSERT_TRUE(TestDependencyContext::has_stale_entries(depContext));
-    ASSERT_TRUE(depContext.is_dependent_nmethod(nm));
-    depContext.expunge_stale_entries();
-  }
-
-  ASSERT_FALSE(TestDependencyContext::find_stale_entries(depContext));
-  ASSERT_FALSE(TestDependencyContext::has_stale_entries(depContext));
-  ASSERT_FALSE(depContext.is_dependent_nmethod(nm));
->>>>>>> 71f2c751
 }
 
 TEST_VM(code, dependency_context) {
