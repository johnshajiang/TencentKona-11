/*
 * Copyright (c) 2017, 2018, Oracle and/or its affiliates. All rights reserved.
 * DO NOT ALTER OR REMOVE COPYRIGHT NOTICES OR THIS FILE HEADER.
 *
 * This code is free software; you can redistribute it and/or modify it
 * under the terms of the GNU General Public License version 2 only, as
 * published by the Free Software Foundation.
 *
 * This code is distributed in the hope that it will be useful, but WITHOUT
 * ANY WARRANTY; without even the implied warranty of MERCHANTABILITY or
 * FITNESS FOR A PARTICULAR PURPOSE.  See the GNU General Public License
 * version 2 for more details (a copy is included in the LICENSE file that
 * accompanied this code).
 *
 * You should have received a copy of the GNU General Public License version
 * 2 along with this work; if not, write to the Free Software Foundation,
 * Inc., 51 Franklin St, Fifth Floor, Boston, MA 02110-1301 USA.
 *
 * Please contact Oracle, 500 Oracle Parkway, Redwood Shores, CA 94065 USA
 * or visit www.oracle.com if you need additional information or have any
 * questions.
 */

import java.util.ArrayList;
import java.util.HashMap;
import java.util.List;
import java.util.Map;

import jdk.test.lib.apps.LingeredApp;
import jdk.test.lib.Utils;

/**
 * @test
 * @bug 8191658
 * @summary Test clhsdb jhisto command
 * @requires vm.hasSA
 * @requires vm.gc != "Shenandoah"
<<<<<<< HEAD
=======
 * @requires vm.gc != "Z"
>>>>>>> be2c9efa
 * @library /test/lib
 * @run main/othervm ClhsdbJhisto
 */

public class ClhsdbJhisto {

    public static void main(String[] args) throws Exception {
        System.out.println("Starting ClhsdbJhisto test");

        LingeredAppWithInterface theApp = null;
        try {
            ClhsdbLauncher test = new ClhsdbLauncher();
            List<String> vmArgs = new ArrayList<String>();
            vmArgs.addAll(Utils.getVmOptions());

            theApp = new LingeredAppWithInterface();
            LingeredApp.startApp(vmArgs, theApp);
            System.out.println("Started LingeredApp with pid " + theApp.getPid());

            List<String> cmds = List.of("jhisto");

            Map<String, List<String>> expStrMap = new HashMap<>();
            expStrMap.put("jhisto", List.of(
                    "java.lang.String",
                    "java.util.HashMap",
                    "java.lang.Class",
                    "java.nio.HeapByteBuffer",
                    "java.net.URI",
                    "LingeredAppWithInterface",
                    "ParselTongue"));

            test.run(theApp.getPid(), cmds, expStrMap, null);
        } catch (Exception ex) {
            throw new RuntimeException("Test ERROR " + ex, ex);
        } finally {
            LingeredApp.stopApp(theApp);
        }
        System.out.println("Test PASSED");
    }
}<|MERGE_RESOLUTION|>--- conflicted
+++ resolved
@@ -35,10 +35,7 @@
  * @summary Test clhsdb jhisto command
  * @requires vm.hasSA
  * @requires vm.gc != "Shenandoah"
-<<<<<<< HEAD
-=======
  * @requires vm.gc != "Z"
->>>>>>> be2c9efa
  * @library /test/lib
  * @run main/othervm ClhsdbJhisto
  */
