/*
 * Copyright (c) 2017, 2020, Oracle and/or its affiliates. All rights reserved.
 * DO NOT ALTER OR REMOVE COPYRIGHT NOTICES OR THIS FILE HEADER.
 *
 * This code is free software; you can redistribute it and/or modify it
 * under the terms of the GNU General Public License version 2 only, as
 * published by the Free Software Foundation.
 *
 * This code is distributed in the hope that it will be useful, but WITHOUT
 * ANY WARRANTY; without even the implied warranty of MERCHANTABILITY or
 * FITNESS FOR A PARTICULAR PURPOSE.  See the GNU General Public License
 * version 2 for more details (a copy is included in the LICENSE file that
 * accompanied this code).
 *
 * You should have received a copy of the GNU General Public License version
 * 2 along with this work; if not, write to the Free Software Foundation,
 * Inc., 51 Franklin St, Fifth Floor, Boston, MA 02110-1301 USA.
 *
 * Please contact Oracle, 500 Oracle Parkway, Redwood Shores, CA 94065 USA
 * or visit www.oracle.com if you need additional information or have any
 * questions.
 */


/*
 * @test
 * @summary Test JVM's memory resource awareness when running inside docker container
 * @requires docker.support
 * @library /test/lib
 * @modules java.base/jdk.internal.misc
 *          java.management
 *          jdk.jartool/sun.tools.jar
 * @build AttemptOOM sun.hotspot.WhiteBox PrintContainerInfo CheckOperatingSystemMXBean
 * @run driver ClassFileInstaller -jar whitebox.jar sun.hotspot.WhiteBox sun.hotspot.WhiteBox$WhiteBoxPermission
 * @run driver TestMemoryAwareness
 */
import jdk.test.lib.containers.docker.Common;
import jdk.test.lib.containers.docker.DockerRunOptions;
import jdk.test.lib.containers.docker.DockerTestUtils;
import jdk.test.lib.process.OutputAnalyzer;

public class TestMemoryAwareness {
    private static final String imageName = Common.imageName("memory");

    public static void main(String[] args) throws Exception {
        if (!DockerTestUtils.canTestDocker()) {
            return;
        }

        Common.prepareWhiteBox();
        DockerTestUtils.buildJdkDockerImage(imageName, "Dockerfile-BasicTest", "jdk-docker");

        try {
            testMemoryLimit("100m", "104857600");
            testMemoryLimit("500m", "524288000");
            testMemoryLimit("1g", "1073741824");
            testMemoryLimit("4g", "4294967296");

            testMemorySoftLimit("500m", "524288000");
            testMemorySoftLimit("1g", "1073741824");

            // Add extra 10 Mb to allocator limit, to be sure to cause OOM
            testOOM("256m", 256 + 10);

            testOperatingSystemMXBeanAwareness(
                "100M", Integer.toString(((int) Math.pow(2, 20)) * 100),
                "150M", Integer.toString(((int) Math.pow(2, 20)) * (150 - 100))
            );
            testOperatingSystemMXBeanAwareness(
                "128M", Integer.toString(((int) Math.pow(2, 20)) * 128),
                "256M", Integer.toString(((int) Math.pow(2, 20)) * (256 - 128))
            );
            testOperatingSystemMXBeanAwareness(
                "1G", Integer.toString(((int) Math.pow(2, 20)) * 1024),
                "1500M", Integer.toString(((int) Math.pow(2, 20)) * (1500 - 1024))
            );
        } finally {
            if (!DockerTestUtils.RETAIN_IMAGE_AFTER_TEST) {
                DockerTestUtils.removeDockerImage(imageName);
            }
        }
    }


    private static void testMemoryLimit(String valueToSet, String expectedTraceValue)
            throws Exception {

        Common.logNewTestCase("memory limit: " + valueToSet);

        DockerRunOptions opts = Common.newOpts(imageName)
            .addDockerOpts("--memory", valueToSet);

        Common.run(opts)
            .shouldMatch("Memory Limit is:.*" + expectedTraceValue);
    }


    private static void testMemorySoftLimit(String valueToSet, String expectedTraceValue)
            throws Exception {
        Common.logNewTestCase("memory soft limit: " + valueToSet);

        DockerRunOptions opts = Common.newOpts(imageName, "PrintContainerInfo");
        Common.addWhiteBoxOpts(opts);
        opts.addDockerOpts("--memory-reservation=" + valueToSet);

        Common.run(opts)
            .shouldMatch("Memory Soft Limit.*" + expectedTraceValue);
    }


    // provoke OOM inside the container, see how VM reacts
    private static void testOOM(String dockerMemLimit, int sizeToAllocInMb) throws Exception {
        Common.logNewTestCase("OOM");

        // add "--memory-swappiness 0" so as to disable anonymous page swapping.
        DockerRunOptions opts = Common.newOpts(imageName, "AttemptOOM")
            .addDockerOpts("--memory", dockerMemLimit, "--memory-swappiness", "0", "--memory-swap", dockerMemLimit);
        opts.classParams.add("" + sizeToAllocInMb);

        // make sure we avoid inherited Xmx settings from the jtreg vmoptions
        // set Xmx ourselves instead
        System.out.println("sizeToAllocInMb is:" + sizeToAllocInMb + " sizeToAllocInMb/2 is:" + sizeToAllocInMb/2);
        String javaHeapSize = sizeToAllocInMb/2 + "m";
        opts.addJavaOptsAppended("-Xmx" + javaHeapSize);

        OutputAnalyzer out = DockerTestUtils.dockerRunJava(opts);

        if (out.getExitValue() == 0) {
            throw new RuntimeException("We exited successfully, but we wanted to provoke an OOM inside the container");
        }

        out.shouldContain("Entering AttemptOOM main")
           .shouldNotContain("AttemptOOM allocation successful")
           .shouldContain("java.lang.OutOfMemoryError");
    }

    private static void testOperatingSystemMXBeanAwareness(String memoryAllocation, String expectedMemory,
            String swapAllocation, String expectedSwap) throws Exception {
        Common.logNewTestCase("Check OperatingSystemMXBean");

        DockerRunOptions opts = Common.newOpts(imageName, "CheckOperatingSystemMXBean")
            .addDockerOpts(
                "--memory", memoryAllocation,
                "--memory-swap", swapAllocation
            );

        OutputAnalyzer out = DockerTestUtils.dockerRunJava(opts);
        out.shouldHaveExitValue(0)
           .shouldContain("Checking OperatingSystemMXBean")
           .shouldContain("OperatingSystemMXBean.getTotalPhysicalMemorySize: " + expectedMemory)
<<<<<<< HEAD
           .shouldMatch("OperatingSystemMXBean\\.getFreePhysicalMemorySize: [1-9][0-9]+")
           .shouldMatch("OperatingSystemMXBean\\.getFreeSwapSpaceSize: [1-9][0-9]+");
        // in case of warnings like : "Your kernel does not support swap limit capabilities or the cgroup is not mounted. Memory limited without swap."
        // the getTotalSwapSpaceSize does not return the expected result, but 0
        try {
            out.shouldContain("OperatingSystemMXBean.getTotalSwapSpaceSize: " + expectedSwap);
        } catch(RuntimeException ex) {
            out.shouldContain("OperatingSystemMXBean.getTotalSwapSpaceSize: 0");
=======
           .shouldMatch("OperatingSystemMXBean\\.getFreePhysicalMemorySize: [1-9][0-9]+");
        // in case of warnings like : "Your kernel does not support swap limit capabilities
        // or the cgroup is not mounted. Memory limited without swap."
        // the getTotalSwapSpaceSize and getFreeSwapSpaceSize return the system
        // values as the container setup isn't supported in that case.
        try {
            out.shouldContain("OperatingSystemMXBean.getTotalSwapSpaceSize: " + expectedSwap);
        } catch(RuntimeException ex) {
            out.shouldMatch("OperatingSystemMXBean.getTotalSwapSpaceSize: [0-9]+");
        }
        try {
            out.shouldMatch("OperatingSystemMXBean\\.getFreeSwapSpaceSize: [1-9][0-9]+");
        } catch(RuntimeException ex) {
            out.shouldMatch("OperatingSystemMXBean\\.getFreeSwapSpaceSize: 0");
>>>>>>> be2c9efa
        }
    }

}<|MERGE_RESOLUTION|>--- conflicted
+++ resolved
@@ -148,16 +148,6 @@
         out.shouldHaveExitValue(0)
            .shouldContain("Checking OperatingSystemMXBean")
            .shouldContain("OperatingSystemMXBean.getTotalPhysicalMemorySize: " + expectedMemory)
-<<<<<<< HEAD
-           .shouldMatch("OperatingSystemMXBean\\.getFreePhysicalMemorySize: [1-9][0-9]+")
-           .shouldMatch("OperatingSystemMXBean\\.getFreeSwapSpaceSize: [1-9][0-9]+");
-        // in case of warnings like : "Your kernel does not support swap limit capabilities or the cgroup is not mounted. Memory limited without swap."
-        // the getTotalSwapSpaceSize does not return the expected result, but 0
-        try {
-            out.shouldContain("OperatingSystemMXBean.getTotalSwapSpaceSize: " + expectedSwap);
-        } catch(RuntimeException ex) {
-            out.shouldContain("OperatingSystemMXBean.getTotalSwapSpaceSize: 0");
-=======
            .shouldMatch("OperatingSystemMXBean\\.getFreePhysicalMemorySize: [1-9][0-9]+");
         // in case of warnings like : "Your kernel does not support swap limit capabilities
         // or the cgroup is not mounted. Memory limited without swap."
@@ -172,7 +162,6 @@
             out.shouldMatch("OperatingSystemMXBean\\.getFreeSwapSpaceSize: [1-9][0-9]+");
         } catch(RuntimeException ex) {
             out.shouldMatch("OperatingSystemMXBean\\.getFreeSwapSpaceSize: 0");
->>>>>>> be2c9efa
         }
     }
 
