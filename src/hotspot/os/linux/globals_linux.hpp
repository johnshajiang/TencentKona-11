--- conflicted
+++ resolved
@@ -62,7 +62,6 @@
   product(bool, UseContainerSupport, true,                              \
           "Enable detection and runtime container configuration support") \
                                                                         \
-<<<<<<< HEAD
   product(bool, IgnoreNoShareValue, false,                              \
           "Ignore 1024 as no share")                                    \
                                                                         \
@@ -71,12 +70,11 @@
                                                                         \
   product(uintx, CPUShareScaleLimit, 0,                                 \
           "Scale cpu count limit, max is active cpu count")             \
-=======
+                                                                        \
   product(bool, UseContainerCpuShares, false,                           \
           "Include CPU shares in the CPU availability"                  \
           " calculation.")                                              \
                                                                         \
->>>>>>> 2f695bba
   product(bool, PreferContainerQuotaForCPUCount, true,                  \
           "Calculate the container CPU availability based on the value" \
           " of quotas (if set), when true. Otherwise, use the CPU"    \
