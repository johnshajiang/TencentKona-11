/*
 * Copyright (c) 1999, 2022, Oracle and/or its affiliates. All rights reserved.
 * Copyright (c) 2015, 2022 SAP SE. All rights reserved.
 * DO NOT ALTER OR REMOVE COPYRIGHT NOTICES OR THIS FILE HEADER.
 *
 * This code is free software; you can redistribute it and/or modify it
 * under the terms of the GNU General Public License version 2 only, as
 * published by the Free Software Foundation.
 *
 * This code is distributed in the hope that it will be useful, but WITHOUT
 * ANY WARRANTY; without even the implied warranty of MERCHANTABILITY or
 * FITNESS FOR A PARTICULAR PURPOSE.  See the GNU General Public License
 * version 2 for more details (a copy is included in the LICENSE file that
 * accompanied this code).
 *
 * You should have received a copy of the GNU General Public License version
 * 2 along with this work; if not, write to the Free Software Foundation,
 * Inc., 51 Franklin St, Fifth Floor, Boston, MA 02110-1301 USA.
 *
 * Please contact Oracle, 500 Oracle Parkway, Redwood Shores, CA 94065 USA
 * or visit www.oracle.com if you need additional information or have any
 * questions.
 *
 */

// no precompiled headers
#include "jvm.h"
#include "classfile/classLoader.hpp"
#include "classfile/systemDictionary.hpp"
#include "classfile/vmSymbols.hpp"
#include "code/icBuffer.hpp"
#include "code/vtableStubs.hpp"
#include "compiler/compileBroker.hpp"
#include "compiler/disassembler.hpp"
#include "interpreter/interpreter.hpp"
#include "logging/log.hpp"
#include "logging/logStream.hpp"
#include "memory/allocation.inline.hpp"
#include "memory/filemap.hpp"
#include "oops/oop.inline.hpp"
#include "os_linux.inline.hpp"
#include "os_share_linux.hpp"
#include "osContainer_linux.hpp"
#include "prims/jniFastGetField.hpp"
#include "prims/jvm_misc.hpp"
#include "runtime/arguments.hpp"
#include "runtime/atomic.hpp"
#include "runtime/extendedPC.hpp"
#include "runtime/globals.hpp"
#include "runtime/interfaceSupport.inline.hpp"
#include "runtime/init.hpp"
#include "runtime/java.hpp"
#include "runtime/javaCalls.hpp"
#include "runtime/mutexLocker.hpp"
#include "runtime/objectMonitor.hpp"
#include "runtime/orderAccess.hpp"
#include "runtime/osThread.hpp"
#include "runtime/perfMemory.hpp"
#include "runtime/sharedRuntime.hpp"
#include "runtime/statSampler.hpp"
#include "runtime/stubRoutines.hpp"
#include "runtime/thread.inline.hpp"
#include "runtime/threadCritical.hpp"
#include "runtime/threadSMR.hpp"
#include "runtime/timer.hpp"
#include "runtime/vm_version.hpp"
#include "semaphore_posix.hpp"
#include "services/attachListener.hpp"
#include "services/memTracker.hpp"
#include "services/runtimeService.hpp"
#include "utilities/align.hpp"
#include "utilities/decoder.hpp"
#include "utilities/defaultStream.hpp"
#include "utilities/events.hpp"
#include "utilities/elfFile.hpp"
#include "utilities/growableArray.hpp"
#include "utilities/macros.hpp"
#include "utilities/vmError.hpp"

// put OS-includes here
# include <sys/types.h>
# include <sys/mman.h>
# include <sys/stat.h>
# include <sys/select.h>
# include <pthread.h>
# include <signal.h>
# include <errno.h>
# include <dlfcn.h>
# include <stdio.h>
# include <unistd.h>
# include <sys/resource.h>
# include <pthread.h>
# include <sys/stat.h>
# include <sys/time.h>
# include <sys/times.h>
# include <sys/utsname.h>
# include <sys/socket.h>
# include <sys/wait.h>
# include <pwd.h>
# include <poll.h>
# include <fcntl.h>
# include <string.h>
# include <syscall.h>
# include <sys/sysinfo.h>
# include <sys/ipc.h>
# include <sys/shm.h>
# include <link.h>
# include <stdint.h>
# include <inttypes.h>
# include <sys/ioctl.h>
#ifdef __GLIBC__
# include <malloc.h>
#endif

#ifndef _GNU_SOURCE
  #define _GNU_SOURCE
  #include <sched.h>
  #undef _GNU_SOURCE
#else
  #include <sched.h>
#endif

// if RUSAGE_THREAD for getrusage() has not been defined, do it here. The code calling
// getrusage() is prepared to handle the associated failure.
#ifndef RUSAGE_THREAD
  #define RUSAGE_THREAD   (1)               /* only the calling thread */
#endif

#define MAX_PATH    (2 * K)

#define MAX_SECS 100000000

// for timer info max values which include all bits
#define ALL_64_BITS CONST64(0xFFFFFFFFFFFFFFFF)

#ifdef MUSL_LIBC
// dlvsym is not a part of POSIX
// and musl libc doesn't implement it.
static void *dlvsym(void *handle,
                    const char *symbol,
                    const char *version) {
   // load the latest version of symbol
   return dlsym(handle, symbol);
}
#endif

enum CoredumpFilterBit {
  FILE_BACKED_PVT_BIT = 1 << 2,
  FILE_BACKED_SHARED_BIT = 1 << 3,
  LARGEPAGES_BIT = 1 << 6,
  DAX_SHARED_BIT = 1 << 8
};

////////////////////////////////////////////////////////////////////////////////
// global variables
julong os::Linux::_physical_memory = 0;

address   os::Linux::_initial_thread_stack_bottom = NULL;
uintptr_t os::Linux::_initial_thread_stack_size   = 0;

int (*os::Linux::_clock_gettime)(clockid_t, struct timespec *) = NULL;
int (*os::Linux::_pthread_getcpuclockid)(pthread_t, clockid_t *) = NULL;
int (*os::Linux::_pthread_setname_np)(pthread_t, const char*) = NULL;
Mutex* os::Linux::_createThread_lock = NULL;
pthread_t os::Linux::_main_thread;
int os::Linux::_page_size = -1;
bool os::Linux::_supports_fast_thread_cpu_time = false;
uint32_t os::Linux::_os_version = 0;
const char * os::Linux::_libc_version = NULL;
const char * os::Linux::_libpthread_version = NULL;

#ifdef __GLIBC__
os::Linux::mallinfo_func_t os::Linux::_mallinfo = NULL;
os::Linux::mallinfo2_func_t os::Linux::_mallinfo2 = NULL;
#endif // __GLIBC__

static jlong initial_time_count=0;

static int clock_tics_per_sec = 100;

// If the VM might have been created on the primordial thread, we need to resolve the
// primordial thread stack bounds and check if the current thread might be the
// primordial thread in places. If we know that the primordial thread is never used,
// such as when the VM was created by one of the standard java launchers, we can
// avoid this
static bool suppress_primordial_thread_resolution = false;

// For diagnostics to print a message once. see run_periodic_checks
static sigset_t check_signal_done;
static bool check_signals = true;

// Signal number used to suspend/resume a thread

// do not use any signal number less than SIGSEGV, see 4355769
static int SR_signum = SIGUSR2;
sigset_t SR_sigset;

// utility functions

static int SR_initialize();

julong os::available_memory() {
  return Linux::available_memory();
}

julong os::Linux::available_memory() {
  // values in struct sysinfo are "unsigned long"
  struct sysinfo si;
  julong avail_mem;

  if (OSContainer::is_containerized()) {
    jlong mem_limit, mem_usage;
    if ((mem_limit = OSContainer::memory_limit_in_bytes()) < 1) {
      log_debug(os, container)("container memory limit %s: " JLONG_FORMAT ", using host value",
                             mem_limit == OSCONTAINER_ERROR ? "failed" : "unlimited", mem_limit);
    }
    if (mem_limit > 0 && (mem_usage = OSContainer::memory_usage_in_bytes()) < 1) {
      log_debug(os, container)("container memory usage failed: " JLONG_FORMAT ", using host value", mem_usage);
    }
    if (mem_limit > 0 && mem_usage > 0 ) {
      avail_mem = mem_limit > mem_usage ? (julong)mem_limit - (julong)mem_usage : 0;
      log_trace(os)("available container memory: " JULONG_FORMAT, avail_mem);
      return avail_mem;
    }
  }

  sysinfo(&si);
  avail_mem = (julong)si.freeram * si.mem_unit;
  log_trace(os)("available memory: " JULONG_FORMAT, avail_mem);
  return avail_mem;
}

julong os::physical_memory() {
  jlong phys_mem = 0;
  if (OSContainer::is_containerized()) {
    jlong mem_limit;
    if ((mem_limit = OSContainer::memory_limit_in_bytes()) > 0) {
      log_trace(os)("total container memory: " JLONG_FORMAT, mem_limit);
      return mem_limit;
    }
    log_debug(os, container)("container memory limit %s: " JLONG_FORMAT ", using host value",
                            mem_limit == OSCONTAINER_ERROR ? "failed" : "unlimited", mem_limit);
  }

  phys_mem = Linux::physical_memory();
  log_trace(os)("total system memory: " JLONG_FORMAT, phys_mem);
  return phys_mem;
}

static uint64_t initial_total_ticks = 0;
static uint64_t initial_steal_ticks = 0;
static bool     has_initial_tick_info = false;

static void next_line(FILE *f) {
  int c;
  do {
    c = fgetc(f);
  } while (c != '\n' && c != EOF);
}

bool os::Linux::get_tick_information(CPUPerfTicks* pticks, int which_logical_cpu) {
  FILE*         fh;
  uint64_t      userTicks, niceTicks, systemTicks, idleTicks;
  // since at least kernel 2.6 : iowait: time waiting for I/O to complete
  // irq: time  servicing interrupts; softirq: time servicing softirqs
  uint64_t      iowTicks = 0, irqTicks = 0, sirqTicks= 0;
  // steal (since kernel 2.6.11): time spent in other OS when running in a virtualized environment
  uint64_t      stealTicks = 0;
  // guest (since kernel 2.6.24): time spent running a virtual CPU for guest OS under the
  // control of the Linux kernel
  uint64_t      guestNiceTicks = 0;
  int           logical_cpu = -1;
  const int     required_tickinfo_count = (which_logical_cpu == -1) ? 4 : 5;
  int           n;

  memset(pticks, 0, sizeof(CPUPerfTicks));

  if ((fh = fopen("/proc/stat", "r")) == NULL) {
    return false;
  }

  if (which_logical_cpu == -1) {
    n = fscanf(fh, "cpu " UINT64_FORMAT " " UINT64_FORMAT " " UINT64_FORMAT " "
            UINT64_FORMAT " " UINT64_FORMAT " " UINT64_FORMAT " " UINT64_FORMAT " "
            UINT64_FORMAT " " UINT64_FORMAT " ",
            &userTicks, &niceTicks, &systemTicks, &idleTicks,
            &iowTicks, &irqTicks, &sirqTicks,
            &stealTicks, &guestNiceTicks);
  } else {
    // Move to next line
    next_line(fh);

    // find the line for requested cpu faster to just iterate linefeeds?
    for (int i = 0; i < which_logical_cpu; i++) {
      next_line(fh);
    }

    n = fscanf(fh, "cpu%u " UINT64_FORMAT " " UINT64_FORMAT " " UINT64_FORMAT " "
               UINT64_FORMAT " " UINT64_FORMAT " " UINT64_FORMAT " " UINT64_FORMAT " "
               UINT64_FORMAT " " UINT64_FORMAT " ",
               &logical_cpu, &userTicks, &niceTicks,
               &systemTicks, &idleTicks, &iowTicks, &irqTicks, &sirqTicks,
               &stealTicks, &guestNiceTicks);
  }

  fclose(fh);
  if (n < required_tickinfo_count || logical_cpu != which_logical_cpu) {
    return false;
  }
  pticks->used       = userTicks + niceTicks;
  pticks->usedKernel = systemTicks + irqTicks + sirqTicks;
  pticks->total      = userTicks + niceTicks + systemTicks + idleTicks +
                       iowTicks + irqTicks + sirqTicks + stealTicks + guestNiceTicks;

  if (n > required_tickinfo_count + 3) {
    pticks->steal = stealTicks;
    pticks->has_steal_ticks = true;
  } else {
    pticks->steal = 0;
    pticks->has_steal_ticks = false;
  }

  return true;
}

// Return true if user is running as root.

bool os::have_special_privileges() {
  static bool init = false;
  static bool privileges = false;
  if (!init) {
    privileges = (getuid() != geteuid()) || (getgid() != getegid());
    init = true;
  }
  return privileges;
}


#ifndef SYS_gettid
// i386: 224, ia64: 1105, amd64: 186, sparc 143
  #ifdef __ia64__
    #define SYS_gettid 1105
  #else
    #ifdef __i386__
      #define SYS_gettid 224
    #else
      #ifdef __amd64__
        #define SYS_gettid 186
      #else
        #ifdef __sparc__
          #define SYS_gettid 143
        #else
          #error define gettid for the arch
        #endif
      #endif
    #endif
  #endif
#endif


// pid_t gettid()
//
// Returns the kernel thread id of the currently running thread. Kernel
// thread id is used to access /proc.
pid_t os::Linux::gettid() {
  int rslt = syscall(SYS_gettid);
  assert(rslt != -1, "must be."); // old linuxthreads implementation?
  return (pid_t)rslt;
}

// Most versions of linux have a bug where the number of processors are
// determined by looking at the /proc file system.  In a chroot environment,
// the system call returns 1.  This causes the VM to act as if it is
// a single processor and elide locking (see is_MP() call).
static bool unsafe_chroot_detected = false;
static const char *unstable_chroot_error = "/proc file system not found.\n"
                     "Java may be unstable running multithreaded in a chroot "
                     "environment on Linux when /proc filesystem is not mounted.";

void os::Linux::initialize_system_info() {
  set_processor_count(sysconf(_SC_NPROCESSORS_CONF));
  if (processor_count() == 1) {
    pid_t pid = os::Linux::gettid();
    char fname[32];
    jio_snprintf(fname, sizeof(fname), "/proc/%d", pid);
    FILE *fp = fopen(fname, "r");
    if (fp == NULL) {
      unsafe_chroot_detected = true;
    } else {
      fclose(fp);
    }
  }
  _physical_memory = (julong)sysconf(_SC_PHYS_PAGES) * (julong)sysconf(_SC_PAGESIZE);
  assert(processor_count() > 0, "linux error");
}

void os::init_system_properties_values() {
  // The next steps are taken in the product version:
  //
  // Obtain the JAVA_HOME value from the location of libjvm.so.
  // This library should be located at:
  // <JAVA_HOME>/lib/{client|server}/libjvm.so.
  //
  // If "/jre/lib/" appears at the right place in the path, then we
  // assume libjvm.so is installed in a JDK and we use this path.
  //
  // Otherwise exit with message: "Could not create the Java virtual machine."
  //
  // The following extra steps are taken in the debugging version:
  //
  // If "/jre/lib/" does NOT appear at the right place in the path
  // instead of exit check for $JAVA_HOME environment variable.
  //
  // If it is defined and we are able to locate $JAVA_HOME/jre/lib/<arch>,
  // then we append a fake suffix "hotspot/libjvm.so" to this path so
  // it looks like libjvm.so is installed there
  // <JAVA_HOME>/jre/lib/<arch>/hotspot/libjvm.so.
  //
  // Otherwise exit.
  //
  // Important note: if the location of libjvm.so changes this
  // code needs to be changed accordingly.

  // See ld(1):
  //      The linker uses the following search paths to locate required
  //      shared libraries:
  //        1: ...
  //        ...
  //        7: The default directories, normally /lib and /usr/lib.
#if defined(AMD64) || (defined(_LP64) && defined(SPARC)) || defined(PPC64) || defined(S390)
  #define DEFAULT_LIBPATH "/usr/lib64:/lib64:/lib:/usr/lib"
#else
#if defined(AARCH64)
  // Use 32-bit locations first for AARCH64 (a 64-bit architecture), since some systems
  // might not adhere to the FHS and it would be a change in behaviour if we used
  // DEFAULT_LIBPATH of other 64-bit architectures which prefer the 64-bit paths.
  #define DEFAULT_LIBPATH "/lib:/usr/lib:/usr/lib64:/lib64"
#else
  #define DEFAULT_LIBPATH "/lib:/usr/lib"
#endif // AARCH64
#endif

// Base path of extensions installed on the system.
#define SYS_EXT_DIR     "/usr/java/packages"
#define EXTENSIONS_DIR  "/lib/ext"

  // Buffer that fits several sprintfs.
  // Note that the space for the colon and the trailing null are provided
  // by the nulls included by the sizeof operator.
  const size_t bufsize =
    MAX2((size_t)MAXPATHLEN,  // For dll_dir & friends.
         (size_t)MAXPATHLEN + sizeof(EXTENSIONS_DIR) + sizeof(SYS_EXT_DIR) + sizeof(EXTENSIONS_DIR)); // extensions dir
  char *buf = (char *)NEW_C_HEAP_ARRAY(char, bufsize, mtInternal);

  // sysclasspath, java_home, dll_dir
  {
    char *pslash;
    os::jvm_path(buf, bufsize);

    // Found the full path to libjvm.so.
    // Now cut the path to <java_home>/jre if we can.
    pslash = strrchr(buf, '/');
    if (pslash != NULL) {
      *pslash = '\0';            // Get rid of /libjvm.so.
    }
    pslash = strrchr(buf, '/');
    if (pslash != NULL) {
      *pslash = '\0';            // Get rid of /{client|server|hotspot}.
    }
    Arguments::set_dll_dir(buf);

    if (pslash != NULL) {
      pslash = strrchr(buf, '/');
      if (pslash != NULL) {
        *pslash = '\0';        // Get rid of /lib.
      }
    }
    Arguments::set_java_home(buf);
    set_boot_path('/', ':');
  }

  // Where to look for native libraries.
  //
  // Note: Due to a legacy implementation, most of the library path
  // is set in the launcher. This was to accomodate linking restrictions
  // on legacy Linux implementations (which are no longer supported).
  // Eventually, all the library path setting will be done here.
  //
  // However, to prevent the proliferation of improperly built native
  // libraries, the new path component /usr/java/packages is added here.
  // Eventually, all the library path setting will be done here.
  {
    // Get the user setting of LD_LIBRARY_PATH, and prepended it. It
    // should always exist (until the legacy problem cited above is
    // addressed).
    const char *v = ::getenv("LD_LIBRARY_PATH");
    const char *v_colon = ":";
    if (v == NULL) { v = ""; v_colon = ""; }
    // That's +1 for the colon and +1 for the trailing '\0'.
    char *ld_library_path = (char *)NEW_C_HEAP_ARRAY(char,
                                                     strlen(v) + 1 +
                                                     sizeof(SYS_EXT_DIR) + sizeof("/lib/") + sizeof(DEFAULT_LIBPATH) + 1,
                                                     mtInternal);
    sprintf(ld_library_path, "%s%s" SYS_EXT_DIR "/lib:" DEFAULT_LIBPATH, v, v_colon);
    Arguments::set_library_path(ld_library_path);
    FREE_C_HEAP_ARRAY(char, ld_library_path);
  }

  // Extensions directories.
  sprintf(buf, "%s" EXTENSIONS_DIR ":" SYS_EXT_DIR EXTENSIONS_DIR, Arguments::get_java_home());
  Arguments::set_ext_dirs(buf);

  FREE_C_HEAP_ARRAY(char, buf);

#undef DEFAULT_LIBPATH
#undef SYS_EXT_DIR
#undef EXTENSIONS_DIR
}

////////////////////////////////////////////////////////////////////////////////
// breakpoint support

void os::breakpoint() {
  BREAKPOINT;
}

extern "C" void breakpoint() {
  // use debugger to set breakpoint here
}

////////////////////////////////////////////////////////////////////////////////
// signal support

debug_only(static bool signal_sets_initialized = false);
static sigset_t unblocked_sigs, vm_sigs;

void os::Linux::signal_sets_init() {
  // Should also have an assertion stating we are still single-threaded.
  assert(!signal_sets_initialized, "Already initialized");
  // Fill in signals that are necessarily unblocked for all threads in
  // the VM. Currently, we unblock the following signals:
  // SHUTDOWN{1,2,3}_SIGNAL: for shutdown hooks support (unless over-ridden
  //                         by -Xrs (=ReduceSignalUsage));
  // BREAK_SIGNAL which is unblocked only by the VM thread and blocked by all
  // other threads. The "ReduceSignalUsage" boolean tells us not to alter
  // the dispositions or masks wrt these signals.
  // Programs embedding the VM that want to use the above signals for their
  // own purposes must, at this time, use the "-Xrs" option to prevent
  // interference with shutdown hooks and BREAK_SIGNAL thread dumping.
  // (See bug 4345157, and other related bugs).
  // In reality, though, unblocking these signals is really a nop, since
  // these signals are not blocked by default.
  sigemptyset(&unblocked_sigs);
  sigaddset(&unblocked_sigs, SIGILL);
  sigaddset(&unblocked_sigs, SIGSEGV);
  sigaddset(&unblocked_sigs, SIGBUS);
  sigaddset(&unblocked_sigs, SIGFPE);
#if defined(PPC64)
  sigaddset(&unblocked_sigs, SIGTRAP);
#endif
  sigaddset(&unblocked_sigs, SR_signum);

  if (!ReduceSignalUsage) {
    if (!os::Posix::is_sig_ignored(SHUTDOWN1_SIGNAL)) {
      sigaddset(&unblocked_sigs, SHUTDOWN1_SIGNAL);
    }
    if (!os::Posix::is_sig_ignored(SHUTDOWN2_SIGNAL)) {
      sigaddset(&unblocked_sigs, SHUTDOWN2_SIGNAL);
    }
    if (!os::Posix::is_sig_ignored(SHUTDOWN3_SIGNAL)) {
      sigaddset(&unblocked_sigs, SHUTDOWN3_SIGNAL);
    }
  }
  // Fill in signals that are blocked by all but the VM thread.
  sigemptyset(&vm_sigs);
  if (!ReduceSignalUsage) {
    sigaddset(&vm_sigs, BREAK_SIGNAL);
  }
  debug_only(signal_sets_initialized = true);

}

// These are signals that are unblocked while a thread is running Java.
// (For some reason, they get blocked by default.)
sigset_t* os::Linux::unblocked_signals() {
  assert(signal_sets_initialized, "Not initialized");
  return &unblocked_sigs;
}

// These are the signals that are blocked while a (non-VM) thread is
// running Java. Only the VM thread handles these signals.
sigset_t* os::Linux::vm_signals() {
  assert(signal_sets_initialized, "Not initialized");
  return &vm_sigs;
}

void os::Linux::hotspot_sigmask(Thread* thread) {

  //Save caller's signal mask before setting VM signal mask
  sigset_t caller_sigmask;
  pthread_sigmask(SIG_BLOCK, NULL, &caller_sigmask);

  OSThread* osthread = thread->osthread();
  osthread->set_caller_sigmask(caller_sigmask);

  pthread_sigmask(SIG_UNBLOCK, os::Linux::unblocked_signals(), NULL);

  if (!ReduceSignalUsage) {
    if (thread->is_VM_thread()) {
      // Only the VM thread handles BREAK_SIGNAL ...
      pthread_sigmask(SIG_UNBLOCK, vm_signals(), NULL);
    } else {
      // ... all other threads block BREAK_SIGNAL
      pthread_sigmask(SIG_BLOCK, vm_signals(), NULL);
    }
  }
}

//////////////////////////////////////////////////////////////////////////////
// detecting pthread library

void os::Linux::libpthread_init() {
  // Save glibc and pthread version strings.
#if !defined(_CS_GNU_LIBC_VERSION) || \
    !defined(_CS_GNU_LIBPTHREAD_VERSION)
  #error "glibc too old (< 2.3.2)"
#endif

#ifdef MUSL_LIBC
  // confstr() from musl libc returns EINVAL for
  // _CS_GNU_LIBC_VERSION and _CS_GNU_LIBPTHREAD_VERSION
  os::Linux::set_libc_version("musl - unknown");
  os::Linux::set_libpthread_version("musl - unknown");
#else
  size_t n = confstr(_CS_GNU_LIBC_VERSION, NULL, 0);
  assert(n > 0, "cannot retrieve glibc version");
  char *str = (char *)malloc(n, mtInternal);
  confstr(_CS_GNU_LIBC_VERSION, str, n);
  os::Linux::set_libc_version(str);

  n = confstr(_CS_GNU_LIBPTHREAD_VERSION, NULL, 0);
  assert(n > 0, "cannot retrieve pthread version");
  str = (char *)malloc(n, mtInternal);
  confstr(_CS_GNU_LIBPTHREAD_VERSION, str, n);
  os::Linux::set_libpthread_version(str);
#endif
}

/////////////////////////////////////////////////////////////////////////////
// thread stack expansion

// os::Linux::manually_expand_stack() takes care of expanding the thread
// stack. Note that this is normally not needed: pthread stacks allocate
// thread stack using mmap() without MAP_NORESERVE, so the stack is already
// committed. Therefore it is not necessary to expand the stack manually.
//
// Manually expanding the stack was historically needed on LinuxThreads
// thread stacks, which were allocated with mmap(MAP_GROWSDOWN). Nowadays
// it is kept to deal with very rare corner cases:
//
// For one, user may run the VM on an own implementation of threads
// whose stacks are - like the old LinuxThreads - implemented using
// mmap(MAP_GROWSDOWN).
//
// Also, this coding may be needed if the VM is running on the primordial
// thread. Normally we avoid running on the primordial thread; however,
// user may still invoke the VM on the primordial thread.
//
// The following historical comment describes the details about running
// on a thread stack allocated with mmap(MAP_GROWSDOWN):


// Force Linux kernel to expand current thread stack. If "bottom" is close
// to the stack guard, caller should block all signals.
//
// MAP_GROWSDOWN:
//   A special mmap() flag that is used to implement thread stacks. It tells
//   kernel that the memory region should extend downwards when needed. This
//   allows early versions of LinuxThreads to only mmap the first few pages
//   when creating a new thread. Linux kernel will automatically expand thread
//   stack as needed (on page faults).
//
//   However, because the memory region of a MAP_GROWSDOWN stack can grow on
//   demand, if a page fault happens outside an already mapped MAP_GROWSDOWN
//   region, it's hard to tell if the fault is due to a legitimate stack
//   access or because of reading/writing non-exist memory (e.g. buffer
//   overrun). As a rule, if the fault happens below current stack pointer,
//   Linux kernel does not expand stack, instead a SIGSEGV is sent to the
//   application (see Linux kernel fault.c).
//
//   This Linux feature can cause SIGSEGV when VM bangs thread stack for
//   stack overflow detection.
//
//   Newer version of LinuxThreads (since glibc-2.2, or, RH-7.x) and NPTL do
//   not use MAP_GROWSDOWN.
//
// To get around the problem and allow stack banging on Linux, we need to
// manually expand thread stack after receiving the SIGSEGV.
//
// There are two ways to expand thread stack to address "bottom", we used
// both of them in JVM before 1.5:
//   1. adjust stack pointer first so that it is below "bottom", and then
//      touch "bottom"
//   2. mmap() the page in question
//
// Now alternate signal stack is gone, it's harder to use 2. For instance,
// if current sp is already near the lower end of page 101, and we need to
// call mmap() to map page 100, it is possible that part of the mmap() frame
// will be placed in page 100. When page 100 is mapped, it is zero-filled.
// That will destroy the mmap() frame and cause VM to crash.
//
// The following code works by adjusting sp first, then accessing the "bottom"
// page to force a page fault. Linux kernel will then automatically expand the
// stack mapping.
//
// _expand_stack_to() assumes its frame size is less than page size, which
// should always be true if the function is not inlined.

static void NOINLINE _expand_stack_to(address bottom) {
  address sp;
  size_t size;
  volatile char *p;

  // Adjust bottom to point to the largest address within the same page, it
  // gives us a one-page buffer if alloca() allocates slightly more memory.
  bottom = (address)align_down((uintptr_t)bottom, os::Linux::page_size());
  bottom += os::Linux::page_size() - 1;

  // sp might be slightly above current stack pointer; if that's the case, we
  // will alloca() a little more space than necessary, which is OK. Don't use
  // os::current_stack_pointer(), as its result can be slightly below current
  // stack pointer, causing us to not alloca enough to reach "bottom".
  sp = (address)&sp;

  if (sp > bottom) {
    size = sp - bottom;
    p = (volatile char *)alloca(size);
    assert(p != NULL && p <= (volatile char *)bottom, "alloca problem?");
    p[0] = '\0';
  }
}

void os::Linux::expand_stack_to(address bottom) {
  _expand_stack_to(bottom);
}

bool os::Linux::manually_expand_stack(JavaThread * t, address addr) {
  assert(t!=NULL, "just checking");
  assert(t->osthread()->expanding_stack(), "expand should be set");
  assert(t->stack_base() != NULL, "stack_base was not initialized");

  if (addr <  t->stack_base() && addr >= t->stack_reserved_zone_base()) {
    sigset_t mask_all, old_sigset;
    sigfillset(&mask_all);
    pthread_sigmask(SIG_SETMASK, &mask_all, &old_sigset);
    _expand_stack_to(addr);
    pthread_sigmask(SIG_SETMASK, &old_sigset, NULL);
    return true;
  }
  return false;
}

//////////////////////////////////////////////////////////////////////////////
// create new thread

// Thread start routine for all newly created threads
static void *thread_native_entry(Thread *thread) {

  thread->record_stack_base_and_size();

#ifndef __GLIBC__
  // Try to randomize the cache line index of hot stack frames.
  // This helps when threads of the same stack traces evict each other's
  // cache lines. The threads can be either from the same JVM instance, or
  // from different JVM instances. The benefit is especially true for
  // processors with hyperthreading technology.
  // This code is not needed anymore in glibc because it has MULTI_PAGE_ALIASING
  // and we did not see any degradation in performance without `alloca()`.
  static int counter = 0;
  int pid = os::current_process_id();
  void *stackmem = alloca(((pid ^ counter++) & 7) * 128);
  // Ensure the alloca result is used in a way that prevents the compiler from eliding it.
  *(char *)stackmem = 1;
#endif

  thread->initialize_thread_current();

  OSThread* osthread = thread->osthread();
  Monitor* sync = osthread->startThread_lock();

  osthread->set_thread_id(os::current_thread_id());

  log_info(os, thread)("Thread is alive (tid: " UINTX_FORMAT ", pthread id: " UINTX_FORMAT ").",
    os::current_thread_id(), (uintx) pthread_self());

  if (UseNUMA) {
    int lgrp_id = os::numa_get_group_id();
    if (lgrp_id != -1) {
      thread->set_lgrp_id(lgrp_id);
    }
  }
  // initialize signal mask for this thread
  os::Linux::hotspot_sigmask(thread);

  // initialize floating point control register
  os::Linux::init_thread_fpu_state();

  // handshaking with parent thread
  {
    MutexLockerEx ml(sync, Mutex::_no_safepoint_check_flag);

    // notify parent thread
    osthread->set_state(INITIALIZED);
    sync->notify_all();

    // wait until os::start_thread()
    while (osthread->get_state() == INITIALIZED) {
      sync->wait(Mutex::_no_safepoint_check_flag);
    }
  }

  // call one more level start routine
  thread->call_run();

  // Note: at this point the thread object may already have deleted itself.
  // Prevent dereferencing it from here on out.
  thread = NULL;

  log_info(os, thread)("Thread finished (tid: " UINTX_FORMAT ", pthread id: " UINTX_FORMAT ").",
    os::current_thread_id(), (uintx) pthread_self());

  return 0;
}

bool os::create_thread(Thread* thread, ThreadType thr_type,
                       size_t req_stack_size) {
  assert(thread->osthread() == NULL, "caller responsible");

  // Allocate the OSThread object
  OSThread* osthread = new OSThread(NULL, NULL);
  if (osthread == NULL) {
    return false;
  }

  // set the correct thread state
  osthread->set_thread_type(thr_type);

  // Initial state is ALLOCATED but not INITIALIZED
  osthread->set_state(ALLOCATED);

  thread->set_osthread(osthread);

  // init thread attributes
  pthread_attr_t attr;
  pthread_attr_init(&attr);
  pthread_attr_setdetachstate(&attr, PTHREAD_CREATE_DETACHED);

  // Calculate stack size if it's not specified by caller.
  size_t stack_size = os::Posix::get_initial_stack_size(thr_type, req_stack_size);
  // In the Linux NPTL pthread implementation the guard size mechanism
  // is not implemented properly. The posix standard requires adding
  // the size of the guard pages to the stack size, instead Linux
  // takes the space out of 'stacksize'. Thus we adapt the requested
  // stack_size by the size of the guard pages to mimick proper
  // behaviour. However, be careful not to end up with a size
  // of zero due to overflow. Don't add the guard page in that case.
  size_t guard_size = os::Linux::default_guard_size(thr_type);
  if (stack_size <= SIZE_MAX - guard_size) {
    stack_size += guard_size;
  }
  assert(is_aligned(stack_size, os::vm_page_size()), "stack_size not aligned");

  int status = pthread_attr_setstacksize(&attr, stack_size);
  assert_status(status == 0, status, "pthread_attr_setstacksize");

  // Configure glibc guard page.
  pthread_attr_setguardsize(&attr, os::Linux::default_guard_size(thr_type));

  ThreadState state;

  {
    ResourceMark rm;
    pthread_t tid;
    int ret = 0;
    int limit = 3;
    do {
      ret = pthread_create(&tid, &attr, (void* (*)(void*)) thread_native_entry, thread);
    } while (ret == EAGAIN && limit-- > 0);

    char buf[64];
    if (ret == 0) {
      log_info(os, thread)("Thread \"%s\" started (pthread id: " UINTX_FORMAT ", attributes: %s). ",
                           thread->name(), (uintx) tid, os::Posix::describe_pthread_attr(buf, sizeof(buf), &attr));
    } else {
      log_warning(os, thread)("Failed to start thread \"%s\" - pthread_create failed (%s) for attributes: %s.",
                              thread->name(), os::errno_name(ret), os::Posix::describe_pthread_attr(buf, sizeof(buf), &attr));
      // Log some OS information which might explain why creating the thread failed.
      log_info(os, thread)("Number of threads approx. running in the VM: %d", Threads::number_of_threads());
      LogStream st(Log(os, thread)::info());
      os::Posix::print_rlimit_info(&st);
      os::print_memory_info(&st);
      os::Linux::print_proc_sys_info(&st);
      os::Linux::print_container_info(&st);
    }

    pthread_attr_destroy(&attr);

    if (ret != 0) {
      // Need to clean up stuff we've allocated so far
      thread->set_osthread(NULL);
      delete osthread;
      return false;
    }

    // Store pthread info into the OSThread
    osthread->set_pthread_id(tid);

    // Wait until child thread is either initialized or aborted
    {
      Monitor* sync_with_child = osthread->startThread_lock();
      MutexLockerEx ml(sync_with_child, Mutex::_no_safepoint_check_flag);
      while ((state = osthread->get_state()) == ALLOCATED) {
        sync_with_child->wait(Mutex::_no_safepoint_check_flag);
      }
    }
  }

  // Aborted due to thread limit being reached
  if (state == ZOMBIE) {
    thread->set_osthread(NULL);
    delete osthread;
    return false;
  }

  // The thread is returned suspended (in state INITIALIZED),
  // and is started higher up in the call chain
  assert(state == INITIALIZED, "race condition");
  return true;
}

/////////////////////////////////////////////////////////////////////////////
// attach existing thread

// bootstrap the main thread
bool os::create_main_thread(JavaThread* thread) {
  assert(os::Linux::_main_thread == pthread_self(), "should be called inside main thread");
  return create_attached_thread(thread);
}

bool os::create_attached_thread(JavaThread* thread) {
#ifdef ASSERT
  thread->verify_not_published();
#endif

  // Allocate the OSThread object
  OSThread* osthread = new OSThread(NULL, NULL);

  if (osthread == NULL) {
    return false;
  }

  // Store pthread info into the OSThread
  osthread->set_thread_id(os::Linux::gettid());
  osthread->set_pthread_id(::pthread_self());

  // initialize floating point control register
  os::Linux::init_thread_fpu_state();

  // Initial thread state is RUNNABLE
  osthread->set_state(RUNNABLE);

  thread->set_osthread(osthread);

  if (UseNUMA) {
    int lgrp_id = os::numa_get_group_id();
    if (lgrp_id != -1) {
      thread->set_lgrp_id(lgrp_id);
    }
  }

  if (os::is_primordial_thread()) {
    // If current thread is primordial thread, its stack is mapped on demand,
    // see notes about MAP_GROWSDOWN. Here we try to force kernel to map
    // the entire stack region to avoid SEGV in stack banging.
    // It is also useful to get around the heap-stack-gap problem on SuSE
    // kernel (see 4821821 for details). We first expand stack to the top
    // of yellow zone, then enable stack yellow zone (order is significant,
    // enabling yellow zone first will crash JVM on SuSE Linux), so there
    // is no gap between the last two virtual memory regions.

    JavaThread *jt = (JavaThread *)thread;
    address addr = jt->stack_reserved_zone_base();
    assert(addr != NULL, "initialization problem?");
    assert(jt->stack_available(addr) > 0, "stack guard should not be enabled");

    osthread->set_expanding_stack();
    os::Linux::manually_expand_stack(jt, addr);
    osthread->clear_expanding_stack();
  }

  // initialize signal mask for this thread
  // and save the caller's signal mask
  os::Linux::hotspot_sigmask(thread);

  log_info(os, thread)("Thread attached (tid: " UINTX_FORMAT ", pthread id: " UINTX_FORMAT ").",
    os::current_thread_id(), (uintx) pthread_self());

  return true;
}

void os::pd_start_thread(Thread* thread) {
  OSThread * osthread = thread->osthread();
  assert(osthread->get_state() != INITIALIZED, "just checking");
  Monitor* sync_with_child = osthread->startThread_lock();
  MutexLockerEx ml(sync_with_child, Mutex::_no_safepoint_check_flag);
  sync_with_child->notify();
}

// Free Linux resources related to the OSThread
void os::free_thread(OSThread* osthread) {
  assert(osthread != NULL, "osthread not set");

  // We are told to free resources of the argument thread,
  // but we can only really operate on the current thread.
  assert(Thread::current()->osthread() == osthread,
         "os::free_thread but not current thread");

#ifdef ASSERT
  sigset_t current;
  sigemptyset(&current);
  pthread_sigmask(SIG_SETMASK, NULL, &current);
  assert(!sigismember(&current, SR_signum), "SR signal should not be blocked!");
#endif

  // Restore caller's signal mask
  sigset_t sigmask = osthread->caller_sigmask();
  pthread_sigmask(SIG_SETMASK, &sigmask, NULL);

  delete osthread;
}

//////////////////////////////////////////////////////////////////////////////
// primordial thread

// Check if current thread is the primordial thread, similar to Solaris thr_main.
bool os::is_primordial_thread(void) {
  if (suppress_primordial_thread_resolution) {
    return false;
  }
  char dummy;
  // If called before init complete, thread stack bottom will be null.
  // Can be called if fatal error occurs before initialization.
  if (os::Linux::initial_thread_stack_bottom() == NULL) return false;
  assert(os::Linux::initial_thread_stack_bottom() != NULL &&
         os::Linux::initial_thread_stack_size()   != 0,
         "os::init did not locate primordial thread's stack region");
  if ((address)&dummy >= os::Linux::initial_thread_stack_bottom() &&
      (address)&dummy < os::Linux::initial_thread_stack_bottom() +
                        os::Linux::initial_thread_stack_size()) {
    return true;
  } else {
    return false;
  }
}

// Find the virtual memory area that contains addr
static bool find_vma(address addr, address* vma_low, address* vma_high) {
  FILE *fp = fopen("/proc/self/maps", "r");
  if (fp) {
    address low, high;
    while (!feof(fp)) {
      if (fscanf(fp, "%p-%p", &low, &high) == 2) {
        if (low <= addr && addr < high) {
          if (vma_low)  *vma_low  = low;
          if (vma_high) *vma_high = high;
          fclose(fp);
          return true;
        }
      }
      for (;;) {
        int ch = fgetc(fp);
        if (ch == EOF || ch == (int)'\n') break;
      }
    }
    fclose(fp);
  }
  return false;
}

// Locate primordial thread stack. This special handling of primordial thread stack
// is needed because pthread_getattr_np() on most (all?) Linux distros returns
// bogus value for the primordial process thread. While the launcher has created
// the VM in a new thread since JDK 6, we still have to allow for the use of the
// JNI invocation API from a primordial thread.
void os::Linux::capture_initial_stack(size_t max_size) {

  // max_size is either 0 (which means accept OS default for thread stacks) or
  // a user-specified value known to be at least the minimum needed. If we
  // are actually on the primordial thread we can make it appear that we have a
  // smaller max_size stack by inserting the guard pages at that location. But we
  // cannot do anything to emulate a larger stack than what has been provided by
  // the OS or threading library. In fact if we try to use a stack greater than
  // what is set by rlimit then we will crash the hosting process.

  // Maximum stack size is the easy part, get it from RLIMIT_STACK.
  // If this is "unlimited" then it will be a huge value.
  struct rlimit rlim;
  getrlimit(RLIMIT_STACK, &rlim);
  size_t stack_size = rlim.rlim_cur;

  // 6308388: a bug in ld.so will relocate its own .data section to the
  //   lower end of primordial stack; reduce ulimit -s value a little bit
  //   so we won't install guard page on ld.so's data section.
  //   But ensure we don't underflow the stack size - allow 1 page spare
  if (stack_size >= (size_t)(3 * page_size())) {
    stack_size -= 2 * page_size();
  }

  // Try to figure out where the stack base (top) is. This is harder.
  //
  // When an application is started, glibc saves the initial stack pointer in
  // a global variable "__libc_stack_end", which is then used by system
  // libraries. __libc_stack_end should be pretty close to stack top. The
  // variable is available since the very early days. However, because it is
  // a private interface, it could disappear in the future.
  //
  // Linux kernel saves start_stack information in /proc/<pid>/stat. Similar
  // to __libc_stack_end, it is very close to stack top, but isn't the real
  // stack top. Note that /proc may not exist if VM is running as a chroot
  // program, so reading /proc/<pid>/stat could fail. Also the contents of
  // /proc/<pid>/stat could change in the future (though unlikely).
  //
  // We try __libc_stack_end first. If that doesn't work, look for
  // /proc/<pid>/stat. If neither of them works, we use current stack pointer
  // as a hint, which should work well in most cases.

  uintptr_t stack_start;

  // try __libc_stack_end first
  uintptr_t *p = (uintptr_t *)dlsym(RTLD_DEFAULT, "__libc_stack_end");
  if (p && *p) {
    stack_start = *p;
  } else {
    // see if we can get the start_stack field from /proc/self/stat
    FILE *fp;
    int pid;
    char state;
    int ppid;
    int pgrp;
    int session;
    int nr;
    int tpgrp;
    unsigned long flags;
    unsigned long minflt;
    unsigned long cminflt;
    unsigned long majflt;
    unsigned long cmajflt;
    unsigned long utime;
    unsigned long stime;
    long cutime;
    long cstime;
    long prio;
    long nice;
    long junk;
    long it_real;
    uintptr_t start;
    uintptr_t vsize;
    intptr_t rss;
    uintptr_t rsslim;
    uintptr_t scodes;
    uintptr_t ecode;
    int i;

    // Figure what the primordial thread stack base is. Code is inspired
    // by email from Hans Boehm. /proc/self/stat begins with current pid,
    // followed by command name surrounded by parentheses, state, etc.
    char stat[2048];
    int statlen;

    fp = fopen("/proc/self/stat", "r");
    if (fp) {
      statlen = fread(stat, 1, 2047, fp);
      stat[statlen] = '\0';
      fclose(fp);

      // Skip pid and the command string. Note that we could be dealing with
      // weird command names, e.g. user could decide to rename java launcher
      // to "java 1.4.2 :)", then the stat file would look like
      //                1234 (java 1.4.2 :)) R ... ...
      // We don't really need to know the command string, just find the last
      // occurrence of ")" and then start parsing from there. See bug 4726580.
      char * s = strrchr(stat, ')');

      i = 0;
      if (s) {
        // Skip blank chars
        do { s++; } while (s && isspace(*s));

#define _UFM UINTX_FORMAT
#define _DFM INTX_FORMAT

        //                                     1   1   1   1   1   1   1   1   1   1   2   2    2    2    2    2    2    2    2
        //              3  4  5  6  7  8   9   0   1   2   3   4   5   6   7   8   9   0   1    2    3    4    5    6    7    8
        i = sscanf(s, "%c %d %d %d %d %d %lu %lu %lu %lu %lu %lu %lu %ld %ld %ld %ld %ld %ld " _UFM _UFM _DFM _UFM _UFM _UFM _UFM,
                   &state,          // 3  %c
                   &ppid,           // 4  %d
                   &pgrp,           // 5  %d
                   &session,        // 6  %d
                   &nr,             // 7  %d
                   &tpgrp,          // 8  %d
                   &flags,          // 9  %lu
                   &minflt,         // 10 %lu
                   &cminflt,        // 11 %lu
                   &majflt,         // 12 %lu
                   &cmajflt,        // 13 %lu
                   &utime,          // 14 %lu
                   &stime,          // 15 %lu
                   &cutime,         // 16 %ld
                   &cstime,         // 17 %ld
                   &prio,           // 18 %ld
                   &nice,           // 19 %ld
                   &junk,           // 20 %ld
                   &it_real,        // 21 %ld
                   &start,          // 22 UINTX_FORMAT
                   &vsize,          // 23 UINTX_FORMAT
                   &rss,            // 24 INTX_FORMAT
                   &rsslim,         // 25 UINTX_FORMAT
                   &scodes,         // 26 UINTX_FORMAT
                   &ecode,          // 27 UINTX_FORMAT
                   &stack_start);   // 28 UINTX_FORMAT
      }

#undef _UFM
#undef _DFM

      if (i != 28 - 2) {
        assert(false, "Bad conversion from /proc/self/stat");
        // product mode - assume we are the primordial thread, good luck in the
        // embedded case.
        warning("Can't detect primordial thread stack location - bad conversion");
        stack_start = (uintptr_t) &rlim;
      }
    } else {
      // For some reason we can't open /proc/self/stat (for example, running on
      // FreeBSD with a Linux emulator, or inside chroot), this should work for
      // most cases, so don't abort:
      warning("Can't detect primordial thread stack location - no /proc/self/stat");
      stack_start = (uintptr_t) &rlim;
    }
  }

  // Now we have a pointer (stack_start) very close to the stack top, the
  // next thing to do is to figure out the exact location of stack top. We
  // can find out the virtual memory area that contains stack_start by
  // reading /proc/self/maps, it should be the last vma in /proc/self/maps,
  // and its upper limit is the real stack top. (again, this would fail if
  // running inside chroot, because /proc may not exist.)

  uintptr_t stack_top;
  address low, high;
  if (find_vma((address)stack_start, &low, &high)) {
    // success, "high" is the true stack top. (ignore "low", because initial
    // thread stack grows on demand, its real bottom is high - RLIMIT_STACK.)
    stack_top = (uintptr_t)high;
  } else {
    // failed, likely because /proc/self/maps does not exist
    warning("Can't detect primordial thread stack location - find_vma failed");
    // best effort: stack_start is normally within a few pages below the real
    // stack top, use it as stack top, and reduce stack size so we won't put
    // guard page outside stack.
    stack_top = stack_start;
    stack_size -= 16 * page_size();
  }

  // stack_top could be partially down the page so align it
  stack_top = align_up(stack_top, page_size());

  // Allowed stack value is minimum of max_size and what we derived from rlimit
  if (max_size > 0) {
    _initial_thread_stack_size = MIN2(max_size, stack_size);
  } else {
    // Accept the rlimit max, but if stack is unlimited then it will be huge, so
    // clamp it at 8MB as we do on Solaris
    _initial_thread_stack_size = MIN2(stack_size, 8*M);
  }
  _initial_thread_stack_size = align_down(_initial_thread_stack_size, page_size());
  _initial_thread_stack_bottom = (address)stack_top - _initial_thread_stack_size;

  assert(_initial_thread_stack_bottom < (address)stack_top, "overflow!");

  if (log_is_enabled(Info, os, thread)) {
    // See if we seem to be on primordial process thread
    bool primordial = uintptr_t(&rlim) > uintptr_t(_initial_thread_stack_bottom) &&
                      uintptr_t(&rlim) < stack_top;

    log_info(os, thread)("Capturing initial stack in %s thread: req. size: " SIZE_FORMAT "K, actual size: "
                         SIZE_FORMAT "K, top=" INTPTR_FORMAT ", bottom=" INTPTR_FORMAT,
                         primordial ? "primordial" : "user", max_size / K,  _initial_thread_stack_size / K,
                         stack_top, intptr_t(_initial_thread_stack_bottom));
  }
}

////////////////////////////////////////////////////////////////////////////////
// time support

// Time since start-up in seconds to a fine granularity.
// Used by VMSelfDestructTimer and the MemProfiler.
double os::elapsedTime() {

  return ((double)os::elapsed_counter()) / os::elapsed_frequency(); // nanosecond resolution
}

jlong os::elapsed_counter() {
  return javaTimeNanos() - initial_time_count;
}

jlong os::elapsed_frequency() {
  return NANOSECS_PER_SEC; // nanosecond resolution
}

bool os::supports_vtime() { return true; }
bool os::enable_vtime()   { return false; }
bool os::vtime_enabled()  { return false; }

double os::elapsedVTime() {
  struct rusage usage;
  int retval = getrusage(RUSAGE_THREAD, &usage);
  if (retval == 0) {
    return (double) (usage.ru_utime.tv_sec + usage.ru_stime.tv_sec) + (double) (usage.ru_utime.tv_usec + usage.ru_stime.tv_usec) / (1000 * 1000);
  } else {
    // better than nothing, but not much
    return elapsedTime();
  }
}

jlong os::javaTimeMillis() {
  timeval time;
  int status = gettimeofday(&time, NULL);
  assert(status != -1, "linux error");
  return jlong(time.tv_sec) * 1000  +  jlong(time.tv_usec / 1000);
}

void os::javaTimeSystemUTC(jlong &seconds, jlong &nanos) {
  timeval time;
  int status = gettimeofday(&time, NULL);
  assert(status != -1, "linux error");
  seconds = jlong(time.tv_sec);
  nanos = jlong(time.tv_usec) * 1000;
}


#ifndef CLOCK_MONOTONIC
  #define CLOCK_MONOTONIC (1)
#endif

void os::Linux::clock_init() {
  // we do dlopen's in this particular order due to bug in linux
  // dynamical loader (see 6348968) leading to crash on exit
  void* handle = dlopen("librt.so.1", RTLD_LAZY);
  if (handle == NULL) {
    handle = dlopen("librt.so", RTLD_LAZY);
  }

  if (handle) {
    int (*clock_getres_func)(clockid_t, struct timespec*) =
           (int(*)(clockid_t, struct timespec*))dlsym(handle, "clock_getres");
    int (*clock_gettime_func)(clockid_t, struct timespec*) =
           (int(*)(clockid_t, struct timespec*))dlsym(handle, "clock_gettime");
    if (clock_getres_func && clock_gettime_func) {
      // See if monotonic clock is supported by the kernel. Note that some
      // early implementations simply return kernel jiffies (updated every
      // 1/100 or 1/1000 second). It would be bad to use such a low res clock
      // for nano time (though the monotonic property is still nice to have).
      // It's fixed in newer kernels, however clock_getres() still returns
      // 1/HZ. We check if clock_getres() works, but will ignore its reported
      // resolution for now. Hopefully as people move to new kernels, this
      // won't be a problem.
      struct timespec res;
      struct timespec tp;
      if (clock_getres_func (CLOCK_MONOTONIC, &res) == 0 &&
          clock_gettime_func(CLOCK_MONOTONIC, &tp)  == 0) {
        // yes, monotonic clock is supported
        _clock_gettime = clock_gettime_func;
        return;
      } else {
        // close librt if there is no monotonic clock
        dlclose(handle);
      }
    }
  }
  warning("No monotonic clock was available - timed services may " \
          "be adversely affected if the time-of-day clock changes");
}

#ifndef SYS_clock_getres
  #if defined(X86) || defined(PPC64) || defined(S390)
    #define SYS_clock_getres AMD64_ONLY(229) IA32_ONLY(266) PPC64_ONLY(247) S390_ONLY(261)
    #define sys_clock_getres(x,y)  ::syscall(SYS_clock_getres, x, y)
  #else
    #warning "SYS_clock_getres not defined for this platform, disabling fast_thread_cpu_time"
    #define sys_clock_getres(x,y)  -1
  #endif
#else
  #define sys_clock_getres(x,y)  ::syscall(SYS_clock_getres, x, y)
#endif

void os::Linux::fast_thread_clock_init() {
  if (!UseLinuxPosixThreadCPUClocks) {
    return;
  }
  clockid_t clockid;
  struct timespec tp;
  int (*pthread_getcpuclockid_func)(pthread_t, clockid_t *) =
      (int(*)(pthread_t, clockid_t *)) dlsym(RTLD_DEFAULT, "pthread_getcpuclockid");

  // Switch to using fast clocks for thread cpu time if
  // the sys_clock_getres() returns 0 error code.
  // Note, that some kernels may support the current thread
  // clock (CLOCK_THREAD_CPUTIME_ID) but not the clocks
  // returned by the pthread_getcpuclockid().
  // If the fast Posix clocks are supported then the sys_clock_getres()
  // must return at least tp.tv_sec == 0 which means a resolution
  // better than 1 sec. This is extra check for reliability.

  if (pthread_getcpuclockid_func &&
      pthread_getcpuclockid_func(_main_thread, &clockid) == 0 &&
      sys_clock_getres(clockid, &tp) == 0 && tp.tv_sec == 0) {
    _supports_fast_thread_cpu_time = true;
    _pthread_getcpuclockid = pthread_getcpuclockid_func;
  }
}

jlong os::javaTimeNanos() {
  if (os::supports_monotonic_clock()) {
    struct timespec tp;
    int status = Linux::clock_gettime(CLOCK_MONOTONIC, &tp);
    assert(status == 0, "gettime error");
    jlong result = jlong(tp.tv_sec) * (1000 * 1000 * 1000) + jlong(tp.tv_nsec);
    return result;
  } else {
    timeval time;
    int status = gettimeofday(&time, NULL);
    assert(status != -1, "linux error");
    jlong usecs = jlong(time.tv_sec) * (1000 * 1000) + jlong(time.tv_usec);
    return 1000 * usecs;
  }
}

void os::javaTimeNanos_info(jvmtiTimerInfo *info_ptr) {
  if (os::supports_monotonic_clock()) {
    info_ptr->max_value = ALL_64_BITS;

    // CLOCK_MONOTONIC - amount of time since some arbitrary point in the past
    info_ptr->may_skip_backward = false;      // not subject to resetting or drifting
    info_ptr->may_skip_forward = false;       // not subject to resetting or drifting
  } else {
    // gettimeofday - based on time in seconds since the Epoch thus does not wrap
    info_ptr->max_value = ALL_64_BITS;

    // gettimeofday is a real time clock so it skips
    info_ptr->may_skip_backward = true;
    info_ptr->may_skip_forward = true;
  }

  info_ptr->kind = JVMTI_TIMER_ELAPSED;                // elapsed not CPU time
}

// Return the real, user, and system times in seconds from an
// arbitrary fixed point in the past.
bool os::getTimesSecs(double* process_real_time,
                      double* process_user_time,
                      double* process_system_time) {
  struct tms ticks;
  clock_t real_ticks = times(&ticks);

  if (real_ticks == (clock_t) (-1)) {
    return false;
  } else {
    double ticks_per_second = (double) clock_tics_per_sec;
    *process_user_time = ((double) ticks.tms_utime) / ticks_per_second;
    *process_system_time = ((double) ticks.tms_stime) / ticks_per_second;
    *process_real_time = ((double) real_ticks) / ticks_per_second;

    return true;
  }
}


char * os::local_time_string(char *buf, size_t buflen) {
  struct tm t;
  time_t long_time;
  time(&long_time);
  localtime_r(&long_time, &t);
  jio_snprintf(buf, buflen, "%d-%02d-%02d %02d:%02d:%02d",
               t.tm_year + 1900, t.tm_mon + 1, t.tm_mday,
               t.tm_hour, t.tm_min, t.tm_sec);
  return buf;
}

struct tm* os::localtime_pd(const time_t* clock, struct tm*  res) {
  return localtime_r(clock, res);
}

////////////////////////////////////////////////////////////////////////////////
// runtime exit support

// Note: os::shutdown() might be called very early during initialization, or
// called from signal handler. Before adding something to os::shutdown(), make
// sure it is async-safe and can handle partially initialized VM.
void os::shutdown() {

  // allow PerfMemory to attempt cleanup of any persistent resources
  perfMemory_exit();

  // needs to remove object in file system
  AttachListener::abort();

  // flush buffered output, finish log files
  ostream_abort();

  // Check for abort hook
  abort_hook_t abort_hook = Arguments::abort_hook();
  if (abort_hook != NULL) {
    abort_hook();
  }

}

// Note: os::abort() might be called very early during initialization, or
// called from signal handler. Before adding something to os::abort(), make
// sure it is async-safe and can handle partially initialized VM.
void os::abort(bool dump_core, void* siginfo, const void* context) {
  os::shutdown();
  if (dump_core) {
    if (DumpPrivateMappingsInCore) {
      ClassLoader::close_jrt_image();
    }
#ifndef PRODUCT
    fdStream out(defaultStream::output_fd());
    out.print_raw("Current thread is ");
    char buf[16];
    jio_snprintf(buf, sizeof(buf), UINTX_FORMAT, os::current_thread_id());
    out.print_raw_cr(buf);
    out.print_raw_cr("Dumping core ...");
#endif
    ::abort(); // dump core
  }

  ::_exit(1);
}

// Die immediately, no exit hook, no abort hook, no cleanup.
// Dump a core file, if possible, for debugging.
void os::die() {
  if (TestUnresponsiveErrorHandler && !CreateCoredumpOnCrash) {
    // For TimeoutInErrorHandlingTest.java, we just kill the VM
    // and don't take the time to generate a core file.
    os::signal_raise(SIGKILL);
  } else {
    ::abort();
  }
}


// This method is a copy of JDK's sysGetLastErrorString
// from src/solaris/hpi/src/system_md.c

size_t os::lasterror(char *buf, size_t len) {
  if (errno == 0)  return 0;

  const char *s = os::strerror(errno);
  size_t n = ::strlen(s);
  if (n >= len) {
    n = len - 1;
  }
  ::strncpy(buf, s, n);
  buf[n] = '\0';
  return n;
}

// thread_id is kernel thread id (similar to Solaris LWP id)
intx os::current_thread_id() { return os::Linux::gettid(); }
int os::current_process_id() {
  return ::getpid();
}

// DLL functions

const char* os::dll_file_extension() { return ".so"; }

// This must be hard coded because it's the system's temporary
// directory not the java application's temp directory, ala java.io.tmpdir.
const char* os::get_temp_directory() { return "/tmp"; }

static bool file_exists(const char* filename) {
  struct stat statbuf;
  if (filename == NULL || strlen(filename) == 0) {
    return false;
  }
  return os::stat(filename, &statbuf) == 0;
}

// check if addr is inside libjvm.so
bool os::address_is_in_vm(address addr) {
  static address libjvm_base_addr;
  Dl_info dlinfo;

  if (libjvm_base_addr == NULL) {
    if (dladdr(CAST_FROM_FN_PTR(void *, os::address_is_in_vm), &dlinfo) != 0) {
      libjvm_base_addr = (address)dlinfo.dli_fbase;
    }
    assert(libjvm_base_addr !=NULL, "Cannot obtain base address for libjvm");
  }

  if (dladdr((void *)addr, &dlinfo) != 0) {
    if (libjvm_base_addr == (address)dlinfo.dli_fbase) return true;
  }

  return false;
}

bool os::dll_address_to_function_name(address addr, char *buf,
                                      int buflen, int *offset,
                                      bool demangle) {
  // buf is not optional, but offset is optional
  assert(buf != NULL, "sanity check");

  Dl_info dlinfo;

  if (dladdr((void*)addr, &dlinfo) != 0) {
    // see if we have a matching symbol
    if (dlinfo.dli_saddr != NULL && dlinfo.dli_sname != NULL) {
      if (!(demangle && Decoder::demangle(dlinfo.dli_sname, buf, buflen))) {
        jio_snprintf(buf, buflen, "%s", dlinfo.dli_sname);
      }
      if (offset != NULL) *offset = addr - (address)dlinfo.dli_saddr;
      return true;
    }
    // no matching symbol so try for just file info
    if (dlinfo.dli_fname != NULL && dlinfo.dli_fbase != NULL) {
      if (Decoder::decode((address)(addr - (address)dlinfo.dli_fbase),
                          buf, buflen, offset, dlinfo.dli_fname, demangle)) {
        return true;
      }
    }
  }

  buf[0] = '\0';
  if (offset != NULL) *offset = -1;
  return false;
}

struct _address_to_library_name {
  address addr;          // input : memory address
  size_t  buflen;        //         size of fname
  char*   fname;         // output: library name
  address base;          //         library base addr
};

static int address_to_library_name_callback(struct dl_phdr_info *info,
                                            size_t size, void *data) {
  int i;
  bool found = false;
  address libbase = NULL;
  struct _address_to_library_name * d = (struct _address_to_library_name *)data;

  // iterate through all loadable segments
  for (i = 0; i < info->dlpi_phnum; i++) {
    address segbase = (address)(info->dlpi_addr + info->dlpi_phdr[i].p_vaddr);
    if (info->dlpi_phdr[i].p_type == PT_LOAD) {
      // base address of a library is the lowest address of its loaded
      // segments.
      if (libbase == NULL || libbase > segbase) {
        libbase = segbase;
      }
      // see if 'addr' is within current segment
      if (segbase <= d->addr &&
          d->addr < segbase + info->dlpi_phdr[i].p_memsz) {
        found = true;
      }
    }
  }

  // dlpi_name is NULL or empty if the ELF file is executable, return 0
  // so dll_address_to_library_name() can fall through to use dladdr() which
  // can figure out executable name from argv[0].
  if (found && info->dlpi_name && info->dlpi_name[0]) {
    d->base = libbase;
    if (d->fname) {
      jio_snprintf(d->fname, d->buflen, "%s", info->dlpi_name);
    }
    return 1;
  }
  return 0;
}

bool os::dll_address_to_library_name(address addr, char* buf,
                                     int buflen, int* offset) {
  // buf is not optional, but offset is optional
  assert(buf != NULL, "sanity check");

  Dl_info dlinfo;
  struct _address_to_library_name data;

  // There is a bug in old glibc dladdr() implementation that it could resolve
  // to wrong library name if the .so file has a base address != NULL. Here
  // we iterate through the program headers of all loaded libraries to find
  // out which library 'addr' really belongs to. This workaround can be
  // removed once the minimum requirement for glibc is moved to 2.3.x.
  data.addr = addr;
  data.fname = buf;
  data.buflen = buflen;
  data.base = NULL;
  int rslt = dl_iterate_phdr(address_to_library_name_callback, (void *)&data);

  if (rslt) {
    // buf already contains library name
    if (offset) *offset = addr - data.base;
    return true;
  }
  if (dladdr((void*)addr, &dlinfo) != 0) {
    if (dlinfo.dli_fname != NULL) {
      jio_snprintf(buf, buflen, "%s", dlinfo.dli_fname);
    }
    if (dlinfo.dli_fbase != NULL && offset != NULL) {
      *offset = addr - (address)dlinfo.dli_fbase;
    }
    return true;
  }

  buf[0] = '\0';
  if (offset) *offset = -1;
  return false;
}

// Loads .dll/.so and
// in case of error it checks if .dll/.so was built for the
// same architecture as Hotspot is running on


// Remember the stack's state. The Linux dynamic linker will change
// the stack to 'executable' at most once, so we must safepoint only once.
bool os::Linux::_stack_is_executable = false;

// VM operation that loads a library.  This is necessary if stack protection
// of the Java stacks can be lost during loading the library.  If we
// do not stop the Java threads, they can stack overflow before the stacks
// are protected again.
class VM_LinuxDllLoad: public VM_Operation {
 private:
  const char *_filename;
  char *_ebuf;
  int _ebuflen;
  void *_lib;
 public:
  VM_LinuxDllLoad(const char *fn, char *ebuf, int ebuflen) :
    _filename(fn), _ebuf(ebuf), _ebuflen(ebuflen), _lib(NULL) {}
  VMOp_Type type() const { return VMOp_LinuxDllLoad; }
  void doit() {
    _lib = os::Linux::dll_load_in_vmthread(_filename, _ebuf, _ebuflen);
    os::Linux::_stack_is_executable = true;
  }
  void* loaded_library() { return _lib; }
};

void * os::dll_load(const char *filename, char *ebuf, int ebuflen) {
  void * result = NULL;
  bool load_attempted = false;

  log_info(os)("attempting shared library load of %s", filename);

  // Check whether the library to load might change execution rights
  // of the stack. If they are changed, the protection of the stack
  // guard pages will be lost. We need a safepoint to fix this.
  //
  // See Linux man page execstack(8) for more info.
  if (os::uses_stack_guard_pages() && !os::Linux::_stack_is_executable) {
    if (!ElfFile::specifies_noexecstack(filename)) {
      if (!is_init_completed()) {
        os::Linux::_stack_is_executable = true;
        // This is OK - No Java threads have been created yet, and hence no
        // stack guard pages to fix.
        //
        // Dynamic loader will make all stacks executable after
        // this function returns, and will not do that again.
        assert(Threads::number_of_threads() == 0, "no Java threads should exist yet.");
      } else {
        warning("You have loaded library %s which might have disabled stack guard. "
                "The VM will try to fix the stack guard now.\n"
                "It's highly recommended that you fix the library with "
                "'execstack -c <libfile>', or link it with '-z noexecstack'.",
                filename);

        assert(Thread::current()->is_Java_thread(), "must be Java thread");
        JavaThread *jt = JavaThread::current();
        if (jt->thread_state() != _thread_in_native) {
          // This happens when a compiler thread tries to load a hsdis-<arch>.so file
          // that requires ExecStack. Cannot enter safe point. Let's give up.
          warning("Unable to fix stack guard. Giving up.");
        } else {
          if (!LoadExecStackDllInVMThread) {
            // This is for the case where the DLL has an static
            // constructor function that executes JNI code. We cannot
            // load such DLLs in the VMThread.
            result = os::Linux::dlopen_helper(filename, ebuf, ebuflen);
          }

          ThreadInVMfromNative tiv(jt);
          debug_only(VMNativeEntryWrapper vew;)

          VM_LinuxDllLoad op(filename, ebuf, ebuflen);
          VMThread::execute(&op);
          if (LoadExecStackDllInVMThread) {
            result = op.loaded_library();
          }
          load_attempted = true;
        }
      }
    }
  }

  if (!load_attempted) {
    result = os::Linux::dlopen_helper(filename, ebuf, ebuflen);
  }

  if (result != NULL) {
    // Successful loading
    return result;
  }

  Elf32_Ehdr elf_head;
  int diag_msg_max_length=ebuflen-strlen(ebuf);
  char* diag_msg_buf=ebuf+strlen(ebuf);

  if (diag_msg_max_length==0) {
    // No more space in ebuf for additional diagnostics message
    return NULL;
  }


  int file_descriptor= ::open(filename, O_RDONLY | O_NONBLOCK);

  if (file_descriptor < 0) {
    // Can't open library, report dlerror() message
    return NULL;
  }

  bool failed_to_read_elf_head=
    (sizeof(elf_head)!=
     (::read(file_descriptor, &elf_head,sizeof(elf_head))));

  ::close(file_descriptor);
  if (failed_to_read_elf_head) {
    // file i/o error - report dlerror() msg
    return NULL;
  }

  typedef struct {
    Elf32_Half    code;         // Actual value as defined in elf.h
    Elf32_Half    compat_class; // Compatibility of archs at VM's sense
    unsigned char elf_class;    // 32 or 64 bit
    unsigned char endianess;    // MSB or LSB
    char*         name;         // String representation
  } arch_t;

#ifndef EM_486
  #define EM_486          6               /* Intel 80486 */
#endif
#ifndef EM_AARCH64
  #define EM_AARCH64    183               /* ARM AARCH64 */
#endif
#ifndef EM_RISCV
  #define EM_RISCV      243               /* RISC-V */
#endif
#ifndef EM_LOONGARCH
  #define EM_LOONGARCH  258               /* LoongArch */
#endif

  static const arch_t arch_array[]={
    {EM_386,         EM_386,     ELFCLASS32, ELFDATA2LSB, (char*)"IA 32"},
    {EM_486,         EM_386,     ELFCLASS32, ELFDATA2LSB, (char*)"IA 32"},
    {EM_IA_64,       EM_IA_64,   ELFCLASS64, ELFDATA2LSB, (char*)"IA 64"},
    {EM_X86_64,      EM_X86_64,  ELFCLASS64, ELFDATA2LSB, (char*)"AMD 64"},
    {EM_SPARC,       EM_SPARC,   ELFCLASS32, ELFDATA2MSB, (char*)"Sparc 32"},
    {EM_SPARC32PLUS, EM_SPARC,   ELFCLASS32, ELFDATA2MSB, (char*)"Sparc 32"},
    {EM_SPARCV9,     EM_SPARCV9, ELFCLASS64, ELFDATA2MSB, (char*)"Sparc v9 64"},
    {EM_PPC,         EM_PPC,     ELFCLASS32, ELFDATA2MSB, (char*)"Power PC 32"},
#if defined(VM_LITTLE_ENDIAN)
    {EM_PPC64,       EM_PPC64,   ELFCLASS64, ELFDATA2LSB, (char*)"Power PC 64 LE"},
    {EM_SH,          EM_SH,      ELFCLASS32, ELFDATA2LSB, (char*)"SuperH"},
#else
    {EM_PPC64,       EM_PPC64,   ELFCLASS64, ELFDATA2MSB, (char*)"Power PC 64"},
    {EM_SH,          EM_SH,      ELFCLASS32, ELFDATA2MSB, (char*)"SuperH BE"},
#endif
    {EM_ARM,         EM_ARM,     ELFCLASS32,   ELFDATA2LSB, (char*)"ARM"},
    {EM_S390,        EM_S390,    ELFCLASSNONE, ELFDATA2MSB, (char*)"IBM System/390"},
    {EM_ALPHA,       EM_ALPHA,   ELFCLASS64, ELFDATA2LSB, (char*)"Alpha"},
    {EM_MIPS_RS3_LE, EM_MIPS_RS3_LE, ELFCLASS32, ELFDATA2LSB, (char*)"MIPSel"},
    {EM_MIPS,        EM_MIPS,    ELFCLASS32, ELFDATA2MSB, (char*)"MIPS"},
    {EM_PARISC,      EM_PARISC,  ELFCLASS32, ELFDATA2MSB, (char*)"PARISC"},
    {EM_68K,         EM_68K,     ELFCLASS32, ELFDATA2MSB, (char*)"M68k"},
    {EM_AARCH64,     EM_AARCH64, ELFCLASS64, ELFDATA2LSB, (char*)"AARCH64"},
    {EM_RISCV,       EM_RISCV,   ELFCLASS64, ELFDATA2LSB, (char*)"RISC-V"},
    {EM_LOONGARCH,   EM_LOONGARCH, ELFCLASS64, ELFDATA2LSB, (char*)"LoongArch"},
  };

#if  (defined IA32)
  static  Elf32_Half running_arch_code=EM_386;
#elif   (defined AMD64)
  static  Elf32_Half running_arch_code=EM_X86_64;
#elif  (defined IA64)
  static  Elf32_Half running_arch_code=EM_IA_64;
#elif  (defined __sparc) && (defined _LP64)
  static  Elf32_Half running_arch_code=EM_SPARCV9;
#elif  (defined __sparc) && (!defined _LP64)
  static  Elf32_Half running_arch_code=EM_SPARC;
#elif  (defined __powerpc64__)
  static  Elf32_Half running_arch_code=EM_PPC64;
#elif  (defined __powerpc__)
  static  Elf32_Half running_arch_code=EM_PPC;
#elif  (defined AARCH64)
  static  Elf32_Half running_arch_code=EM_AARCH64;
#elif  (defined ARM)
  static  Elf32_Half running_arch_code=EM_ARM;
#elif  (defined S390)
  static  Elf32_Half running_arch_code=EM_S390;
#elif  (defined ALPHA)
  static  Elf32_Half running_arch_code=EM_ALPHA;
#elif  (defined MIPSEL)
  static  Elf32_Half running_arch_code=EM_MIPS_RS3_LE;
#elif  (defined PARISC)
  static  Elf32_Half running_arch_code=EM_PARISC;
#elif  (defined MIPS)
  static  Elf32_Half running_arch_code=EM_MIPS;
#elif  (defined M68K)
  static  Elf32_Half running_arch_code=EM_68K;
#elif  (defined SH)
  static  Elf32_Half running_arch_code=EM_SH;
#elif  (defined RISCV)
  static  Elf32_Half running_arch_code=EM_RISCV;
#elif  (defined LOONGARCH)
  static  Elf32_Half running_arch_code=EM_LOONGARCH;
#else
    #error Method os::dll_load requires that one of following is defined:\
        AARCH64, ALPHA, ARM, AMD64, IA32, IA64, LOONGARCH, M68K, MIPS, MIPSEL, PARISC, __powerpc__, __powerpc64__, RISCV, S390, SH, __sparc
#endif

  // Identify compatability class for VM's architecture and library's architecture
  // Obtain string descriptions for architectures

  arch_t lib_arch={elf_head.e_machine,0,elf_head.e_ident[EI_CLASS], elf_head.e_ident[EI_DATA], NULL};
  int running_arch_index=-1;

  for (unsigned int i=0; i < ARRAY_SIZE(arch_array); i++) {
    if (running_arch_code == arch_array[i].code) {
      running_arch_index    = i;
    }
    if (lib_arch.code == arch_array[i].code) {
      lib_arch.compat_class = arch_array[i].compat_class;
      lib_arch.name         = arch_array[i].name;
    }
  }

  assert(running_arch_index != -1,
         "Didn't find running architecture code (running_arch_code) in arch_array");
  if (running_arch_index == -1) {
    // Even though running architecture detection failed
    // we may still continue with reporting dlerror() message
    return NULL;
  }

  if (lib_arch.endianess != arch_array[running_arch_index].endianess) {
    ::snprintf(diag_msg_buf, diag_msg_max_length-1," (Possible cause: endianness mismatch)");
    return NULL;
  }

#ifndef S390
  if (lib_arch.elf_class != arch_array[running_arch_index].elf_class) {
    ::snprintf(diag_msg_buf, diag_msg_max_length-1," (Possible cause: architecture word width mismatch)");
    return NULL;
  }
#endif // !S390

  if (lib_arch.compat_class != arch_array[running_arch_index].compat_class) {
    if (lib_arch.name!=NULL) {
      ::snprintf(diag_msg_buf, diag_msg_max_length-1,
                 " (Possible cause: can't load %s-bit .so on a %s-bit platform)",
                 lib_arch.name, arch_array[running_arch_index].name);
    } else {
      ::snprintf(diag_msg_buf, diag_msg_max_length-1,
                 " (Possible cause: can't load this .so (machine code=0x%x) on a %s-bit platform)",
                 lib_arch.code,
                 arch_array[running_arch_index].name);
    }
  }

  return NULL;
}

void * os::Linux::dlopen_helper(const char *filename, char *ebuf,
                                int ebuflen) {
  void * result = ::dlopen(filename, RTLD_LAZY);
  if (result == NULL) {
    const char* error_report = ::dlerror();
    if (error_report == NULL) {
      error_report = "dlerror returned no error description";
    }
    if (ebuf != NULL && ebuflen > 0) {
      ::strncpy(ebuf, error_report, ebuflen-1);
      ebuf[ebuflen-1]='\0';
    }
    Events::log(NULL, "Loading shared library %s failed, %s", filename, error_report);
    log_info(os)("shared library load of %s failed, %s", filename, error_report);
  } else {
    Events::log(NULL, "Loaded shared library %s", filename);
    log_info(os)("shared library load of %s was successful", filename);
  }
  return result;
}

void * os::Linux::dll_load_in_vmthread(const char *filename, char *ebuf,
                                       int ebuflen) {
  void * result = NULL;
  if (LoadExecStackDllInVMThread) {
    result = dlopen_helper(filename, ebuf, ebuflen);
  }

  // Since 7019808, libjvm.so is linked with -noexecstack. If the VM loads a
  // library that requires an executable stack, or which does not have this
  // stack attribute set, dlopen changes the stack attribute to executable. The
  // read protection of the guard pages gets lost.
  //
  // Need to check _stack_is_executable again as multiple VM_LinuxDllLoad
  // may have been queued at the same time.

  if (!_stack_is_executable) {
    for (JavaThreadIteratorWithHandle jtiwh; JavaThread *jt = jtiwh.next(); ) {
      if (!jt->stack_guard_zone_unused() &&     // Stack not yet fully initialized
          jt->stack_guards_enabled()) {         // No pending stack overflow exceptions
        if (!os::guard_memory((char *)jt->stack_end(), jt->stack_guard_zone_size())) {
          warning("Attempt to reguard stack yellow zone failed.");
        }
      }
    }
  }

  return result;
}

void* os::dll_lookup(void* handle, const char* name) {
  void* res = dlsym(handle, name);
  return res;
}

void* os::get_default_process_handle() {
  return (void*)::dlopen(NULL, RTLD_LAZY);
}

static bool _print_ascii_file(const char* filename, outputStream* st, const char* hdr = NULL) {
  int fd = ::open(filename, O_RDONLY);
  if (fd == -1) {
    return false;
  }

  if (hdr != NULL) {
    st->print_cr("%s", hdr);
  }

  char buf[33];
  int bytes;
  buf[32] = '\0';
  while ((bytes = ::read(fd, buf, sizeof(buf)-1)) > 0) {
    st->print_raw(buf, bytes);
  }

  ::close(fd);

  return true;
}

static void _print_ascii_file_h(const char* header, const char* filename, outputStream* st) {
  st->print_cr("%s:", header);
  if (!_print_ascii_file(filename, st)) {
    st->print_cr("<Not Available>");
  }
}

void os::print_dll_info(outputStream *st) {
  st->print_cr("Dynamic libraries:");

  char fname[32];
  pid_t pid = os::Linux::gettid();

  jio_snprintf(fname, sizeof(fname), "/proc/%d/maps", pid);

  if (!_print_ascii_file(fname, st)) {
    st->print("Can not get library information for pid = %d\n", pid);
  }
}

int os::get_loaded_modules_info(os::LoadedModulesCallbackFunc callback, void *param) {
  FILE *procmapsFile = NULL;

  // Open the procfs maps file for the current process
  if ((procmapsFile = fopen("/proc/self/maps", "r")) != NULL) {
    // Allocate PATH_MAX for file name plus a reasonable size for other fields.
    char line[PATH_MAX + 100];

    // Read line by line from 'file'
    while (fgets(line, sizeof(line), procmapsFile) != NULL) {
      u8 base, top, inode;
      char name[sizeof(line)];

      // Parse fields from line, discard perms, offset and device
      int matches = sscanf(line, UINT64_FORMAT_X "-" UINT64_FORMAT_X " %*s %*s %*s " INT64_FORMAT " %s",
             &base, &top, &inode, name);
      // the last entry 'name' is empty for some entries, so we might have 3 matches instead of 4 for some lines
      if (matches < 3) continue;
      if (matches == 3) name[0] = '\0';

      // Filter by inode 0 so that we only get file system mapped files.
      if (inode != 0) {

        // Call callback with the fields of interest
        if(callback(name, (address)base, (address)top, param)) {
          // Oops abort, callback aborted
          fclose(procmapsFile);
          return 1;
        }
      }
    }
    fclose(procmapsFile);
  }
  return 0;
}

void os::print_os_info_brief(outputStream* st) {
  os::Linux::print_distro_info(st);

  os::Posix::print_uname_info(st);

  os::Linux::print_libversion_info(st);

}

void os::print_os_info(outputStream* st) {
  st->print("OS:");

  os::Linux::print_distro_info(st);

  os::Posix::print_uname_info(st);

  os::Linux::print_uptime_info(st);

  // Print warning if unsafe chroot environment detected
  if (unsafe_chroot_detected) {
    st->print("WARNING!! ");
    st->print_cr("%s", unstable_chroot_error);
  }

  os::Linux::print_libversion_info(st);

  os::Posix::print_rlimit_info(st);

  os::Posix::print_load_average(st);

  os::Linux::print_system_memory_info(st);
  st->cr();

  os::Linux::print_process_memory_info(st);

  os::Linux::print_proc_sys_info(st);

  os::Linux::print_ld_preload_file(st);

  os::Linux::print_container_info(st);

  VM_Version::print_platform_virtualization_info(st);

  os::Linux::print_steal_info(st);
}

// Try to identify popular distros.
// Most Linux distributions have a /etc/XXX-release file, which contains
// the OS version string. Newer Linux distributions have a /etc/lsb-release
// file that also contains the OS version string. Some have more than one
// /etc/XXX-release file (e.g. Mandrake has both /etc/mandrake-release and
// /etc/redhat-release.), so the order is important.
// Any Linux that is based on Redhat (i.e. Oracle, Mandrake, Sun JDS...) have
// their own specific XXX-release file as well as a redhat-release file.
// Because of this the XXX-release file needs to be searched for before the
// redhat-release file.
// Since Red Hat and SuSE have an lsb-release file that is not very descriptive the
// search for redhat-release / SuSE-release needs to be before lsb-release.
// Since the lsb-release file is the new standard it needs to be searched
// before the older style release files.
// Searching system-release (Red Hat) and os-release (other Linuxes) are a
// next to last resort.  The os-release file is a new standard that contains
// distribution information and the system-release file seems to be an old
// standard that has been replaced by the lsb-release and os-release files.
// Searching for the debian_version file is the last resort.  It contains
// an informative string like "6.0.6" or "wheezy/sid". Because of this
// "Debian " is printed before the contents of the debian_version file.

const char* distro_files[] = {
  "/etc/oracle-release",
  "/etc/mandriva-release",
  "/etc/mandrake-release",
  "/etc/sun-release",
  "/etc/redhat-release",
  "/etc/SuSE-release",
  "/etc/lsb-release",
  "/etc/turbolinux-release",
  "/etc/gentoo-release",
  "/etc/ltib-release",
  "/etc/angstrom-version",
  "/etc/system-release",
  "/etc/os-release",
  NULL };

void os::Linux::print_distro_info(outputStream* st) {
  for (int i = 0;; i++) {
    const char* file = distro_files[i];
    if (file == NULL) {
      break;  // done
    }
    // If file prints, we found it.
    if (_print_ascii_file(file, st)) {
      return;
    }
  }

  if (file_exists("/etc/debian_version")) {
    st->print("Debian ");
    _print_ascii_file("/etc/debian_version", st);
  } else {
    st->print("Linux");
  }
  st->cr();
}

static void parse_os_info_helper(FILE* fp, char* distro, size_t length, bool get_first_line) {
  char buf[256];
  while (fgets(buf, sizeof(buf), fp)) {
    // Edit out extra stuff in expected format
    if (strstr(buf, "DISTRIB_DESCRIPTION=") != NULL || strstr(buf, "PRETTY_NAME=") != NULL) {
      char* ptr = strstr(buf, "\"");  // the name is in quotes
      if (ptr != NULL) {
        ptr++; // go beyond first quote
        char* nl = strchr(ptr, '\"');
        if (nl != NULL) *nl = '\0';
        strncpy(distro, ptr, length);
      } else {
        ptr = strstr(buf, "=");
        ptr++; // go beyond equals then
        char* nl = strchr(ptr, '\n');
        if (nl != NULL) *nl = '\0';
        strncpy(distro, ptr, length);
      }
      return;
    } else if (get_first_line) {
      char* nl = strchr(buf, '\n');
      if (nl != NULL) *nl = '\0';
      strncpy(distro, buf, length);
      return;
    }
  }
  // print last line and close
  char* nl = strchr(buf, '\n');
  if (nl != NULL) *nl = '\0';
  strncpy(distro, buf, length);
}

static void parse_os_info(char* distro, size_t length, const char* file) {
  FILE* fp = fopen(file, "r");
  if (fp != NULL) {
    // if suse format, print out first line
    bool get_first_line = (strcmp(file, "/etc/SuSE-release") == 0);
    parse_os_info_helper(fp, distro, length, get_first_line);
    fclose(fp);
  }
}

void os::get_summary_os_info(char* buf, size_t buflen) {
  for (int i = 0;; i++) {
    const char* file = distro_files[i];
    if (file == NULL) {
      break; // ran out of distro_files
    }
    if (file_exists(file)) {
      parse_os_info(buf, buflen, file);
      return;
    }
  }
  // special case for debian
  if (file_exists("/etc/debian_version")) {
    strncpy(buf, "Debian ", buflen);
    if (buflen > 7) {
      parse_os_info(&buf[7], buflen-7, "/etc/debian_version");
    }
  } else {
    strncpy(buf, "Linux", buflen);
  }
}

void os::Linux::print_libversion_info(outputStream* st) {
  // libc, pthread
  st->print("libc:");
  st->print("%s ", os::Linux::libc_version());
  st->print("%s ", os::Linux::libpthread_version());
  st->cr();
}

void os::Linux::print_proc_sys_info(outputStream* st) {
  st->cr();
  _print_ascii_file_h("/proc/sys/kernel/threads-max (system-wide limit on the number of threads)",
                      "/proc/sys/kernel/threads-max", st);
  _print_ascii_file_h("/proc/sys/vm/max_map_count (maximum number of memory map areas a process may have)",
                      "/proc/sys/vm/max_map_count", st);
  _print_ascii_file_h("/proc/sys/kernel/pid_max (system-wide limit on number of process identifiers)",
                      "/proc/sys/kernel/pid_max", st);
}

void os::Linux::print_system_memory_info(outputStream* st) {
  _print_ascii_file_h("\n/proc/meminfo", "/proc/meminfo", st);
  st->cr();

  // some information regarding THPs; for details see
  // https://www.kernel.org/doc/Documentation/vm/transhuge.txt
  _print_ascii_file_h("/sys/kernel/mm/transparent_hugepage/enabled",
                      "/sys/kernel/mm/transparent_hugepage/enabled", st);
  _print_ascii_file_h("/sys/kernel/mm/transparent_hugepage/defrag (defrag/compaction efforts parameter)",
                      "/sys/kernel/mm/transparent_hugepage/defrag", st);
}

#ifdef __GLIBC__
// For Glibc, print a one-liner with the malloc tunables.
// Most important and popular is MALLOC_ARENA_MAX, but we are
// thorough and print them all.
static void print_glibc_malloc_tunables(outputStream* st) {
  static const char* var[] = {
      // the new variant
      "GLIBC_TUNABLES",
      // legacy variants
      "MALLOC_CHECK_", "MALLOC_TOP_PAD_", "MALLOC_PERTURB_",
      "MALLOC_MMAP_THRESHOLD_", "MALLOC_TRIM_THRESHOLD_",
      "MALLOC_MMAP_MAX_", "MALLOC_ARENA_TEST", "MALLOC_ARENA_MAX",
      NULL};
  st->print("glibc malloc tunables: ");
  bool printed = false;
  for (int i = 0; var[i] != NULL; i ++) {
    const char* const val = ::getenv(var[i]);
    if (val != NULL) {
      st->print("%s%s=%s", (printed ? ", " : ""), var[i], val);
      printed = true;
    }
  }
  if (!printed) {
    st->print("(default)");
  }
}
#endif // __GLIBC__

void os::Linux::print_process_memory_info(outputStream* st) {

  st->print_cr("Process Memory:");

  // Print virtual and resident set size; peak values; swap; and for
  //  rss its components if the kernel is recent enough.
  ssize_t vmsize = -1, vmpeak = -1, vmswap = -1,
      vmrss = -1, vmhwm = -1, rssanon = -1, rssfile = -1, rssshmem = -1;
  const int num_values = 8;
  int num_found = 0;
  FILE* f = ::fopen("/proc/self/status", "r");
  char buf[256];
  if (f != NULL) {
    while (::fgets(buf, sizeof(buf), f) != NULL && num_found < num_values) {
      if ( (vmsize == -1    && sscanf(buf, "VmSize: " SSIZE_FORMAT " kB", &vmsize) == 1) ||
           (vmpeak == -1    && sscanf(buf, "VmPeak: " SSIZE_FORMAT " kB", &vmpeak) == 1) ||
           (vmswap == -1    && sscanf(buf, "VmSwap: " SSIZE_FORMAT " kB", &vmswap) == 1) ||
           (vmhwm == -1     && sscanf(buf, "VmHWM: " SSIZE_FORMAT " kB", &vmhwm) == 1) ||
           (vmrss == -1     && sscanf(buf, "VmRSS: " SSIZE_FORMAT " kB", &vmrss) == 1) ||
           (rssanon == -1   && sscanf(buf, "RssAnon: " SSIZE_FORMAT " kB", &rssanon) == 1) ||
           (rssfile == -1   && sscanf(buf, "RssFile: " SSIZE_FORMAT " kB", &rssfile) == 1) ||
           (rssshmem == -1  && sscanf(buf, "RssShmem: " SSIZE_FORMAT " kB", &rssshmem) == 1)
           )
      {
        num_found ++;
      }
    }
    fclose(f);

    st->print_cr("Virtual Size: " SSIZE_FORMAT "K (peak: " SSIZE_FORMAT "K)", vmsize, vmpeak);
    st->print("Resident Set Size: " SSIZE_FORMAT "K (peak: " SSIZE_FORMAT "K)", vmrss, vmhwm);
    if (rssanon != -1) { // requires kernel >= 4.5
      st->print(" (anon: " SSIZE_FORMAT "K, file: " SSIZE_FORMAT "K, shmem: " SSIZE_FORMAT "K)",
                  rssanon, rssfile, rssshmem);
    }
    st->cr();
    if (vmswap != -1) { // requires kernel >= 2.6.34
      st->print_cr("Swapped out: " SSIZE_FORMAT "K", vmswap);
    }
  } else {
    st->print_cr("Could not open /proc/self/status to get process memory related information");
  }

  // glibc only:
  // - Print outstanding allocations using mallinfo
  // - Print glibc tunables
#ifdef __GLIBC__
  size_t total_allocated = 0;
  size_t free_retained = 0;
  bool might_have_wrapped = false;
  if (_mallinfo2 != NULL) {
    struct glibc_mallinfo2 mi = _mallinfo2();
    total_allocated = mi.uordblks + mi.hblkhd;
    free_retained = mi.fordblks;
  } else if (_mallinfo != NULL) {
    // mallinfo is an old API. Member names mean next to nothing and, beyond that, are 32-bit signed.
    // So for larger footprints the values may have wrapped around. We try to detect this here: if the
    // process whole resident set size is smaller than 4G, malloc footprint has to be less than that
    // and the numbers are reliable.
    struct glibc_mallinfo mi = _mallinfo();
    total_allocated = (size_t)(unsigned)mi.uordblks + (size_t)(unsigned)mi.hblkhd;
    free_retained = (size_t)(unsigned)mi.fordblks;
    // Since mallinfo members are int, glibc values may have wrapped. Warn about this.
    might_have_wrapped = (vmrss * K) > UINT_MAX && (vmrss * K) > (total_allocated + UINT_MAX);
  }
  if (_mallinfo2 != NULL || _mallinfo != NULL) {
    st->print_cr("C-Heap outstanding allocations: " SIZE_FORMAT "K, retained: " SIZE_FORMAT "K%s",
                 total_allocated / K, free_retained / K,
                 might_have_wrapped ? " (may have wrapped)" : "");
  }
  // Tunables
  print_glibc_malloc_tunables(st);
  st->cr();
#endif
}

void os::Linux::print_ld_preload_file(outputStream* st) {
  _print_ascii_file("/etc/ld.so.preload", st, "\n/etc/ld.so.preload:");
  st->cr();
}

void os::Linux::print_uptime_info(outputStream* st) {
  struct sysinfo sinfo;
  int ret = sysinfo(&sinfo);
  if (ret == 0) {
    os::print_dhm(st, "OS uptime:", (long) sinfo.uptime);
  }
}

static void print_container_helper(outputStream* st, jlong j, const char* metrics) {
  st->print("%s: ", metrics);
  if (j > 0) {
    if (j >= 1024) {
      st->print_cr(UINT64_FORMAT " k", uint64_t(j) / 1024);
    } else {
      st->print_cr(UINT64_FORMAT, uint64_t(j));
    }
  } else {
    st->print_cr("%s", j == OSCONTAINER_ERROR ? "not supported" : "unlimited");
  }
}

void os::Linux::print_container_info(outputStream* st) {
  if (!OSContainer::is_containerized()) {
    st->print_cr("container information not found.");
    return;
  }

  st->print("container (cgroup) information:\n");

  const char *p_ct = OSContainer::container_type();
  st->print("container_type: %s\n", p_ct != NULL ? p_ct : "not supported");

  char *p = OSContainer::cpu_cpuset_cpus();
  st->print("cpu_cpuset_cpus: %s\n", p != NULL ? p : "not supported");
  free(p);

  p = OSContainer::cpu_cpuset_memory_nodes();
  st->print("cpu_memory_nodes: %s\n", p != NULL ? p : "not supported");
  free(p);

  int i = OSContainer::active_processor_count();
  st->print("active_processor_count: ");
  if (i > 0) {
    if (ActiveProcessorCount > 0) {
      st->print_cr("%d, but overridden by -XX:ActiveProcessorCount %d", i, ActiveProcessorCount);
    } else {
      st->print_cr("%d", i);
    }
  } else {
    st->print("not supported\n");
  }

  i = OSContainer::cpu_quota();
  st->print("cpu_quota: ");
  if (i > 0) {
    st->print("%d\n", i);
  } else {
    st->print("%s\n", i == OSCONTAINER_ERROR ? "not supported" : "no quota");
  }

  i = OSContainer::cpu_period();
  st->print("cpu_period: ");
  if (i > 0) {
    st->print("%d\n", i);
  } else {
    st->print("%s\n", i == OSCONTAINER_ERROR ? "not supported" : "no period");
  }

  i = OSContainer::cpu_shares();
  st->print("cpu_shares: ");
  if (i > 0) {
    st->print("%d\n", i);
  } else {
    st->print("%s\n", i == OSCONTAINER_ERROR ? "not supported" : "no shares");
  }

<<<<<<< HEAD
  if (CPUShareScaleFactor != 1) {
    st->print("cpu_shares scale factor: %d\n", (int)CPUShareScaleFactor);
    st->print("cpu_shares scale limit: %d\n", (int)CPUShareScaleLimit);
  }

  jlong j = OSContainer::memory_limit_in_bytes();
  st->print("memory_limit_in_bytes: ");
  if (j > 0) {
    st->print(JLONG_FORMAT "\n", j);
  } else {
    st->print("%s\n", j == OSCONTAINER_ERROR ? "not supported" : "unlimited");
  }
=======
  print_container_helper(st, OSContainer::memory_limit_in_bytes(), "memory_limit_in_bytes");
  print_container_helper(st, OSContainer::memory_and_swap_limit_in_bytes(), "memory_and_swap_limit_in_bytes");
  print_container_helper(st, OSContainer::memory_soft_limit_in_bytes(), "memory_soft_limit_in_bytes");
  print_container_helper(st, OSContainer::memory_usage_in_bytes(), "memory_usage_in_bytes");
  print_container_helper(st, OSContainer::memory_max_usage_in_bytes(), "memory_max_usage_in_bytes");
>>>>>>> 2f695bba

  jlong j = OSContainer::pids_max();
  st->print("maximum number of tasks: ");
  if (j > 0) {
    st->print_cr(JLONG_FORMAT, j);
  } else {
    st->print_cr("%s", j == OSCONTAINER_ERROR ? "not supported" : "unlimited");
  }

  j = OSContainer::pids_current();
  st->print("current number of tasks: ");
  if (j > 0) {
    st->print_cr(JLONG_FORMAT, j);
  } else {
    if (j == OSCONTAINER_ERROR) {
      st->print_cr("not supported");
    }
  }

  st->cr();
}

void os::Linux::print_steal_info(outputStream* st) {
  if (has_initial_tick_info) {
    CPUPerfTicks pticks;
    bool res = os::Linux::get_tick_information(&pticks, -1);

    if (res && pticks.has_steal_ticks) {
      uint64_t steal_ticks_difference = pticks.steal - initial_steal_ticks;
      uint64_t total_ticks_difference = pticks.total - initial_total_ticks;
      double steal_ticks_perc = 0.0;
      if (total_ticks_difference != 0) {
        steal_ticks_perc = (double) steal_ticks_difference / total_ticks_difference;
      }
      st->print_cr("Steal ticks since vm start: " UINT64_FORMAT, steal_ticks_difference);
      st->print_cr("Steal ticks percentage since vm start:%7.3f", steal_ticks_perc);
    }
  }
}

void os::print_memory_info(outputStream* st) {

  st->print("Memory:");
  st->print(" %dk page", os::vm_page_size()>>10);

  // values in struct sysinfo are "unsigned long"
  struct sysinfo si;
  sysinfo(&si);

  st->print(", physical " UINT64_FORMAT "k",
            os::physical_memory() >> 10);
  st->print("(" UINT64_FORMAT "k free)",
            os::available_memory() >> 10);
  st->print(", swap " UINT64_FORMAT "k",
            ((jlong)si.totalswap * si.mem_unit) >> 10);
  st->print("(" UINT64_FORMAT "k free)",
            ((jlong)si.freeswap * si.mem_unit) >> 10);
  st->cr();
}

// Print the first "model name" line and the first "flags" line
// that we find and nothing more. We assume "model name" comes
// before "flags" so if we find a second "model name", then the
// "flags" field is considered missing.
static bool print_model_name_and_flags(outputStream* st, char* buf, size_t buflen) {
#if defined(IA32) || defined(AMD64)
  // Other platforms have less repetitive cpuinfo files
  FILE *fp = fopen("/proc/cpuinfo", "r");
  if (fp) {
    while (!feof(fp)) {
      if (fgets(buf, buflen, fp)) {
        // Assume model name comes before flags
        bool model_name_printed = false;
        if (strstr(buf, "model name") != NULL) {
          if (!model_name_printed) {
            st->print_raw("CPU Model and flags from /proc/cpuinfo:\n");
            st->print_raw(buf);
            model_name_printed = true;
          } else {
            // model name printed but not flags?  Odd, just return
            fclose(fp);
            return true;
          }
        }
        // print the flags line too
        if (strstr(buf, "flags") != NULL) {
          st->print_raw(buf);
          fclose(fp);
          return true;
        }
      }
    }
    fclose(fp);
  }
#endif // x86 platforms
  return false;
}

// additional information about CPU e.g. available frequency ranges
static void print_sys_devices_cpu_info(outputStream* st, char* buf, size_t buflen) {
  _print_ascii_file_h("Online cpus", "/sys/devices/system/cpu/online", st);
  _print_ascii_file_h("Offline cpus", "/sys/devices/system/cpu/offline", st);

  if (ExtensiveErrorReports) {
    // cache related info (cpu 0, should be similar for other CPUs)
    for (unsigned int i=0; i < 10; i++) { // handle max. 10 cache entries
      char hbuf_level[60];
      char hbuf_type[60];
      char hbuf_size[60];
      char hbuf_coherency_line_size[80];
      snprintf(hbuf_level, 60, "/sys/devices/system/cpu/cpu0/cache/index%u/level", i);
      snprintf(hbuf_type, 60, "/sys/devices/system/cpu/cpu0/cache/index%u/type", i);
      snprintf(hbuf_size, 60, "/sys/devices/system/cpu/cpu0/cache/index%u/size", i);
      snprintf(hbuf_coherency_line_size, 80, "/sys/devices/system/cpu/cpu0/cache/index%u/coherency_line_size", i);
      if (file_exists(hbuf_level)) {
        _print_ascii_file_h("cache level", hbuf_level, st);
        _print_ascii_file_h("cache type", hbuf_type, st);
        _print_ascii_file_h("cache size", hbuf_size, st);
        _print_ascii_file_h("cache coherency line size", hbuf_coherency_line_size, st);
      }
    }
  }

  // we miss the cpufreq entries on Power and s390x
#if defined(IA32) || defined(AMD64)
  _print_ascii_file_h("BIOS frequency limitation", "/sys/devices/system/cpu/cpu0/cpufreq/bios_limit", st);
  _print_ascii_file_h("Frequency switch latency (ns)", "/sys/devices/system/cpu/cpu0/cpufreq/cpuinfo_transition_latency", st);
  _print_ascii_file_h("Available cpu frequencies", "/sys/devices/system/cpu/cpu0/cpufreq/scaling_available_frequencies", st);
  // min and max should be in the Available range but still print them (not all info might be available for all kernels)
  if (ExtensiveErrorReports) {
    _print_ascii_file_h("Maximum cpu frequency", "/sys/devices/system/cpu/cpu0/cpufreq/cpuinfo_max_freq", st);
    _print_ascii_file_h("Minimum cpu frequency", "/sys/devices/system/cpu/cpu0/cpufreq/cpuinfo_min_freq", st);
    _print_ascii_file_h("Current cpu frequency", "/sys/devices/system/cpu/cpu0/cpufreq/scaling_cur_freq", st);
  }
  // governors are power schemes, see https://wiki.archlinux.org/index.php/CPU_frequency_scaling
  if (ExtensiveErrorReports) {
    _print_ascii_file_h("Available governors", "/sys/devices/system/cpu/cpu0/cpufreq/scaling_available_governors", st);
  }
  _print_ascii_file_h("Current governor", "/sys/devices/system/cpu/cpu0/cpufreq/scaling_governor", st);
  // Core performance boost, see https://www.kernel.org/doc/Documentation/cpu-freq/boost.txt
  // Raise operating frequency of some cores in a multi-core package if certain conditions apply, e.g.
  // whole chip is not fully utilized
  _print_ascii_file_h("Core performance/turbo boost", "/sys/devices/system/cpu/cpufreq/boost", st);
#endif
}

void os::pd_print_cpu_info(outputStream* st, char* buf, size_t buflen) {
  // Only print the model name if the platform provides this as a summary
  if (!print_model_name_and_flags(st, buf, buflen)) {
    _print_ascii_file_h("\n/proc/cpuinfo", "/proc/cpuinfo", st);
  }
  print_sys_devices_cpu_info(st, buf, buflen);
}

#if defined(AMD64) || defined(IA32) || defined(X32)
const char* search_string = "model name";
#elif defined(M68K)
const char* search_string = "CPU";
#elif defined(PPC64)
const char* search_string = "cpu";
#elif defined(S390)
const char* search_string = "machine =";
#elif defined(SPARC)
const char* search_string = "cpu";
#else
const char* search_string = "Processor";
#endif

// Parses the cpuinfo file for string representing the model name.
void os::get_summary_cpu_info(char* cpuinfo, size_t length) {
  FILE* fp = fopen("/proc/cpuinfo", "r");
  if (fp != NULL) {
    while (!feof(fp)) {
      char buf[256];
      if (fgets(buf, sizeof(buf), fp)) {
        char* start = strstr(buf, search_string);
        if (start != NULL) {
          char *ptr = start + strlen(search_string);
          char *end = buf + strlen(buf);
          while (ptr != end) {
             // skip whitespace and colon for the rest of the name.
             if (*ptr != ' ' && *ptr != '\t' && *ptr != ':') {
               break;
             }
             ptr++;
          }
          if (ptr != end) {
            // reasonable string, get rid of newline and keep the rest
            char* nl = strchr(buf, '\n');
            if (nl != NULL) *nl = '\0';
            strncpy(cpuinfo, ptr, length);
            fclose(fp);
            return;
          }
        }
      }
    }
    fclose(fp);
  }
  // cpuinfo not found or parsing failed, just print generic string.  The entire
  // /proc/cpuinfo file will be printed later in the file (or enough of it for x86)
#if   defined(AARCH64)
  strncpy(cpuinfo, "AArch64", length);
#elif defined(AMD64)
  strncpy(cpuinfo, "x86_64", length);
#elif defined(ARM)  // Order wrt. AARCH64 is relevant!
  strncpy(cpuinfo, "ARM", length);
#elif defined(IA32)
  strncpy(cpuinfo, "x86_32", length);
#elif defined(IA64)
  strncpy(cpuinfo, "IA64", length);
#elif defined(PPC)
  strncpy(cpuinfo, "PPC64", length);
#elif defined(S390)
  strncpy(cpuinfo, "S390", length);
#elif defined(SPARC)
  strncpy(cpuinfo, "sparcv9", length);
#elif defined(ZERO_LIBARCH)
  strncpy(cpuinfo, ZERO_LIBARCH, length);
#else
  strncpy(cpuinfo, "unknown", length);
#endif
}

static void print_signal_handler(outputStream* st, int sig,
                                 char* buf, size_t buflen);

void os::print_signal_handlers(outputStream* st, char* buf, size_t buflen) {
  st->print_cr("Signal Handlers:");
  print_signal_handler(st, SIGSEGV, buf, buflen);
  print_signal_handler(st, SIGBUS , buf, buflen);
  print_signal_handler(st, SIGFPE , buf, buflen);
  print_signal_handler(st, SIGPIPE, buf, buflen);
  print_signal_handler(st, SIGXFSZ, buf, buflen);
  print_signal_handler(st, SIGILL , buf, buflen);
  print_signal_handler(st, SR_signum, buf, buflen);
  print_signal_handler(st, SHUTDOWN1_SIGNAL, buf, buflen);
  print_signal_handler(st, SHUTDOWN2_SIGNAL , buf, buflen);
  print_signal_handler(st, SHUTDOWN3_SIGNAL , buf, buflen);
  print_signal_handler(st, BREAK_SIGNAL, buf, buflen);
#if defined(PPC64)
  print_signal_handler(st, SIGTRAP, buf, buflen);
#endif
}

static char saved_jvm_path[MAXPATHLEN] = {0};

// Find the full path to the current module, libjvm.so
void os::jvm_path(char *buf, jint buflen) {
  // Error checking.
  if (buflen < MAXPATHLEN) {
    assert(false, "must use a large-enough buffer");
    buf[0] = '\0';
    return;
  }
  // Lazy resolve the path to current module.
  if (saved_jvm_path[0] != 0) {
    strcpy(buf, saved_jvm_path);
    return;
  }

  char dli_fname[MAXPATHLEN];
  dli_fname[0] = '\0';
  bool ret = dll_address_to_library_name(
                                         CAST_FROM_FN_PTR(address, os::jvm_path),
                                         dli_fname, sizeof(dli_fname), NULL);
  assert(ret, "cannot locate libjvm");
  char *rp = NULL;
  if (ret && dli_fname[0] != '\0') {
    rp = os::Posix::realpath(dli_fname, buf, buflen);
  }
  if (rp == NULL) {
    return;
  }

  if (Arguments::sun_java_launcher_is_altjvm()) {
    // Support for the java launcher's '-XXaltjvm=<path>' option. Typical
    // value for buf is "<JAVA_HOME>/jre/lib/<vmtype>/libjvm.so".
    // If "/jre/lib/" appears at the right place in the string, then
    // assume we are installed in a JDK and we're done. Otherwise, check
    // for a JAVA_HOME environment variable and fix up the path so it
    // looks like libjvm.so is installed there (append a fake suffix
    // hotspot/libjvm.so).
    const char *p = buf + strlen(buf) - 1;
    for (int count = 0; p > buf && count < 5; ++count) {
      for (--p; p > buf && *p != '/'; --p)
        /* empty */ ;
    }

    if (strncmp(p, "/jre/lib/", 9) != 0) {
      // Look for JAVA_HOME in the environment.
      char* java_home_var = ::getenv("JAVA_HOME");
      if (java_home_var != NULL && java_home_var[0] != 0) {
        char* jrelib_p;
        int len;

        // Check the current module name "libjvm.so".
        p = strrchr(buf, '/');
        if (p == NULL) {
          return;
        }
        assert(strstr(p, "/libjvm") == p, "invalid library name");

        rp = os::Posix::realpath(java_home_var, buf, buflen);
        if (rp == NULL) {
          return;
        }

        // determine if this is a legacy image or modules image
        // modules image doesn't have "jre" subdirectory
        len = strlen(buf);
        assert(len < buflen, "Ran out of buffer room");
        jrelib_p = buf + len;
        snprintf(jrelib_p, buflen-len, "/jre/lib");
        if (0 != access(buf, F_OK)) {
          snprintf(jrelib_p, buflen-len, "/lib");
        }

        if (0 == access(buf, F_OK)) {
          // Use current module name "libjvm.so"
          len = strlen(buf);
          snprintf(buf + len, buflen-len, "/hotspot/libjvm.so");
        } else {
          // Go back to path of .so
          rp = os::Posix::realpath(dli_fname, buf, buflen);
          if (rp == NULL) {
            return;
          }
        }
      }
    }
  }

  strncpy(saved_jvm_path, buf, MAXPATHLEN);
  saved_jvm_path[MAXPATHLEN - 1] = '\0';
}

void os::print_jni_name_prefix_on(outputStream* st, int args_size) {
  // no prefix required, not even "_"
}

void os::print_jni_name_suffix_on(outputStream* st, int args_size) {
  // no suffix required
}

////////////////////////////////////////////////////////////////////////////////
// sun.misc.Signal support

static volatile jint sigint_count = 0;

static void UserHandler(int sig, void *siginfo, void *context) {
  // 4511530 - sem_post is serialized and handled by the manager thread. When
  // the program is interrupted by Ctrl-C, SIGINT is sent to every thread. We
  // don't want to flood the manager thread with sem_post requests.
  if (sig == SIGINT && Atomic::add(1, &sigint_count) > 1) {
    return;
  }

  // Ctrl-C is pressed during error reporting, likely because the error
  // handler fails to abort. Let VM die immediately.
  if (sig == SIGINT && VMError::is_error_reported()) {
    os::die();
  }

  os::signal_notify(sig);
}

void* os::user_handler() {
  return CAST_FROM_FN_PTR(void*, UserHandler);
}

static struct timespec create_semaphore_timespec(unsigned int sec, int nsec) {
  struct timespec ts;
  // Semaphore's are always associated with CLOCK_REALTIME
  os::Linux::clock_gettime(CLOCK_REALTIME, &ts);
  // see os_posix.cpp for discussion on overflow checking
  if (sec >= MAX_SECS) {
    ts.tv_sec += MAX_SECS;
    ts.tv_nsec = 0;
  } else {
    ts.tv_sec += sec;
    ts.tv_nsec += nsec;
    if (ts.tv_nsec >= NANOSECS_PER_SEC) {
      ts.tv_nsec -= NANOSECS_PER_SEC;
      ++ts.tv_sec; // note: this must be <= max_secs
    }
  }

  return ts;
}

extern "C" {
  typedef void (*sa_handler_t)(int);
  typedef void (*sa_sigaction_t)(int, siginfo_t *, void *);
}

void* os::signal(int signal_number, void* handler) {
  struct sigaction sigAct, oldSigAct;

  sigfillset(&(sigAct.sa_mask));
  sigAct.sa_flags   = SA_RESTART|SA_SIGINFO;
  sigAct.sa_handler = CAST_TO_FN_PTR(sa_handler_t, handler);

  if (sigaction(signal_number, &sigAct, &oldSigAct)) {
    // -1 means registration failed
    return (void *)-1;
  }

  return CAST_FROM_FN_PTR(void*, oldSigAct.sa_handler);
}

void os::signal_raise(int signal_number) {
  ::raise(signal_number);
}

// The following code is moved from os.cpp for making this
// code platform specific, which it is by its very nature.

// Will be modified when max signal is changed to be dynamic
int os::sigexitnum_pd() {
  return NSIG;
}

// a counter for each possible signal value
static volatile jint pending_signals[NSIG+1] = { 0 };

// Linux(POSIX) specific hand shaking semaphore.
static Semaphore* sig_sem = NULL;
static PosixSemaphore sr_semaphore;

static void jdk_misc_signal_init() {
  // Initialize signal structures
  ::memset((void*)pending_signals, 0, sizeof(pending_signals));

  // Initialize signal semaphore
  sig_sem = new Semaphore();
}

void os::signal_notify(int sig) {
  if (sig_sem != NULL) {
    Atomic::inc(&pending_signals[sig]);
    sig_sem->signal();
  } else {
    // Signal thread is not created with ReduceSignalUsage and jdk_misc_signal_init
    // initialization isn't called.
    assert(ReduceSignalUsage, "signal semaphore should be created");
  }
}

static int check_pending_signals() {
  Atomic::store(0, &sigint_count);
  for (;;) {
    for (int i = 0; i < NSIG + 1; i++) {
      jint n = pending_signals[i];
      if (n > 0 && n == Atomic::cmpxchg(n - 1, &pending_signals[i], n)) {
        return i;
      }
    }
    JavaThread *thread = JavaThread::current();
    ThreadBlockInVM tbivm(thread);

    bool threadIsSuspended;
    do {
      thread->set_suspend_equivalent();
      // cleared by handle_special_suspend_equivalent_condition() or java_suspend_self()
      sig_sem->wait();

      // were we externally suspended while we were waiting?
      threadIsSuspended = thread->handle_special_suspend_equivalent_condition();
      if (threadIsSuspended) {
        // The semaphore has been incremented, but while we were waiting
        // another thread suspended us. We don't want to continue running
        // while suspended because that would surprise the thread that
        // suspended us.
        sig_sem->signal();

        thread->java_suspend_self();
      }
    } while (threadIsSuspended);
  }
}

int os::signal_wait() {
  return check_pending_signals();
}

////////////////////////////////////////////////////////////////////////////////
// Virtual Memory

int os::vm_page_size() {
  // Seems redundant as all get out
  assert(os::Linux::page_size() != -1, "must call os::init");
  return os::Linux::page_size();
}

// Solaris allocates memory by pages.
int os::vm_allocation_granularity() {
  assert(os::Linux::page_size() != -1, "must call os::init");
  return os::Linux::page_size();
}

// Rationale behind this function:
//  current (Mon Apr 25 20:12:18 MSD 2005) oprofile drops samples without executable
//  mapping for address (see lookup_dcookie() in the kernel module), thus we cannot get
//  samples for JITted code. Here we create private executable mapping over the code cache
//  and then we can use standard (well, almost, as mapping can change) way to provide
//  info for the reporting script by storing timestamp and location of symbol
void linux_wrap_code(char* base, size_t size) {
  static volatile jint cnt = 0;

  if (!UseOprofile) {
    return;
  }

  char buf[PATH_MAX+1];
  int num = Atomic::add(1, &cnt);

  snprintf(buf, sizeof(buf), "%s/hs-vm-%d-%d",
           os::get_temp_directory(), os::current_process_id(), num);
  unlink(buf);

  int fd = ::open(buf, O_CREAT | O_RDWR, S_IRWXU);

  if (fd != -1) {
    off_t rv = ::lseek(fd, size-2, SEEK_SET);
    if (rv != (off_t)-1) {
      if (::write(fd, "", 1) == 1) {
        mmap(base, size,
             PROT_READ|PROT_WRITE|PROT_EXEC,
             MAP_PRIVATE|MAP_FIXED|MAP_NORESERVE, fd, 0);
      }
    }
    ::close(fd);
    unlink(buf);
  }
}

static bool recoverable_mmap_error(int err) {
  // See if the error is one we can let the caller handle. This
  // list of errno values comes from JBS-6843484. I can't find a
  // Linux man page that documents this specific set of errno
  // values so while this list currently matches Solaris, it may
  // change as we gain experience with this failure mode.
  switch (err) {
  case EBADF:
  case EINVAL:
  case ENOTSUP:
    // let the caller deal with these errors
    return true;

  default:
    // Any remaining errors on this OS can cause our reserved mapping
    // to be lost. That can cause confusion where different data
    // structures think they have the same memory mapped. The worst
    // scenario is if both the VM and a library think they have the
    // same memory mapped.
    return false;
  }
}

static void warn_fail_commit_memory(char* addr, size_t size, bool exec,
                                    int err) {
  warning("INFO: os::commit_memory(" PTR_FORMAT ", " SIZE_FORMAT
          ", %d) failed; error='%s' (errno=%d)", p2i(addr), size, exec,
          os::strerror(err), err);
}

static void warn_fail_commit_memory(char* addr, size_t size,
                                    size_t alignment_hint, bool exec,
                                    int err) {
  warning("INFO: os::commit_memory(" PTR_FORMAT ", " SIZE_FORMAT
          ", " SIZE_FORMAT ", %d) failed; error='%s' (errno=%d)", p2i(addr), size,
          alignment_hint, exec, os::strerror(err), err);
}

// NOTE: Linux kernel does not really reserve the pages for us.
//       All it does is to check if there are enough free pages
//       left at the time of mmap(). This could be a potential
//       problem.
int os::Linux::commit_memory_impl(char* addr, size_t size, bool exec) {
  int prot = exec ? PROT_READ|PROT_WRITE|PROT_EXEC : PROT_READ|PROT_WRITE;
  uintptr_t res = (uintptr_t) ::mmap(addr, size, prot,
                                     MAP_PRIVATE|MAP_FIXED|MAP_ANONYMOUS, -1, 0);
  if (res != (uintptr_t) MAP_FAILED) {
    if (UseNUMAInterleaving) {
      numa_make_global(addr, size);
    }
    return 0;
  }

  int err = errno;  // save errno from mmap() call above

  if (!recoverable_mmap_error(err)) {
    warn_fail_commit_memory(addr, size, exec, err);
    vm_exit_out_of_memory(size, OOM_MMAP_ERROR, "committing reserved memory.");
  }

  return err;
}

bool os::pd_commit_memory(char* addr, size_t size, bool exec) {
  return os::Linux::commit_memory_impl(addr, size, exec) == 0;
}

void os::pd_commit_memory_or_exit(char* addr, size_t size, bool exec,
                                  const char* mesg) {
  assert(mesg != NULL, "mesg must be specified");
  int err = os::Linux::commit_memory_impl(addr, size, exec);
  if (err != 0) {
    // the caller wants all commit errors to exit with the specified mesg:
    warn_fail_commit_memory(addr, size, exec, err);
    vm_exit_out_of_memory(size, OOM_MMAP_ERROR, "%s", mesg);
  }
}

// Define MAP_HUGETLB here so we can build HotSpot on old systems.
#ifndef MAP_HUGETLB
  #define MAP_HUGETLB 0x40000
#endif

// Define MADV_HUGEPAGE here so we can build HotSpot on old systems.
#ifndef MADV_HUGEPAGE
  #define MADV_HUGEPAGE 14
#endif

int os::Linux::commit_memory_impl(char* addr, size_t size,
                                  size_t alignment_hint, bool exec) {
  int err = os::Linux::commit_memory_impl(addr, size, exec);
  if (err == 0) {
    realign_memory(addr, size, alignment_hint);
  }
  return err;
}

bool os::pd_commit_memory(char* addr, size_t size, size_t alignment_hint,
                          bool exec) {
  return os::Linux::commit_memory_impl(addr, size, alignment_hint, exec) == 0;
}

void os::pd_commit_memory_or_exit(char* addr, size_t size,
                                  size_t alignment_hint, bool exec,
                                  const char* mesg) {
  assert(mesg != NULL, "mesg must be specified");
  int err = os::Linux::commit_memory_impl(addr, size, alignment_hint, exec);
  if (err != 0) {
    // the caller wants all commit errors to exit with the specified mesg:
    warn_fail_commit_memory(addr, size, alignment_hint, exec, err);
    vm_exit_out_of_memory(size, OOM_MMAP_ERROR, "%s", mesg);
  }
}

void os::pd_realign_memory(char *addr, size_t bytes, size_t alignment_hint) {
  if (UseTransparentHugePages && alignment_hint > (size_t)vm_page_size()) {
    // We don't check the return value: madvise(MADV_HUGEPAGE) may not
    // be supported or the memory may already be backed by huge pages.
    ::madvise(addr, bytes, MADV_HUGEPAGE);
  }
}

void os::pd_free_memory(char *addr, size_t bytes, size_t alignment_hint) {
  // This method works by doing an mmap over an existing mmaping and effectively discarding
  // the existing pages. However it won't work for SHM-based large pages that cannot be
  // uncommitted at all. We don't do anything in this case to avoid creating a segment with
  // small pages on top of the SHM segment. This method always works for small pages, so we
  // allow that in any case.
  if (alignment_hint <= (size_t)os::vm_page_size() || can_commit_large_page_memory()) {
    commit_memory(addr, bytes, alignment_hint, !ExecMem);
  }
}

void os::numa_make_global(char *addr, size_t bytes) {
  Linux::numa_interleave_memory(addr, bytes);
}

// Define for numa_set_bind_policy(int). Setting the argument to 0 will set the
// bind policy to MPOL_PREFERRED for the current thread.
#define USE_MPOL_PREFERRED 0

void os::numa_make_local(char *addr, size_t bytes, int lgrp_hint) {
  // To make NUMA and large pages more robust when both enabled, we need to ease
  // the requirements on where the memory should be allocated. MPOL_BIND is the
  // default policy and it will force memory to be allocated on the specified
  // node. Changing this to MPOL_PREFERRED will prefer to allocate the memory on
  // the specified node, but will not force it. Using this policy will prevent
  // getting SIGBUS when trying to allocate large pages on NUMA nodes with no
  // free large pages.
  Linux::numa_set_bind_policy(USE_MPOL_PREFERRED);
  Linux::numa_tonode_memory(addr, bytes, lgrp_hint);
}

bool os::numa_topology_changed() { return false; }

size_t os::numa_get_groups_num() {
  // Return just the number of nodes in which it's possible to allocate memory
  // (in numa terminology, configured nodes).
  return Linux::numa_num_configured_nodes();
}

int os::numa_get_group_id() {
  int cpu_id = Linux::sched_getcpu();
  if (cpu_id != -1) {
    int lgrp_id = Linux::get_node_by_cpu(cpu_id);
    if (lgrp_id != -1) {
      return lgrp_id;
    }
  }
  return 0;
}

int os::Linux::get_existing_num_nodes() {
  int node;
  int highest_node_number = Linux::numa_max_node();
  int num_nodes = 0;

  // Get the total number of nodes in the system including nodes without memory.
  for (node = 0; node <= highest_node_number; node++) {
    if (isnode_in_existing_nodes(node)) {
      num_nodes++;
    }
  }
  return num_nodes;
}

size_t os::numa_get_leaf_groups(int *ids, size_t size) {
  int highest_node_number = Linux::numa_max_node();
  size_t i = 0;

  // Map all node ids in which it is possible to allocate memory. Also nodes are
  // not always consecutively available, i.e. available from 0 to the highest
  // node number. If the nodes have been bound explicitly using numactl membind,
  // then allocate memory from those nodes only.
  for (int node = 0; node <= highest_node_number; node++) {
    if (Linux::isnode_in_bound_nodes((unsigned int)node)) {
      ids[i++] = node;
    }
  }
  return i;
}

bool os::get_page_info(char *start, page_info* info) {
  return false;
}

char *os::scan_pages(char *start, char* end, page_info* page_expected,
                     page_info* page_found) {
  return end;
}


int os::Linux::sched_getcpu_syscall(void) {
  unsigned int cpu = 0;
  int retval = -1;

#if defined(IA32)
  #ifndef SYS_getcpu
    #define SYS_getcpu 318
  #endif
  retval = syscall(SYS_getcpu, &cpu, NULL, NULL);
#elif defined(AMD64)
// Unfortunately we have to bring all these macros here from vsyscall.h
// to be able to compile on old linuxes.
  #define __NR_vgetcpu 2
  #define VSYSCALL_START (-10UL << 20)
  #define VSYSCALL_SIZE 1024
  #define VSYSCALL_ADDR(vsyscall_nr) (VSYSCALL_START+VSYSCALL_SIZE*(vsyscall_nr))
  typedef long (*vgetcpu_t)(unsigned int *cpu, unsigned int *node, unsigned long *tcache);
  vgetcpu_t vgetcpu = (vgetcpu_t)VSYSCALL_ADDR(__NR_vgetcpu);
  retval = vgetcpu(&cpu, NULL, NULL);
#endif

  return (retval == -1) ? retval : cpu;
}

void os::Linux::sched_getcpu_init() {
  // sched_getcpu() should be in libc.
  set_sched_getcpu(CAST_TO_FN_PTR(sched_getcpu_func_t,
                                  dlsym(RTLD_DEFAULT, "sched_getcpu")));

  // If it's not, try a direct syscall.
  if (sched_getcpu() == -1) {
    set_sched_getcpu(CAST_TO_FN_PTR(sched_getcpu_func_t,
                                    (void*)&sched_getcpu_syscall));
  }

  if (sched_getcpu() == -1) {
    vm_exit_during_initialization("getcpu(2) system call not supported by kernel");
  }
}

// Something to do with the numa-aware allocator needs these symbols
extern "C" JNIEXPORT void numa_warn(int number, char *where, ...) { }
extern "C" JNIEXPORT void numa_error(char *where) { }

// Handle request to load libnuma symbol version 1.1 (API v1). If it fails
// load symbol from base version instead.
void* os::Linux::libnuma_dlsym(void* handle, const char *name) {
  void *f = dlvsym(handle, name, "libnuma_1.1");
  if (f == NULL) {
    f = dlsym(handle, name);
  }
  return f;
}

// Handle request to load libnuma symbol version 1.2 (API v2) only.
// Return NULL if the symbol is not defined in this particular version.
void* os::Linux::libnuma_v2_dlsym(void* handle, const char* name) {
  return dlvsym(handle, name, "libnuma_1.2");
}

// Check numa dependent syscalls
static bool numa_syscall_check() {
  // NUMA APIs depend on several syscalls. E.g., get_mempolicy is required for numa_get_membind and
  // numa_get_interleave_mask. But these dependent syscalls can be unsupported for various reasons.
  // Especially in dockers, get_mempolicy is not allowed with the default configuration. So it's necessary
  // to check whether the syscalls are available. Currently, only get_mempolicy is checked since checking
  // others like mbind would cause unexpected side effects.
#ifdef SYS_get_mempolicy
  int dummy = 0;
  if (syscall(SYS_get_mempolicy, &dummy, NULL, 0, (void*)&dummy, 3) == -1) {
    return false;
  }
#endif

  return true;
}

bool os::Linux::libnuma_init() {
  // Requires sched_getcpu() and numa dependent syscalls support
  if ((sched_getcpu() != -1) && numa_syscall_check()) {
    void *handle = dlopen("libnuma.so.1", RTLD_LAZY);
    if (handle != NULL) {
      set_numa_node_to_cpus(CAST_TO_FN_PTR(numa_node_to_cpus_func_t,
                                           libnuma_dlsym(handle, "numa_node_to_cpus")));
      set_numa_node_to_cpus_v2(CAST_TO_FN_PTR(numa_node_to_cpus_v2_func_t,
                                              libnuma_v2_dlsym(handle, "numa_node_to_cpus")));
      set_numa_max_node(CAST_TO_FN_PTR(numa_max_node_func_t,
                                       libnuma_dlsym(handle, "numa_max_node")));
      set_numa_num_configured_nodes(CAST_TO_FN_PTR(numa_num_configured_nodes_func_t,
                                                   libnuma_dlsym(handle, "numa_num_configured_nodes")));
      set_numa_available(CAST_TO_FN_PTR(numa_available_func_t,
                                        libnuma_dlsym(handle, "numa_available")));
      set_numa_tonode_memory(CAST_TO_FN_PTR(numa_tonode_memory_func_t,
                                            libnuma_dlsym(handle, "numa_tonode_memory")));
      set_numa_interleave_memory(CAST_TO_FN_PTR(numa_interleave_memory_func_t,
                                                libnuma_dlsym(handle, "numa_interleave_memory")));
      set_numa_interleave_memory_v2(CAST_TO_FN_PTR(numa_interleave_memory_v2_func_t,
                                                libnuma_v2_dlsym(handle, "numa_interleave_memory")));
      set_numa_set_bind_policy(CAST_TO_FN_PTR(numa_set_bind_policy_func_t,
                                              libnuma_dlsym(handle, "numa_set_bind_policy")));
      set_numa_bitmask_isbitset(CAST_TO_FN_PTR(numa_bitmask_isbitset_func_t,
                                               libnuma_dlsym(handle, "numa_bitmask_isbitset")));
      set_numa_distance(CAST_TO_FN_PTR(numa_distance_func_t,
                                       libnuma_dlsym(handle, "numa_distance")));
      set_numa_get_membind(CAST_TO_FN_PTR(numa_get_membind_func_t,
                                          libnuma_v2_dlsym(handle, "numa_get_membind")));

      if (numa_available() != -1) {
        set_numa_all_nodes((unsigned long*)libnuma_dlsym(handle, "numa_all_nodes"));
        set_numa_all_nodes_ptr((struct bitmask **)libnuma_dlsym(handle, "numa_all_nodes_ptr"));
        set_numa_nodes_ptr((struct bitmask **)libnuma_dlsym(handle, "numa_nodes_ptr"));
        // Create an index -> node mapping, since nodes are not always consecutive
        _nindex_to_node = new (ResourceObj::C_HEAP, mtInternal) GrowableArray<int>(0, true);
        rebuild_nindex_to_node_map();
        // Create a cpu -> node mapping
        _cpu_to_node = new (ResourceObj::C_HEAP, mtInternal) GrowableArray<int>(0, true);
        rebuild_cpu_to_node_map();
        return true;
      }
    }
  }
  return false;
}

size_t os::Linux::default_guard_size(os::ThreadType thr_type) {
  // Creating guard page is very expensive. Java thread has HotSpot
  // guard pages, only enable glibc guard page for non-Java threads.
  // (Remember: compiler thread is a Java thread, too!)
  return ((thr_type == java_thread || thr_type == compiler_thread) ? 0 : page_size());
}

void os::Linux::rebuild_nindex_to_node_map() {
  int highest_node_number = Linux::numa_max_node();

  nindex_to_node()->clear();
  for (int node = 0; node <= highest_node_number; node++) {
    if (Linux::isnode_in_existing_nodes(node)) {
      nindex_to_node()->append(node);
    }
  }
}

// rebuild_cpu_to_node_map() constructs a table mapping cpud id to node id.
// The table is later used in get_node_by_cpu().
void os::Linux::rebuild_cpu_to_node_map() {
  const size_t NCPUS = 32768; // Since the buffer size computation is very obscure
                              // in libnuma (possible values are starting from 16,
                              // and continuing up with every other power of 2, but less
                              // than the maximum number of CPUs supported by kernel), and
                              // is a subject to change (in libnuma version 2 the requirements
                              // are more reasonable) we'll just hardcode the number they use
                              // in the library.
  const size_t BitsPerCLong = sizeof(long) * CHAR_BIT;

  size_t cpu_num = processor_count();
  size_t cpu_map_size = NCPUS / BitsPerCLong;
  size_t cpu_map_valid_size =
    MIN2((cpu_num + BitsPerCLong - 1) / BitsPerCLong, cpu_map_size);

  cpu_to_node()->clear();
  cpu_to_node()->at_grow(cpu_num - 1);

  size_t node_num = get_existing_num_nodes();

  int distance = 0;
  int closest_distance = INT_MAX;
  int closest_node = 0;
  unsigned long *cpu_map = NEW_C_HEAP_ARRAY(unsigned long, cpu_map_size, mtInternal);
  for (size_t i = 0; i < node_num; i++) {
    // Check if node is configured (not a memory-less node). If it is not, find
    // the closest configured node. Check also if node is bound, i.e. it's allowed
    // to allocate memory from the node. If it's not allowed, map cpus in that node
    // to the closest node from which memory allocation is allowed.
    if (!isnode_in_configured_nodes(nindex_to_node()->at(i)) ||
        !isnode_in_bound_nodes(nindex_to_node()->at(i))) {
      closest_distance = INT_MAX;
      // Check distance from all remaining nodes in the system. Ignore distance
      // from itself, from another non-configured node, and from another non-bound
      // node.
      for (size_t m = 0; m < node_num; m++) {
        if (m != i &&
            isnode_in_configured_nodes(nindex_to_node()->at(m)) &&
            isnode_in_bound_nodes(nindex_to_node()->at(m))) {
          distance = numa_distance(nindex_to_node()->at(i), nindex_to_node()->at(m));
          // If a closest node is found, update. There is always at least one
          // configured and bound node in the system so there is always at least
          // one node close.
          if (distance != 0 && distance < closest_distance) {
            closest_distance = distance;
            closest_node = nindex_to_node()->at(m);
          }
        }
      }
     } else {
       // Current node is already a configured node.
       closest_node = nindex_to_node()->at(i);
     }

    // Get cpus from the original node and map them to the closest node. If node
    // is a configured node (not a memory-less node), then original node and
    // closest node are the same.
    if (numa_node_to_cpus(nindex_to_node()->at(i), cpu_map, cpu_map_size * sizeof(unsigned long)) != -1) {
      for (size_t j = 0; j < cpu_map_valid_size; j++) {
        if (cpu_map[j] != 0) {
          for (size_t k = 0; k < BitsPerCLong; k++) {
            if (cpu_map[j] & (1UL << k)) {
              cpu_to_node()->at_put(j * BitsPerCLong + k, closest_node);
            }
          }
        }
      }
    }
  }
  FREE_C_HEAP_ARRAY(unsigned long, cpu_map);
}

int os::Linux::numa_node_to_cpus(int node, unsigned long *buffer, int bufferlen) {
  // use the latest version of numa_node_to_cpus if available
  if (_numa_node_to_cpus_v2 != NULL) {

    // libnuma bitmask struct
    struct bitmask {
      unsigned long size; /* number of bits in the map */
      unsigned long *maskp;
    };

    struct bitmask mask;
    mask.maskp = (unsigned long *)buffer;
    mask.size = bufferlen * 8;
    return _numa_node_to_cpus_v2(node, &mask);
  } else if (_numa_node_to_cpus != NULL) {
    return _numa_node_to_cpus(node, buffer, bufferlen);
  }
  return -1;
}

int os::Linux::get_node_by_cpu(int cpu_id) {
  if (cpu_to_node() != NULL && cpu_id >= 0 && cpu_id < cpu_to_node()->length()) {
    return cpu_to_node()->at(cpu_id);
  }
  return -1;
}

GrowableArray<int>* os::Linux::_cpu_to_node;
GrowableArray<int>* os::Linux::_nindex_to_node;
os::Linux::sched_getcpu_func_t os::Linux::_sched_getcpu;
os::Linux::numa_node_to_cpus_func_t os::Linux::_numa_node_to_cpus;
os::Linux::numa_node_to_cpus_v2_func_t os::Linux::_numa_node_to_cpus_v2;
os::Linux::numa_max_node_func_t os::Linux::_numa_max_node;
os::Linux::numa_num_configured_nodes_func_t os::Linux::_numa_num_configured_nodes;
os::Linux::numa_available_func_t os::Linux::_numa_available;
os::Linux::numa_tonode_memory_func_t os::Linux::_numa_tonode_memory;
os::Linux::numa_interleave_memory_func_t os::Linux::_numa_interleave_memory;
os::Linux::numa_interleave_memory_v2_func_t os::Linux::_numa_interleave_memory_v2;
os::Linux::numa_set_bind_policy_func_t os::Linux::_numa_set_bind_policy;
os::Linux::numa_bitmask_isbitset_func_t os::Linux::_numa_bitmask_isbitset;
os::Linux::numa_distance_func_t os::Linux::_numa_distance;
os::Linux::numa_get_membind_func_t os::Linux::_numa_get_membind;
unsigned long* os::Linux::_numa_all_nodes;
struct bitmask* os::Linux::_numa_all_nodes_ptr;
struct bitmask* os::Linux::_numa_nodes_ptr;

bool os::pd_uncommit_memory(char* addr, size_t size) {
  uintptr_t res = (uintptr_t) ::mmap(addr, size, PROT_NONE,
                                     MAP_PRIVATE|MAP_FIXED|MAP_NORESERVE|MAP_ANONYMOUS, -1, 0);
  return res  != (uintptr_t) MAP_FAILED;
}

static address get_stack_commited_bottom(address bottom, size_t size) {
  address nbot = bottom;
  address ntop = bottom + size;

  size_t page_sz = os::vm_page_size();
  unsigned pages = size / page_sz;

  unsigned char vec[1];
  unsigned imin = 1, imax = pages + 1, imid;
  int mincore_return_value = 0;

  assert(imin <= imax, "Unexpected page size");

  while (imin < imax) {
    imid = (imax + imin) / 2;
    nbot = ntop - (imid * page_sz);

    // Use a trick with mincore to check whether the page is mapped or not.
    // mincore sets vec to 1 if page resides in memory and to 0 if page
    // is swapped output but if page we are asking for is unmapped
    // it returns -1,ENOMEM
    mincore_return_value = mincore(nbot, page_sz, vec);

    if (mincore_return_value == -1) {
      // Page is not mapped go up
      // to find first mapped page
      if (errno != EAGAIN) {
        assert(errno == ENOMEM, "Unexpected mincore errno");
        imax = imid;
      }
    } else {
      // Page is mapped go down
      // to find first not mapped page
      imin = imid + 1;
    }
  }

  nbot = nbot + page_sz;

  // Adjust stack bottom one page up if last checked page is not mapped
  if (mincore_return_value == -1) {
    nbot = nbot + page_sz;
  }

  return nbot;
}

bool os::committed_in_range(address start, size_t size, address& committed_start, size_t& committed_size) {
  int mincore_return_value;
  const size_t stripe = 1024;  // query this many pages each time
  unsigned char vec[stripe + 1];
  // set a guard
  vec[stripe] = 'X';

  const size_t page_sz = os::vm_page_size();
  size_t pages = size / page_sz;

  assert(is_aligned(start, page_sz), "Start address must be page aligned");
  assert(is_aligned(size, page_sz), "Size must be page aligned");

  committed_start = NULL;

  int loops = (pages + stripe - 1) / stripe;
  int committed_pages = 0;
  address loop_base = start;
  bool found_range = false;

  for (int index = 0; index < loops && !found_range; index ++) {
    assert(pages > 0, "Nothing to do");
    int pages_to_query = (pages >= stripe) ? stripe : pages;
    pages -= pages_to_query;

    // Get stable read
    while ((mincore_return_value = mincore(loop_base, pages_to_query * page_sz, vec)) == -1 && errno == EAGAIN);

    // During shutdown, some memory goes away without properly notifying NMT,
    // E.g. ConcurrentGCThread/WatcherThread can exit without deleting thread object.
    // Bailout and return as not committed for now.
    if (mincore_return_value == -1 && errno == ENOMEM) {
      return false;
    }

    assert(vec[stripe] == 'X', "overflow guard");
    assert(mincore_return_value == 0, "Range must be valid");
    // Process this stripe
    for (int vecIdx = 0; vecIdx < pages_to_query; vecIdx ++) {
      if ((vec[vecIdx] & 0x01) == 0) { // not committed
        // End of current contiguous region
        if (committed_start != NULL) {
          found_range = true;
          break;
        }
      } else { // committed
        // Start of region
        if (committed_start == NULL) {
          committed_start = loop_base + page_sz * vecIdx;
        }
        committed_pages ++;
      }
    }

    loop_base += pages_to_query * page_sz;
  }

  if (committed_start != NULL) {
    assert(committed_pages > 0, "Must have committed region");
    assert(committed_pages <= int(size / page_sz), "Can not commit more than it has");
    assert(committed_start >= start && committed_start < start + size, "Out of range");
    committed_size = page_sz * committed_pages;
    return true;
  } else {
    assert(committed_pages == 0, "Should not have committed region");
    return false;
  }
}


// Linux uses a growable mapping for the stack, and if the mapping for
// the stack guard pages is not removed when we detach a thread the
// stack cannot grow beyond the pages where the stack guard was
// mapped.  If at some point later in the process the stack expands to
// that point, the Linux kernel cannot expand the stack any further
// because the guard pages are in the way, and a segfault occurs.
//
// However, it's essential not to split the stack region by unmapping
// a region (leaving a hole) that's already part of the stack mapping,
// so if the stack mapping has already grown beyond the guard pages at
// the time we create them, we have to truncate the stack mapping.
// So, we need to know the extent of the stack mapping when
// create_stack_guard_pages() is called.

// We only need this for stacks that are growable: at the time of
// writing thread stacks don't use growable mappings (i.e. those
// creeated with MAP_GROWSDOWN), and aren't marked "[stack]", so this
// only applies to the main thread.

// If the (growable) stack mapping already extends beyond the point
// where we're going to put our guard pages, truncate the mapping at
// that point by munmap()ping it.  This ensures that when we later
// munmap() the guard pages we don't leave a hole in the stack
// mapping. This only affects the main/primordial thread

bool os::pd_create_stack_guard_pages(char* addr, size_t size) {
  if (os::is_primordial_thread()) {
    // As we manually grow stack up to bottom inside create_attached_thread(),
    // it's likely that os::Linux::initial_thread_stack_bottom is mapped and
    // we don't need to do anything special.
    // Check it first, before calling heavy function.
    uintptr_t stack_extent = (uintptr_t) os::Linux::initial_thread_stack_bottom();
    unsigned char vec[1];

    if (mincore((address)stack_extent, os::vm_page_size(), vec) == -1) {
      // Fallback to slow path on all errors, including EAGAIN
      assert((uintptr_t)addr >= stack_extent,
             "Sanity: addr should be larger than extent, " PTR_FORMAT " >= " PTR_FORMAT,
             p2i(addr), stack_extent);
      stack_extent = (uintptr_t) get_stack_commited_bottom(
                                                           os::Linux::initial_thread_stack_bottom(),
                                                           (size_t)addr - stack_extent);
    }

    if (stack_extent < (uintptr_t)addr) {
      ::munmap((void*)stack_extent, (uintptr_t)(addr - stack_extent));
    }
  }

  return os::commit_memory(addr, size, !ExecMem);
}

// If this is a growable mapping, remove the guard pages entirely by
// munmap()ping them.  If not, just call uncommit_memory(). This only
// affects the main/primordial thread, but guard against future OS changes.
// It's safe to always unmap guard pages for primordial thread because we
// always place it right after end of the mapped region.

bool os::remove_stack_guard_pages(char* addr, size_t size) {
  uintptr_t stack_extent, stack_base;

  if (os::is_primordial_thread()) {
    return ::munmap(addr, size) == 0;
  }

  return os::uncommit_memory(addr, size);
}

// If 'fixed' is true, anon_mmap() will attempt to reserve anonymous memory
// at 'requested_addr'. If there are existing memory mappings at the same
// location, however, they will be overwritten. If 'fixed' is false,
// 'requested_addr' is only treated as a hint, the return value may or
// may not start from the requested address. Unlike Linux mmap(), this
// function returns NULL to indicate failure.
static char* anon_mmap(char* requested_addr, size_t bytes, bool fixed) {
  char * addr;
  int flags;

  flags = MAP_PRIVATE | MAP_NORESERVE | MAP_ANONYMOUS;
  if (fixed) {
    assert((uintptr_t)requested_addr % os::Linux::page_size() == 0, "unaligned address");
    flags |= MAP_FIXED;
  }

  // Map reserved/uncommitted pages PROT_NONE so we fail early if we
  // touch an uncommitted page. Otherwise, the read/write might
  // succeed if we have enough swap space to back the physical page.
  addr = (char*)::mmap(requested_addr, bytes, PROT_NONE,
                       flags, -1, 0);

  return addr == MAP_FAILED ? NULL : addr;
}

// Allocate (using mmap, NO_RESERVE, with small pages) at either a given request address
//   (req_addr != NULL) or with a given alignment.
//  - bytes shall be a multiple of alignment.
//  - req_addr can be NULL. If not NULL, it must be a multiple of alignment.
//  - alignment sets the alignment at which memory shall be allocated.
//     It must be a multiple of allocation granularity.
// Returns address of memory or NULL. If req_addr was not NULL, will only return
//  req_addr or NULL.
static char* anon_mmap_aligned(size_t bytes, size_t alignment, char* req_addr) {

  size_t extra_size = bytes;
  if (req_addr == NULL && alignment > 0) {
    extra_size += alignment;
  }

  char* start = (char*) ::mmap(req_addr, extra_size, PROT_NONE,
    MAP_PRIVATE|MAP_ANONYMOUS|MAP_NORESERVE,
    -1, 0);
  if (start == MAP_FAILED) {
    start = NULL;
  } else {
    if (req_addr != NULL) {
      if (start != req_addr) {
        ::munmap(start, extra_size);
        start = NULL;
      }
    } else {
      char* const start_aligned = align_up(start, alignment);
      char* const end_aligned = start_aligned + bytes;
      char* const end = start + extra_size;
      if (start_aligned > start) {
        ::munmap(start, start_aligned - start);
      }
      if (end_aligned < end) {
        ::munmap(end_aligned, end - end_aligned);
      }
      start = start_aligned;
    }
  }
  return start;
}

static int anon_munmap(char * addr, size_t size) {
  return ::munmap(addr, size) == 0;
}

char* os::pd_reserve_memory(size_t bytes, char* requested_addr,
                            size_t alignment_hint) {
  return anon_mmap(requested_addr, bytes, (requested_addr != NULL));
}

bool os::pd_release_memory(char* addr, size_t size) {
  return anon_munmap(addr, size);
}

static bool linux_mprotect(char* addr, size_t size, int prot) {
  // Linux wants the mprotect address argument to be page aligned.
  char* bottom = (char*)align_down((intptr_t)addr, os::Linux::page_size());

  // According to SUSv3, mprotect() should only be used with mappings
  // established by mmap(), and mmap() always maps whole pages. Unaligned
  // 'addr' likely indicates problem in the VM (e.g. trying to change
  // protection of malloc'ed or statically allocated memory). Check the
  // caller if you hit this assert.
  assert(addr == bottom, "sanity check");

  size = align_up(pointer_delta(addr, bottom, 1) + size, os::Linux::page_size());
  Events::log(NULL, "Protecting memory [" INTPTR_FORMAT "," INTPTR_FORMAT "] with protection modes %x", p2i(bottom), p2i(bottom+size), prot);
  return ::mprotect(bottom, size, prot) == 0;
}

// Set protections specified
bool os::protect_memory(char* addr, size_t bytes, ProtType prot,
                        bool is_committed) {
  unsigned int p = 0;
  switch (prot) {
  case MEM_PROT_NONE: p = PROT_NONE; break;
  case MEM_PROT_READ: p = PROT_READ; break;
  case MEM_PROT_RW:   p = PROT_READ|PROT_WRITE; break;
  case MEM_PROT_RWX:  p = PROT_READ|PROT_WRITE|PROT_EXEC; break;
  default:
    ShouldNotReachHere();
  }
  // is_committed is unused.
  return linux_mprotect(addr, bytes, p);
}

bool os::guard_memory(char* addr, size_t size) {
  return linux_mprotect(addr, size, PROT_NONE);
}

bool os::unguard_memory(char* addr, size_t size) {
  return linux_mprotect(addr, size, PROT_READ|PROT_WRITE);
}

bool os::Linux::transparent_huge_pages_sanity_check(bool warn,
                                                    size_t page_size) {
  bool result = false;
  void *p = mmap(NULL, page_size * 2, PROT_READ|PROT_WRITE,
                 MAP_ANONYMOUS|MAP_PRIVATE,
                 -1, 0);
  if (p != MAP_FAILED) {
    void *aligned_p = align_up(p, page_size);

    result = madvise(aligned_p, page_size, MADV_HUGEPAGE) == 0;

    munmap(p, page_size * 2);
  }

  if (warn && !result) {
    warning("TransparentHugePages is not supported by the operating system.");
  }

  return result;
}

bool os::Linux::hugetlbfs_sanity_check(bool warn, size_t page_size) {
  bool result = false;
  void *p = mmap(NULL, page_size, PROT_READ|PROT_WRITE,
                 MAP_ANONYMOUS|MAP_PRIVATE|MAP_HUGETLB,
                 -1, 0);

  if (p != MAP_FAILED) {
    // We don't know if this really is a huge page or not.
    FILE *fp = fopen("/proc/self/maps", "r");
    if (fp) {
      while (!feof(fp)) {
        char chars[257];
        long x = 0;
        if (fgets(chars, sizeof(chars), fp)) {
          if (sscanf(chars, "%lx-%*x", &x) == 1
              && x == (long)p) {
            if (strstr (chars, "hugepage")) {
              result = true;
              break;
            }
          }
        }
      }
      fclose(fp);
    }
    munmap(p, page_size);
  }

  if (warn && !result) {
    warning("HugeTLBFS is not supported by the operating system.");
  }

  return result;
}

// From the coredump_filter documentation:
//
// - (bit 0) anonymous private memory
// - (bit 1) anonymous shared memory
// - (bit 2) file-backed private memory
// - (bit 3) file-backed shared memory
// - (bit 4) ELF header pages in file-backed private memory areas (it is
//           effective only if the bit 2 is cleared)
// - (bit 5) hugetlb private memory
// - (bit 6) hugetlb shared memory
// - (bit 7) dax private memory
// - (bit 8) dax shared memory
//
static void set_coredump_filter(CoredumpFilterBit bit) {
  FILE *f;
  long cdm;

  if ((f = fopen("/proc/self/coredump_filter", "r+")) == NULL) {
    return;
  }

  if (fscanf(f, "%lx", &cdm) != 1) {
    fclose(f);
    return;
  }

  long saved_cdm = cdm;
  rewind(f);
  cdm |= bit;

  if (cdm != saved_cdm) {
    fprintf(f, "%#lx", cdm);
  }

  fclose(f);
}

// Large page support

static size_t _large_page_size = 0;

size_t os::Linux::find_large_page_size() {
  size_t large_page_size = 0;

  // large_page_size on Linux is used to round up heap size. x86 uses either
  // 2M or 4M page, depending on whether PAE (Physical Address Extensions)
  // mode is enabled. AMD64/EM64T uses 2M page in 64bit mode. IA64 can use
  // page as large as 256M.
  //
  // Here we try to figure out page size by parsing /proc/meminfo and looking
  // for a line with the following format:
  //    Hugepagesize:     2048 kB
  //
  // If we can't determine the value (e.g. /proc is not mounted, or the text
  // format has been changed), we'll use the largest page size supported by
  // the processor.

#ifndef ZERO
  large_page_size =
    AARCH64_ONLY(2 * M)
    AMD64_ONLY(2 * M)
    ARM32_ONLY(2 * M)
    IA32_ONLY(4 * M)
    IA64_ONLY(256 * M)
    PPC_ONLY(4 * M)
    S390_ONLY(1 * M)
    SPARC_ONLY(4 * M);
#endif // ZERO

  FILE *fp = fopen("/proc/meminfo", "r");
  if (fp) {
    while (!feof(fp)) {
      int x = 0;
      char buf[16];
      if (fscanf(fp, "Hugepagesize: %d", &x) == 1) {
        if (x && fgets(buf, sizeof(buf), fp) && strcmp(buf, " kB\n") == 0) {
          large_page_size = x * K;
          break;
        }
      } else {
        // skip to next line
        for (;;) {
          int ch = fgetc(fp);
          if (ch == EOF || ch == (int)'\n') break;
        }
      }
    }
    fclose(fp);
  }

  if (!FLAG_IS_DEFAULT(LargePageSizeInBytes) && LargePageSizeInBytes != large_page_size) {
    warning("Setting LargePageSizeInBytes has no effect on this OS. Large page size is "
            SIZE_FORMAT "%s.", byte_size_in_proper_unit(large_page_size),
            proper_unit_for_byte_size(large_page_size));
  }

  return large_page_size;
}

size_t os::Linux::setup_large_page_size() {
  _large_page_size = Linux::find_large_page_size();
  const size_t default_page_size = (size_t)Linux::page_size();
  if (_large_page_size > default_page_size) {
    _page_sizes[0] = _large_page_size;
    _page_sizes[1] = default_page_size;
    _page_sizes[2] = 0;
  }

  return _large_page_size;
}

bool os::Linux::setup_large_page_type(size_t page_size) {
  if (FLAG_IS_DEFAULT(UseHugeTLBFS) &&
      FLAG_IS_DEFAULT(UseSHM) &&
      FLAG_IS_DEFAULT(UseTransparentHugePages)) {

    // The type of large pages has not been specified by the user.

    // Try UseHugeTLBFS and then UseSHM.
    UseHugeTLBFS = UseSHM = true;

    // Don't try UseTransparentHugePages since there are known
    // performance issues with it turned on. This might change in the future.
    UseTransparentHugePages = false;
  }

  if (UseTransparentHugePages) {
    bool warn_on_failure = !FLAG_IS_DEFAULT(UseTransparentHugePages);
    if (transparent_huge_pages_sanity_check(warn_on_failure, page_size)) {
      UseHugeTLBFS = false;
      UseSHM = false;
      return true;
    }
    UseTransparentHugePages = false;
  }

  if (UseHugeTLBFS) {
    bool warn_on_failure = !FLAG_IS_DEFAULT(UseHugeTLBFS);
    if (hugetlbfs_sanity_check(warn_on_failure, page_size)) {
      UseSHM = false;
      return true;
    }
    UseHugeTLBFS = false;
  }

  return UseSHM;
}

void os::large_page_init() {
  if (!UseLargePages &&
      !UseTransparentHugePages &&
      !UseHugeTLBFS &&
      !UseSHM) {
    // Not using large pages.
    return;
  }

  if (!FLAG_IS_DEFAULT(UseLargePages) && !UseLargePages) {
    // The user explicitly turned off large pages.
    // Ignore the rest of the large pages flags.
    UseTransparentHugePages = false;
    UseHugeTLBFS = false;
    UseSHM = false;
    return;
  }

  size_t large_page_size = Linux::setup_large_page_size();
  UseLargePages          = Linux::setup_large_page_type(large_page_size);

  set_coredump_filter(LARGEPAGES_BIT);
}

#ifndef SHM_HUGETLB
  #define SHM_HUGETLB 04000
#endif

#define shm_warning_format(format, ...)              \
  do {                                               \
    if (UseLargePages &&                             \
        (!FLAG_IS_DEFAULT(UseLargePages) ||          \
         !FLAG_IS_DEFAULT(UseSHM) ||                 \
         !FLAG_IS_DEFAULT(LargePageSizeInBytes))) {  \
      warning(format, __VA_ARGS__);                  \
    }                                                \
  } while (0)

#define shm_warning(str) shm_warning_format("%s", str)

#define shm_warning_with_errno(str)                \
  do {                                             \
    int err = errno;                               \
    shm_warning_format(str " (error = %d)", err);  \
  } while (0)

static char* shmat_with_alignment(int shmid, size_t bytes, size_t alignment) {
  assert(is_aligned(bytes, alignment), "Must be divisible by the alignment");

  if (!is_aligned(alignment, SHMLBA)) {
    assert(false, "Code below assumes that alignment is at least SHMLBA aligned");
    return NULL;
  }

  // To ensure that we get 'alignment' aligned memory from shmat,
  // we pre-reserve aligned virtual memory and then attach to that.

  char* pre_reserved_addr = anon_mmap_aligned(bytes, alignment, NULL);
  if (pre_reserved_addr == NULL) {
    // Couldn't pre-reserve aligned memory.
    shm_warning("Failed to pre-reserve aligned memory for shmat.");
    return NULL;
  }

  // SHM_REMAP is needed to allow shmat to map over an existing mapping.
  char* addr = (char*)shmat(shmid, pre_reserved_addr, SHM_REMAP);

  if ((intptr_t)addr == -1) {
    int err = errno;
    shm_warning_with_errno("Failed to attach shared memory.");

    assert(err != EACCES, "Unexpected error");
    assert(err != EIDRM,  "Unexpected error");
    assert(err != EINVAL, "Unexpected error");

    // Since we don't know if the kernel unmapped the pre-reserved memory area
    // we can't unmap it, since that would potentially unmap memory that was
    // mapped from other threads.
    return NULL;
  }

  return addr;
}

static char* shmat_at_address(int shmid, char* req_addr) {
  if (!is_aligned(req_addr, SHMLBA)) {
    assert(false, "Requested address needs to be SHMLBA aligned");
    return NULL;
  }

  char* addr = (char*)shmat(shmid, req_addr, 0);

  if ((intptr_t)addr == -1) {
    shm_warning_with_errno("Failed to attach shared memory.");
    return NULL;
  }

  return addr;
}

static char* shmat_large_pages(int shmid, size_t bytes, size_t alignment, char* req_addr) {
  // If a req_addr has been provided, we assume that the caller has already aligned the address.
  if (req_addr != NULL) {
    assert(is_aligned(req_addr, os::large_page_size()), "Must be divisible by the large page size");
    assert(is_aligned(req_addr, alignment), "Must be divisible by given alignment");
    return shmat_at_address(shmid, req_addr);
  }

  // Since shmid has been setup with SHM_HUGETLB, shmat will automatically
  // return large page size aligned memory addresses when req_addr == NULL.
  // However, if the alignment is larger than the large page size, we have
  // to manually ensure that the memory returned is 'alignment' aligned.
  if (alignment > os::large_page_size()) {
    assert(is_aligned(alignment, os::large_page_size()), "Must be divisible by the large page size");
    return shmat_with_alignment(shmid, bytes, alignment);
  } else {
    return shmat_at_address(shmid, NULL);
  }
}

char* os::Linux::reserve_memory_special_shm(size_t bytes, size_t alignment,
                                            char* req_addr, bool exec) {
  // "exec" is passed in but not used.  Creating the shared image for
  // the code cache doesn't have an SHM_X executable permission to check.
  assert(UseLargePages && UseSHM, "only for SHM large pages");
  assert(is_aligned(req_addr, os::large_page_size()), "Unaligned address");
  assert(is_aligned(req_addr, alignment), "Unaligned address");

  if (!is_aligned(bytes, os::large_page_size())) {
    return NULL; // Fallback to small pages.
  }

  // Create a large shared memory region to attach to based on size.
  // Currently, size is the total size of the heap.
  int shmid = shmget(IPC_PRIVATE, bytes, SHM_HUGETLB|IPC_CREAT|SHM_R|SHM_W);
  if (shmid == -1) {
    // Possible reasons for shmget failure:
    // 1. shmmax is too small for Java heap.
    //    > check shmmax value: cat /proc/sys/kernel/shmmax
    //    > increase shmmax value: echo "0xffffffff" > /proc/sys/kernel/shmmax
    // 2. not enough large page memory.
    //    > check available large pages: cat /proc/meminfo
    //    > increase amount of large pages:
    //          echo new_value > /proc/sys/vm/nr_hugepages
    //      Note 1: different Linux may use different name for this property,
    //            e.g. on Redhat AS-3 it is "hugetlb_pool".
    //      Note 2: it's possible there's enough physical memory available but
    //            they are so fragmented after a long run that they can't
    //            coalesce into large pages. Try to reserve large pages when
    //            the system is still "fresh".
    shm_warning_with_errno("Failed to reserve shared memory.");
    return NULL;
  }

  // Attach to the region.
  char* addr = shmat_large_pages(shmid, bytes, alignment, req_addr);

  // Remove shmid. If shmat() is successful, the actual shared memory segment
  // will be deleted when it's detached by shmdt() or when the process
  // terminates. If shmat() is not successful this will remove the shared
  // segment immediately.
  shmctl(shmid, IPC_RMID, NULL);

  return addr;
}

static void warn_on_large_pages_failure(char* req_addr, size_t bytes,
                                        int error) {
  assert(error == ENOMEM, "Only expect to fail if no memory is available");

  bool warn_on_failure = UseLargePages &&
      (!FLAG_IS_DEFAULT(UseLargePages) ||
       !FLAG_IS_DEFAULT(UseHugeTLBFS) ||
       !FLAG_IS_DEFAULT(LargePageSizeInBytes));

  if (warn_on_failure) {
    char msg[128];
    jio_snprintf(msg, sizeof(msg), "Failed to reserve large pages memory req_addr: "
                 PTR_FORMAT " bytes: " SIZE_FORMAT " (errno = %d).", req_addr, bytes, error);
    warning("%s", msg);
  }
}

char* os::Linux::reserve_memory_special_huge_tlbfs_only(size_t bytes,
                                                        char* req_addr,
                                                        bool exec) {
  assert(UseLargePages && UseHugeTLBFS, "only for Huge TLBFS large pages");
  assert(is_aligned(bytes, os::large_page_size()), "Unaligned size");
  assert(is_aligned(req_addr, os::large_page_size()), "Unaligned address");

  int prot = exec ? PROT_READ|PROT_WRITE|PROT_EXEC : PROT_READ|PROT_WRITE;
  char* addr = (char*)::mmap(req_addr, bytes, prot,
                             MAP_PRIVATE|MAP_ANONYMOUS|MAP_HUGETLB,
                             -1, 0);

  if (addr == MAP_FAILED) {
    warn_on_large_pages_failure(req_addr, bytes, errno);
    return NULL;
  }

  assert(is_aligned(addr, os::large_page_size()), "Must be");

  return addr;
}

// Reserve memory using mmap(MAP_HUGETLB).
//  - bytes shall be a multiple of alignment.
//  - req_addr can be NULL. If not NULL, it must be a multiple of alignment.
//  - alignment sets the alignment at which memory shall be allocated.
//     It must be a multiple of allocation granularity.
// Returns address of memory or NULL. If req_addr was not NULL, will only return
//  req_addr or NULL.
char* os::Linux::reserve_memory_special_huge_tlbfs_mixed(size_t bytes,
                                                         size_t alignment,
                                                         char* req_addr,
                                                         bool exec) {
  size_t large_page_size = os::large_page_size();
  assert(bytes >= large_page_size, "Shouldn't allocate large pages for small sizes");

  assert(is_aligned(req_addr, alignment), "Must be");
  assert(is_aligned(bytes, alignment), "Must be");

  // First reserve - but not commit - the address range in small pages.
  char* const start = anon_mmap_aligned(bytes, alignment, req_addr);

  if (start == NULL) {
    return NULL;
  }

  assert(is_aligned(start, alignment), "Must be");

  char* end = start + bytes;

  // Find the regions of the allocated chunk that can be promoted to large pages.
  char* lp_start = align_up(start, large_page_size);
  char* lp_end   = align_down(end, large_page_size);

  size_t lp_bytes = lp_end - lp_start;

  assert(is_aligned(lp_bytes, large_page_size), "Must be");

  if (lp_bytes == 0) {
    // The mapped region doesn't even span the start and the end of a large page.
    // Fall back to allocate a non-special area.
    ::munmap(start, end - start);
    return NULL;
  }

  int prot = exec ? PROT_READ|PROT_WRITE|PROT_EXEC : PROT_READ|PROT_WRITE;

  void* result;

  // Commit small-paged leading area.
  if (start != lp_start) {
    result = ::mmap(start, lp_start - start, prot,
                    MAP_PRIVATE|MAP_ANONYMOUS|MAP_FIXED,
                    -1, 0);
    if (result == MAP_FAILED) {
      ::munmap(lp_start, end - lp_start);
      return NULL;
    }
  }

  // Commit large-paged area.
  result = ::mmap(lp_start, lp_bytes, prot,
                  MAP_PRIVATE|MAP_ANONYMOUS|MAP_FIXED|MAP_HUGETLB,
                  -1, 0);
  if (result == MAP_FAILED) {
    warn_on_large_pages_failure(lp_start, lp_bytes, errno);
    // If the mmap above fails, the large pages region will be unmapped and we
    // have regions before and after with small pages. Release these regions.
    //
    // |  mapped  |  unmapped  |  mapped  |
    // ^          ^            ^          ^
    // start      lp_start     lp_end     end
    //
    ::munmap(start, lp_start - start);
    ::munmap(lp_end, end - lp_end);
    return NULL;
  }

  // Commit small-paged trailing area.
  if (lp_end != end) {
    result = ::mmap(lp_end, end - lp_end, prot,
                    MAP_PRIVATE|MAP_ANONYMOUS|MAP_FIXED,
                    -1, 0);
    if (result == MAP_FAILED) {
      ::munmap(start, lp_end - start);
      return NULL;
    }
  }

  return start;
}

char* os::Linux::reserve_memory_special_huge_tlbfs(size_t bytes,
                                                   size_t alignment,
                                                   char* req_addr,
                                                   bool exec) {
  assert(UseLargePages && UseHugeTLBFS, "only for Huge TLBFS large pages");
  assert(is_aligned(req_addr, alignment), "Must be");
  assert(is_aligned(alignment, os::vm_allocation_granularity()), "Must be");
  assert(is_power_of_2(os::large_page_size()), "Must be");
  assert(bytes >= os::large_page_size(), "Shouldn't allocate large pages for small sizes");

  if (is_aligned(bytes, os::large_page_size()) && alignment <= os::large_page_size()) {
    return reserve_memory_special_huge_tlbfs_only(bytes, req_addr, exec);
  } else {
    return reserve_memory_special_huge_tlbfs_mixed(bytes, alignment, req_addr, exec);
  }
}

char* os::reserve_memory_special(size_t bytes, size_t alignment,
                                 char* req_addr, bool exec) {
  assert(UseLargePages, "only for large pages");

  char* addr;
  if (UseSHM) {
    addr = os::Linux::reserve_memory_special_shm(bytes, alignment, req_addr, exec);
  } else {
    assert(UseHugeTLBFS, "must be");
    addr = os::Linux::reserve_memory_special_huge_tlbfs(bytes, alignment, req_addr, exec);
  }

  if (addr != NULL) {
    if (UseNUMAInterleaving) {
      numa_make_global(addr, bytes);
    }

    // The memory is committed
    MemTracker::record_virtual_memory_reserve_and_commit((address)addr, bytes, CALLER_PC);
  }

  return addr;
}

bool os::Linux::release_memory_special_shm(char* base, size_t bytes) {
  // detaching the SHM segment will also delete it, see reserve_memory_special_shm()
  return shmdt(base) == 0;
}

bool os::Linux::release_memory_special_huge_tlbfs(char* base, size_t bytes) {
  return pd_release_memory(base, bytes);
}

bool os::release_memory_special(char* base, size_t bytes) {
  bool res;
  if (MemTracker::tracking_level() > NMT_minimal) {
    Tracker tkr(Tracker::release);
    res = os::Linux::release_memory_special_impl(base, bytes);
    if (res) {
      tkr.record((address)base, bytes);
    }

  } else {
    res = os::Linux::release_memory_special_impl(base, bytes);
  }
  return res;
}

bool os::Linux::release_memory_special_impl(char* base, size_t bytes) {
  assert(UseLargePages, "only for large pages");
  bool res;

  if (UseSHM) {
    res = os::Linux::release_memory_special_shm(base, bytes);
  } else {
    assert(UseHugeTLBFS, "must be");
    res = os::Linux::release_memory_special_huge_tlbfs(base, bytes);
  }
  return res;
}

size_t os::large_page_size() {
  return _large_page_size;
}

// With SysV SHM the entire memory region must be allocated as shared
// memory.
// HugeTLBFS allows application to commit large page memory on demand.
// However, when committing memory with HugeTLBFS fails, the region
// that was supposed to be committed will lose the old reservation
// and allow other threads to steal that memory region. Because of this
// behavior we can't commit HugeTLBFS memory.
bool os::can_commit_large_page_memory() {
  return UseTransparentHugePages;
}

bool os::can_execute_large_page_memory() {
  return UseTransparentHugePages || UseHugeTLBFS;
}

char* os::pd_attempt_reserve_memory_at(size_t bytes, char* requested_addr, int file_desc) {
  assert(file_desc >= 0, "file_desc is not valid");
  char* result = pd_attempt_reserve_memory_at(bytes, requested_addr);
  if (result != NULL) {
    if (replace_existing_mapping_with_file_mapping(result, bytes, file_desc) == NULL) {
      vm_exit_during_initialization(err_msg("Error in mapping Java heap at the given filesystem directory"));
    }
  }
  return result;
}

// Reserve memory at an arbitrary address, only if that area is
// available (and not reserved for something else).

char* os::pd_attempt_reserve_memory_at(size_t bytes, char* requested_addr) {
  const int max_tries = 10;
  char* base[max_tries];
  size_t size[max_tries];
  const size_t gap = 0x000000;

  // Assert only that the size is a multiple of the page size, since
  // that's all that mmap requires, and since that's all we really know
  // about at this low abstraction level.  If we need higher alignment,
  // we can either pass an alignment to this method or verify alignment
  // in one of the methods further up the call chain.  See bug 5044738.
  assert(bytes % os::vm_page_size() == 0, "reserving unexpected size block");

  // Repeatedly allocate blocks until the block is allocated at the
  // right spot.

  // Linux mmap allows caller to pass an address as hint; give it a try first,
  // if kernel honors the hint then we can return immediately.
  char * addr = anon_mmap(requested_addr, bytes, false);
  if (addr == requested_addr) {
    return requested_addr;
  }

  if (addr != NULL) {
    // mmap() is successful but it fails to reserve at the requested address
    anon_munmap(addr, bytes);
  }

  int i;
  for (i = 0; i < max_tries; ++i) {
    base[i] = reserve_memory(bytes);

    if (base[i] != NULL) {
      // Is this the block we wanted?
      if (base[i] == requested_addr) {
        size[i] = bytes;
        break;
      }

      // Does this overlap the block we wanted? Give back the overlapped
      // parts and try again.

      ptrdiff_t top_overlap = requested_addr + (bytes + gap) - base[i];
      if (top_overlap >= 0 && (size_t)top_overlap < bytes) {
        unmap_memory(base[i], top_overlap);
        base[i] += top_overlap;
        size[i] = bytes - top_overlap;
      } else {
        ptrdiff_t bottom_overlap = base[i] + bytes - requested_addr;
        if (bottom_overlap >= 0 && (size_t)bottom_overlap < bytes) {
          unmap_memory(requested_addr, bottom_overlap);
          size[i] = bytes - bottom_overlap;
        } else {
          size[i] = bytes;
        }
      }
    }
  }

  // Give back the unused reserved pieces.

  for (int j = 0; j < i; ++j) {
    if (base[j] != NULL) {
      unmap_memory(base[j], size[j]);
    }
  }

  if (i < max_tries) {
    return requested_addr;
  } else {
    return NULL;
  }
}

size_t os::read(int fd, void *buf, unsigned int nBytes) {
  return ::read(fd, buf, nBytes);
}

size_t os::read_at(int fd, void *buf, unsigned int nBytes, jlong offset) {
  return ::pread(fd, buf, nBytes, offset);
}

// Sleep forever; naked call to OS-specific sleep; use with CAUTION
void os::infinite_sleep() {
  while (true) {    // sleep forever ...
    ::sleep(100);   // ... 100 seconds at a time
  }
}

// Used to convert frequent JVM_Yield() to nops
bool os::dont_yield() {
  return DontYieldALot;
}

// Linux CFS scheduler (since 2.6.23) does not guarantee sched_yield(2) will
// actually give up the CPU. Since skip buddy (v2.6.28):
//
// * Sets the yielding task as skip buddy for current CPU's run queue.
// * Picks next from run queue, if empty, picks a skip buddy (can be the yielding task).
// * Clears skip buddies for this run queue (yielding task no longer a skip buddy).
//
// An alternative is calling os::naked_short_nanosleep with a small number to avoid
// getting re-scheduled immediately.
//
void os::naked_yield() {
  sched_yield();
}

////////////////////////////////////////////////////////////////////////////////
// thread priority support

// Note: Normal Linux applications are run with SCHED_OTHER policy. SCHED_OTHER
// only supports dynamic priority, static priority must be zero. For real-time
// applications, Linux supports SCHED_RR which allows static priority (1-99).
// However, for large multi-threaded applications, SCHED_RR is not only slower
// than SCHED_OTHER, but also very unstable (my volano tests hang hard 4 out
// of 5 runs - Sep 2005).
//
// The following code actually changes the niceness of kernel-thread/LWP. It
// has an assumption that setpriority() only modifies one kernel-thread/LWP,
// not the entire user process, and user level threads are 1:1 mapped to kernel
// threads. It has always been the case, but could change in the future. For
// this reason, the code should not be used as default (ThreadPriorityPolicy=0).
// It is only used when ThreadPriorityPolicy=1 and may require system level permission
// (e.g., root privilege or CAP_SYS_NICE capability).

int os::java_to_os_priority[CriticalPriority + 1] = {
  19,              // 0 Entry should never be used

   4,              // 1 MinPriority
   3,              // 2
   2,              // 3

   1,              // 4
   0,              // 5 NormPriority
  -1,              // 6

  -2,              // 7
  -3,              // 8
  -4,              // 9 NearMaxPriority

  -5,              // 10 MaxPriority

  -5               // 11 CriticalPriority
};

static int prio_init() {
  if (ThreadPriorityPolicy == 1) {
    if (geteuid() != 0) {
      if (!FLAG_IS_DEFAULT(ThreadPriorityPolicy) && !FLAG_IS_JIMAGE_RESOURCE(ThreadPriorityPolicy)) {
        warning("-XX:ThreadPriorityPolicy=1 may require system level permission, " \
                "e.g., being the root user. If the necessary permission is not " \
                "possessed, changes to priority will be silently ignored.");
      }
    }
  }
  if (UseCriticalJavaThreadPriority) {
    os::java_to_os_priority[MaxPriority] = os::java_to_os_priority[CriticalPriority];
  }
  return 0;
}

OSReturn os::set_native_priority(Thread* thread, int newpri) {
  if (!UseThreadPriorities || ThreadPriorityPolicy == 0) return OS_OK;

  int ret = setpriority(PRIO_PROCESS, thread->osthread()->thread_id(), newpri);
  return (ret == 0) ? OS_OK : OS_ERR;
}

OSReturn os::get_native_priority(const Thread* const thread,
                                 int *priority_ptr) {
  if (!UseThreadPriorities || ThreadPriorityPolicy == 0) {
    *priority_ptr = java_to_os_priority[NormPriority];
    return OS_OK;
  }

  errno = 0;
  *priority_ptr = getpriority(PRIO_PROCESS, thread->osthread()->thread_id());
  return (*priority_ptr != -1 || errno == 0 ? OS_OK : OS_ERR);
}

// Hint to the underlying OS that a task switch would not be good.
// Void return because it's a hint and can fail.
void os::hint_no_preempt() {}

////////////////////////////////////////////////////////////////////////////////
// suspend/resume support

//  The low-level signal-based suspend/resume support is a remnant from the
//  old VM-suspension that used to be for java-suspension, safepoints etc,
//  within hotspot. Currently used by JFR's OSThreadSampler
//
//  The remaining code is greatly simplified from the more general suspension
//  code that used to be used.
//
//  The protocol is quite simple:
//  - suspend:
//      - sends a signal to the target thread
//      - polls the suspend state of the osthread using a yield loop
//      - target thread signal handler (SR_handler) sets suspend state
//        and blocks in sigsuspend until continued
//  - resume:
//      - sets target osthread state to continue
//      - sends signal to end the sigsuspend loop in the SR_handler
//
//  Note that the SR_lock plays no role in this suspend/resume protocol,
//  but is checked for NULL in SR_handler as a thread termination indicator.
//  The SR_lock is, however, used by JavaThread::java_suspend()/java_resume() APIs.
//
//  Note that resume_clear_context() and suspend_save_context() are needed
//  by SR_handler(), so that fetch_frame_from_ucontext() works,
//  which in part is used by:
//    - Forte Analyzer: AsyncGetCallTrace()
//    - StackBanging: get_frame_at_stack_banging_point()

static void resume_clear_context(OSThread *osthread) {
  osthread->set_ucontext(NULL);
  osthread->set_siginfo(NULL);
}

static void suspend_save_context(OSThread *osthread, siginfo_t* siginfo,
                                 ucontext_t* context) {
  osthread->set_ucontext(context);
  osthread->set_siginfo(siginfo);
}

// Handler function invoked when a thread's execution is suspended or
// resumed. We have to be careful that only async-safe functions are
// called here (Note: most pthread functions are not async safe and
// should be avoided.)
//
// Note: sigwait() is a more natural fit than sigsuspend() from an
// interface point of view, but sigwait() prevents the signal hander
// from being run. libpthread would get very confused by not having
// its signal handlers run and prevents sigwait()'s use with the
// mutex granting granting signal.
//
// Currently only ever called on the VMThread and JavaThreads (PC sampling)
//
static void SR_handler(int sig, siginfo_t* siginfo, ucontext_t* context) {
  // Save and restore errno to avoid confusing native code with EINTR
  // after sigsuspend.
  int old_errno = errno;

  Thread* thread = Thread::current_or_null_safe();
  assert(thread != NULL, "Missing current thread in SR_handler");

  // On some systems we have seen signal delivery get "stuck" until the signal
  // mask is changed as part of thread termination. Check that the current thread
  // has not already terminated (via SR_lock()) - else the following assertion
  // will fail because the thread is no longer a JavaThread as the ~JavaThread
  // destructor has completed.

  if (thread->SR_lock() == NULL) {
    return;
  }

  assert(thread->is_VM_thread() || thread->is_Java_thread(), "Must be VMThread or JavaThread");

  OSThread* osthread = thread->osthread();

  os::SuspendResume::State current = osthread->sr.state();
  if (current == os::SuspendResume::SR_SUSPEND_REQUEST) {
    suspend_save_context(osthread, siginfo, context);

    // attempt to switch the state, we assume we had a SUSPEND_REQUEST
    os::SuspendResume::State state = osthread->sr.suspended();
    if (state == os::SuspendResume::SR_SUSPENDED) {
      sigset_t suspend_set;  // signals for sigsuspend()
      sigemptyset(&suspend_set);
      // get current set of blocked signals and unblock resume signal
      pthread_sigmask(SIG_BLOCK, NULL, &suspend_set);
      sigdelset(&suspend_set, SR_signum);

      sr_semaphore.signal();
      // wait here until we are resumed
      while (1) {
        sigsuspend(&suspend_set);

        os::SuspendResume::State result = osthread->sr.running();
        if (result == os::SuspendResume::SR_RUNNING) {
          sr_semaphore.signal();
          break;
        }
      }

    } else if (state == os::SuspendResume::SR_RUNNING) {
      // request was cancelled, continue
    } else {
      ShouldNotReachHere();
    }

    resume_clear_context(osthread);
  } else if (current == os::SuspendResume::SR_RUNNING) {
    // request was cancelled, continue
  } else if (current == os::SuspendResume::SR_WAKEUP_REQUEST) {
    // ignore
  } else {
    // ignore
  }

  errno = old_errno;
}

static int SR_initialize() {
  struct sigaction act;
  char *s;

  // Get signal number to use for suspend/resume
  if ((s = ::getenv("_JAVA_SR_SIGNUM")) != 0) {
    int sig = ::strtol(s, 0, 10);
    if (sig > MAX2(SIGSEGV, SIGBUS) &&  // See 4355769.
        sig < NSIG) {                   // Must be legal signal and fit into sigflags[].
      SR_signum = sig;
    } else {
      warning("You set _JAVA_SR_SIGNUM=%d. It must be in range [%d, %d]. Using %d instead.",
              sig, MAX2(SIGSEGV, SIGBUS)+1, NSIG-1, SR_signum);
    }
  }

  assert(SR_signum > SIGSEGV && SR_signum > SIGBUS,
         "SR_signum must be greater than max(SIGSEGV, SIGBUS), see 4355769");

  sigemptyset(&SR_sigset);
  sigaddset(&SR_sigset, SR_signum);

  // Set up signal handler for suspend/resume
  act.sa_flags = SA_RESTART|SA_SIGINFO;
  act.sa_handler = (void (*)(int)) SR_handler;

  // SR_signum is blocked by default.
  // 4528190 - We also need to block pthread restart signal (32 on all
  // supported Linux platforms). Note that LinuxThreads need to block
  // this signal for all threads to work properly. So we don't have
  // to use hard-coded signal number when setting up the mask.
  pthread_sigmask(SIG_BLOCK, NULL, &act.sa_mask);

  if (sigaction(SR_signum, &act, 0) == -1) {
    return -1;
  }

  // Save signal flag
  os::Linux::set_our_sigflags(SR_signum, act.sa_flags);
  return 0;
}

static int sr_notify(OSThread* osthread) {
  int status = pthread_kill(osthread->pthread_id(), SR_signum);
  assert_status(status == 0, status, "pthread_kill");
  return status;
}

// "Randomly" selected value for how long we want to spin
// before bailing out on suspending a thread, also how often
// we send a signal to a thread we want to resume
static const int RANDOMLY_LARGE_INTEGER = 1000000;
static const int RANDOMLY_LARGE_INTEGER2 = 100;

// returns true on success and false on error - really an error is fatal
// but this seems the normal response to library errors
static bool do_suspend(OSThread* osthread) {
  assert(osthread->sr.is_running(), "thread should be running");
  assert(!sr_semaphore.trywait(), "semaphore has invalid state");

  // mark as suspended and send signal
  if (osthread->sr.request_suspend() != os::SuspendResume::SR_SUSPEND_REQUEST) {
    // failed to switch, state wasn't running?
    ShouldNotReachHere();
    return false;
  }

  if (sr_notify(osthread) != 0) {
    ShouldNotReachHere();
  }

  // managed to send the signal and switch to SUSPEND_REQUEST, now wait for SUSPENDED
  while (true) {
    if (sr_semaphore.timedwait(create_semaphore_timespec(0, 2 * NANOSECS_PER_MILLISEC))) {
      break;
    } else {
      // timeout
      os::SuspendResume::State cancelled = osthread->sr.cancel_suspend();
      if (cancelled == os::SuspendResume::SR_RUNNING) {
        return false;
      } else if (cancelled == os::SuspendResume::SR_SUSPENDED) {
        // make sure that we consume the signal on the semaphore as well
        sr_semaphore.wait();
        break;
      } else {
        ShouldNotReachHere();
        return false;
      }
    }
  }

  guarantee(osthread->sr.is_suspended(), "Must be suspended");
  return true;
}

static void do_resume(OSThread* osthread) {
  assert(osthread->sr.is_suspended(), "thread should be suspended");
  assert(!sr_semaphore.trywait(), "invalid semaphore state");

  if (osthread->sr.request_wakeup() != os::SuspendResume::SR_WAKEUP_REQUEST) {
    // failed to switch to WAKEUP_REQUEST
    ShouldNotReachHere();
    return;
  }

  while (true) {
    if (sr_notify(osthread) == 0) {
      if (sr_semaphore.timedwait(create_semaphore_timespec(0, 2 * NANOSECS_PER_MILLISEC))) {
        if (osthread->sr.is_running()) {
          return;
        }
      }
    } else {
      ShouldNotReachHere();
    }
  }

  guarantee(osthread->sr.is_running(), "Must be running!");
}

///////////////////////////////////////////////////////////////////////////////////
// signal handling (except suspend/resume)

// This routine may be used by user applications as a "hook" to catch signals.
// The user-defined signal handler must pass unrecognized signals to this
// routine, and if it returns true (non-zero), then the signal handler must
// return immediately.  If the flag "abort_if_unrecognized" is true, then this
// routine will never retun false (zero), but instead will execute a VM panic
// routine kill the process.
//
// If this routine returns false, it is OK to call it again.  This allows
// the user-defined signal handler to perform checks either before or after
// the VM performs its own checks.  Naturally, the user code would be making
// a serious error if it tried to handle an exception (such as a null check
// or breakpoint) that the VM was generating for its own correct operation.
//
// This routine may recognize any of the following kinds of signals:
//    SIGBUS, SIGSEGV, SIGILL, SIGFPE, SIGQUIT, SIGPIPE, SIGXFSZ, SIGUSR1.
// It should be consulted by handlers for any of those signals.
//
// The caller of this routine must pass in the three arguments supplied
// to the function referred to in the "sa_sigaction" (not the "sa_handler")
// field of the structure passed to sigaction().  This routine assumes that
// the sa_flags field passed to sigaction() includes SA_SIGINFO and SA_RESTART.
//
// Note that the VM will print warnings if it detects conflicting signal
// handlers, unless invoked with the option "-XX:+AllowUserSignalHandlers".
//
extern "C" JNIEXPORT int JVM_handle_linux_signal(int signo,
                                                 siginfo_t* siginfo,
                                                 void* ucontext,
                                                 int abort_if_unrecognized);

static void signalHandler(int sig, siginfo_t* info, void* uc) {
  assert(info != NULL && uc != NULL, "it must be old kernel");
  int orig_errno = errno;  // Preserve errno value over signal handler.
  JVM_handle_linux_signal(sig, info, uc, true);
  errno = orig_errno;
}


// This boolean allows users to forward their own non-matching signals
// to JVM_handle_linux_signal, harmlessly.
bool os::Linux::signal_handlers_are_installed = false;

// For signal-chaining
bool os::Linux::libjsig_is_loaded = false;
typedef struct sigaction *(*get_signal_t)(int);
get_signal_t os::Linux::get_signal_action = NULL;

struct sigaction* os::Linux::get_chained_signal_action(int sig) {
  struct sigaction *actp = NULL;

  if (libjsig_is_loaded) {
    // Retrieve the old signal handler from libjsig
    actp = (*get_signal_action)(sig);
  }
  if (actp == NULL) {
    // Retrieve the preinstalled signal handler from jvm
    actp = os::Posix::get_preinstalled_handler(sig);
  }

  return actp;
}

static bool call_chained_handler(struct sigaction *actp, int sig,
                                 siginfo_t *siginfo, void *context) {
  // Call the old signal handler
  if (actp->sa_handler == SIG_DFL) {
    // It's more reasonable to let jvm treat it as an unexpected exception
    // instead of taking the default action.
    return false;
  } else if (actp->sa_handler != SIG_IGN) {
    if ((actp->sa_flags & SA_NODEFER) == 0) {
      // automaticlly block the signal
      sigaddset(&(actp->sa_mask), sig);
    }

    sa_handler_t hand = NULL;
    sa_sigaction_t sa = NULL;
    bool siginfo_flag_set = (actp->sa_flags & SA_SIGINFO) != 0;
    // retrieve the chained handler
    if (siginfo_flag_set) {
      sa = actp->sa_sigaction;
    } else {
      hand = actp->sa_handler;
    }

    if ((actp->sa_flags & SA_RESETHAND) != 0) {
      actp->sa_handler = SIG_DFL;
    }

    // try to honor the signal mask
    sigset_t oset;
    sigemptyset(&oset);
    pthread_sigmask(SIG_SETMASK, &(actp->sa_mask), &oset);

    // call into the chained handler
    if (siginfo_flag_set) {
      (*sa)(sig, siginfo, context);
    } else {
      (*hand)(sig);
    }

    // restore the signal mask
    pthread_sigmask(SIG_SETMASK, &oset, NULL);
  }
  // Tell jvm's signal handler the signal is taken care of.
  return true;
}

bool os::Linux::chained_handler(int sig, siginfo_t* siginfo, void* context) {
  bool chained = false;
  // signal-chaining
  if (UseSignalChaining) {
    struct sigaction *actp = get_chained_signal_action(sig);
    if (actp != NULL) {
      chained = call_chained_handler(actp, sig, siginfo, context);
    }
  }
  return chained;
}

// for diagnostic
int sigflags[NSIG];

int os::Linux::get_our_sigflags(int sig) {
  assert(sig > 0 && sig < NSIG, "vm signal out of expected range");
  return sigflags[sig];
}

void os::Linux::set_our_sigflags(int sig, int flags) {
  assert(sig > 0 && sig < NSIG, "vm signal out of expected range");
  if (sig > 0 && sig < NSIG) {
    sigflags[sig] = flags;
  }
}

void os::Linux::set_signal_handler(int sig, bool set_installed) {
  // Check for overwrite.
  struct sigaction oldAct;
  sigaction(sig, (struct sigaction*)NULL, &oldAct);

  void* oldhand = oldAct.sa_sigaction
                ? CAST_FROM_FN_PTR(void*,  oldAct.sa_sigaction)
                : CAST_FROM_FN_PTR(void*,  oldAct.sa_handler);
  if (oldhand != CAST_FROM_FN_PTR(void*, SIG_DFL) &&
      oldhand != CAST_FROM_FN_PTR(void*, SIG_IGN) &&
      oldhand != CAST_FROM_FN_PTR(void*, (sa_sigaction_t)signalHandler)) {
    if (AllowUserSignalHandlers || !set_installed) {
      // Do not overwrite; user takes responsibility to forward to us.
      return;
    } else if (UseSignalChaining) {
      // save the old handler in jvm
      os::Posix::save_preinstalled_handler(sig, oldAct);
      // libjsig also interposes the sigaction() call below and saves the
      // old sigaction on it own.
    } else {
      fatal("Encountered unexpected pre-existing sigaction handler "
            "%#lx for signal %d.", (long)oldhand, sig);
    }
  }

  struct sigaction sigAct;
  sigfillset(&(sigAct.sa_mask));
  sigAct.sa_handler = SIG_DFL;
  if (!set_installed) {
    sigAct.sa_flags = SA_SIGINFO|SA_RESTART;
  } else {
    sigAct.sa_sigaction = signalHandler;
    sigAct.sa_flags = SA_SIGINFO|SA_RESTART;
  }
  // Save flags, which are set by ours
  assert(sig > 0 && sig < NSIG, "vm signal out of expected range");
  sigflags[sig] = sigAct.sa_flags;

  int ret = sigaction(sig, &sigAct, &oldAct);
  assert(ret == 0, "check");

  void* oldhand2  = oldAct.sa_sigaction
                  ? CAST_FROM_FN_PTR(void*, oldAct.sa_sigaction)
                  : CAST_FROM_FN_PTR(void*, oldAct.sa_handler);
  assert(oldhand2 == oldhand, "no concurrent signal handler installation");
}

// install signal handlers for signals that HotSpot needs to
// handle in order to support Java-level exception handling.

void os::Linux::install_signal_handlers() {
  if (!signal_handlers_are_installed) {
    signal_handlers_are_installed = true;

    // signal-chaining
    typedef void (*signal_setting_t)();
    signal_setting_t begin_signal_setting = NULL;
    signal_setting_t end_signal_setting = NULL;
    begin_signal_setting = CAST_TO_FN_PTR(signal_setting_t,
                                          dlsym(RTLD_DEFAULT, "JVM_begin_signal_setting"));
    if (begin_signal_setting != NULL) {
      end_signal_setting = CAST_TO_FN_PTR(signal_setting_t,
                                          dlsym(RTLD_DEFAULT, "JVM_end_signal_setting"));
      get_signal_action = CAST_TO_FN_PTR(get_signal_t,
                                         dlsym(RTLD_DEFAULT, "JVM_get_signal_action"));
      libjsig_is_loaded = true;
      assert(UseSignalChaining, "should enable signal-chaining");
    }
    if (libjsig_is_loaded) {
      // Tell libjsig jvm is setting signal handlers
      (*begin_signal_setting)();
    }

    set_signal_handler(SIGSEGV, true);
    set_signal_handler(SIGPIPE, true);
    set_signal_handler(SIGBUS, true);
    set_signal_handler(SIGILL, true);
    set_signal_handler(SIGFPE, true);
#if defined(PPC64)
    set_signal_handler(SIGTRAP, true);
#endif
    set_signal_handler(SIGXFSZ, true);

    if (libjsig_is_loaded) {
      // Tell libjsig jvm finishes setting signal handlers
      (*end_signal_setting)();
    }

    // We don't activate signal checker if libjsig is in place, we trust ourselves
    // and if UserSignalHandler is installed all bets are off.
    // Log that signal checking is off only if -verbose:jni is specified.
    if (CheckJNICalls) {
      if (libjsig_is_loaded) {
        if (PrintJNIResolving) {
          tty->print_cr("Info: libjsig is activated, all active signal checking is disabled");
        }
        check_signals = false;
      }
      if (AllowUserSignalHandlers) {
        if (PrintJNIResolving) {
          tty->print_cr("Info: AllowUserSignalHandlers is activated, all active signal checking is disabled");
        }
        check_signals = false;
      }
    }
  }
}

// This is the fastest way to get thread cpu time on Linux.
// Returns cpu time (user+sys) for any thread, not only for current.
// POSIX compliant clocks are implemented in the kernels 2.6.16+.
// It might work on 2.6.10+ with a special kernel/glibc patch.
// For reference, please, see IEEE Std 1003.1-2004:
//   http://www.unix.org/single_unix_specification

jlong os::Linux::fast_thread_cpu_time(clockid_t clockid) {
  struct timespec tp;
  int rc = os::Linux::clock_gettime(clockid, &tp);
  assert(rc == 0, "clock_gettime is expected to return 0 code");

  return (tp.tv_sec * NANOSECS_PER_SEC) + tp.tv_nsec;
}

void os::Linux::initialize_os_info() {
  assert(_os_version == 0, "OS info already initialized");

  struct utsname _uname;

  uint32_t major;
  uint32_t minor;
  uint32_t fix;

  int rc;

  // Kernel version is unknown if
  // verification below fails.
  _os_version = 0x01000000;

  rc = uname(&_uname);
  if (rc != -1) {

    rc = sscanf(_uname.release,"%d.%d.%d", &major, &minor, &fix);
    if (rc == 3) {

      if (major < 256 && minor < 256 && fix < 256) {
        // Kernel version format is as expected,
        // set it overriding unknown state.
        _os_version = (major << 16) |
                      (minor << 8 ) |
                      (fix   << 0 ) ;
      }
    }
  }
}

uint32_t os::Linux::os_version() {
  assert(_os_version != 0, "not initialized");
  return _os_version & 0x00FFFFFF;
}

bool os::Linux::os_version_is_known() {
  assert(_os_version != 0, "not initialized");
  return _os_version & 0x01000000 ? false : true;
}

/////
// glibc on Linux platform uses non-documented flag
// to indicate, that some special sort of signal
// trampoline is used.
// We will never set this flag, and we should
// ignore this flag in our diagnostic
#ifdef SIGNIFICANT_SIGNAL_MASK
  #undef SIGNIFICANT_SIGNAL_MASK
#endif
#define SIGNIFICANT_SIGNAL_MASK (~0x04000000)

static const char* get_signal_handler_name(address handler,
                                           char* buf, int buflen) {
  int offset = 0;
  bool found = os::dll_address_to_library_name(handler, buf, buflen, &offset);
  if (found) {
    // skip directory names
    const char *p1, *p2;
    p1 = buf;
    size_t len = strlen(os::file_separator());
    while ((p2 = strstr(p1, os::file_separator())) != NULL) p1 = p2 + len;
    jio_snprintf(buf, buflen, "%s+0x%x", p1, offset);
  } else {
    jio_snprintf(buf, buflen, PTR_FORMAT, handler);
  }
  return buf;
}

static void print_signal_handler(outputStream* st, int sig,
                                 char* buf, size_t buflen) {
  struct sigaction sa;

  sigaction(sig, NULL, &sa);

  // See comment for SIGNIFICANT_SIGNAL_MASK define
  sa.sa_flags &= SIGNIFICANT_SIGNAL_MASK;

  st->print("%s: ", os::exception_name(sig, buf, buflen));

  address handler = (sa.sa_flags & SA_SIGINFO)
    ? CAST_FROM_FN_PTR(address, sa.sa_sigaction)
    : CAST_FROM_FN_PTR(address, sa.sa_handler);

  if (handler == CAST_FROM_FN_PTR(address, SIG_DFL)) {
    st->print("SIG_DFL");
  } else if (handler == CAST_FROM_FN_PTR(address, SIG_IGN)) {
    st->print("SIG_IGN");
  } else {
    st->print("[%s]", get_signal_handler_name(handler, buf, buflen));
  }

  st->print(", sa_mask[0]=");
  os::Posix::print_signal_set_short(st, &sa.sa_mask);

  address rh = VMError::get_resetted_sighandler(sig);
  // May be, handler was resetted by VMError?
  if (rh != NULL) {
    handler = rh;
    sa.sa_flags = VMError::get_resetted_sigflags(sig) & SIGNIFICANT_SIGNAL_MASK;
  }

  st->print(", sa_flags=");
  os::Posix::print_sa_flags(st, sa.sa_flags);

  // Check: is it our handler?
  if (handler == CAST_FROM_FN_PTR(address, (sa_sigaction_t)signalHandler) ||
      handler == CAST_FROM_FN_PTR(address, (sa_sigaction_t)SR_handler)) {
    // It is our signal handler
    // check for flags, reset system-used one!
    if ((int)sa.sa_flags != os::Linux::get_our_sigflags(sig)) {
      st->print(
                ", flags was changed from " PTR32_FORMAT ", consider using jsig library",
                os::Linux::get_our_sigflags(sig));
    }
  }
  st->cr();
}


#define DO_SIGNAL_CHECK(sig)                      \
  do {                                            \
    if (!sigismember(&check_signal_done, sig)) {  \
      os::Linux::check_signal_handler(sig);       \
    }                                             \
  } while (0)

// This method is a periodic task to check for misbehaving JNI applications
// under CheckJNI, we can add any periodic checks here

void os::run_periodic_checks() {
  if (check_signals == false) return;

  // SEGV and BUS if overridden could potentially prevent
  // generation of hs*.log in the event of a crash, debugging
  // such a case can be very challenging, so we absolutely
  // check the following for a good measure:
  DO_SIGNAL_CHECK(SIGSEGV);
  DO_SIGNAL_CHECK(SIGILL);
  DO_SIGNAL_CHECK(SIGFPE);
  DO_SIGNAL_CHECK(SIGBUS);
  DO_SIGNAL_CHECK(SIGPIPE);
  DO_SIGNAL_CHECK(SIGXFSZ);
#if defined(PPC64)
  DO_SIGNAL_CHECK(SIGTRAP);
#endif

  // ReduceSignalUsage allows the user to override these handlers
  // see comments at the very top and jvm_md.h
  if (!ReduceSignalUsage) {
    DO_SIGNAL_CHECK(SHUTDOWN1_SIGNAL);
    DO_SIGNAL_CHECK(SHUTDOWN2_SIGNAL);
    DO_SIGNAL_CHECK(SHUTDOWN3_SIGNAL);
    DO_SIGNAL_CHECK(BREAK_SIGNAL);
  }

  DO_SIGNAL_CHECK(SR_signum);
}

typedef int (*os_sigaction_t)(int, const struct sigaction *, struct sigaction *);

static os_sigaction_t os_sigaction = NULL;

void os::Linux::check_signal_handler(int sig) {
  char buf[O_BUFLEN];
  address jvmHandler = NULL;


  struct sigaction act;
  if (os_sigaction == NULL) {
    // only trust the default sigaction, in case it has been interposed
    os_sigaction = (os_sigaction_t)dlsym(RTLD_DEFAULT, "sigaction");
    if (os_sigaction == NULL) return;
  }

  os_sigaction(sig, (struct sigaction*)NULL, &act);


  act.sa_flags &= SIGNIFICANT_SIGNAL_MASK;

  address thisHandler = (act.sa_flags & SA_SIGINFO)
    ? CAST_FROM_FN_PTR(address, act.sa_sigaction)
    : CAST_FROM_FN_PTR(address, act.sa_handler);


  switch (sig) {
  case SIGSEGV:
  case SIGBUS:
  case SIGFPE:
  case SIGPIPE:
  case SIGILL:
  case SIGXFSZ:
    jvmHandler = CAST_FROM_FN_PTR(address, (sa_sigaction_t)signalHandler);
    break;

  case SHUTDOWN1_SIGNAL:
  case SHUTDOWN2_SIGNAL:
  case SHUTDOWN3_SIGNAL:
  case BREAK_SIGNAL:
    jvmHandler = (address)user_handler();
    break;

  default:
    if (sig == SR_signum) {
      jvmHandler = CAST_FROM_FN_PTR(address, (sa_sigaction_t)SR_handler);
    } else {
      return;
    }
    break;
  }

  if (thisHandler != jvmHandler) {
    tty->print("Warning: %s handler ", exception_name(sig, buf, O_BUFLEN));
    tty->print("expected:%s", get_signal_handler_name(jvmHandler, buf, O_BUFLEN));
    tty->print_cr("  found:%s", get_signal_handler_name(thisHandler, buf, O_BUFLEN));
    // No need to check this sig any longer
    sigaddset(&check_signal_done, sig);
    // Running under non-interactive shell, SHUTDOWN2_SIGNAL will be reassigned SIG_IGN
    if (sig == SHUTDOWN2_SIGNAL && !isatty(fileno(stdin))) {
      tty->print_cr("Running in non-interactive shell, %s handler is replaced by shell",
                    exception_name(sig, buf, O_BUFLEN));
    }
  } else if(os::Linux::get_our_sigflags(sig) != 0 && (int)act.sa_flags != os::Linux::get_our_sigflags(sig)) {
    tty->print("Warning: %s handler flags ", exception_name(sig, buf, O_BUFLEN));
    tty->print("expected:");
    os::Posix::print_sa_flags(tty, os::Linux::get_our_sigflags(sig));
    tty->cr();
    tty->print("  found:");
    os::Posix::print_sa_flags(tty, act.sa_flags);
    tty->cr();
    // No need to check this sig any longer
    sigaddset(&check_signal_done, sig);
  }

  // Dump all the signal
  if (sigismember(&check_signal_done, sig)) {
    print_signal_handlers(tty, buf, O_BUFLEN);
  }
}

extern void report_error(char* file_name, int line_no, char* title,
                         char* format, ...);

// Some linux distributions (notably: Alpine Linux) include the
// grsecurity in the kernel. Of particular interest from a JVM perspective
// is PaX (https://pax.grsecurity.net/), which adds some security features
// related to page attributes. Specifically, the MPROTECT PaX functionality
// (https://pax.grsecurity.net/docs/mprotect.txt) prevents dynamic
// code generation by disallowing a (previously) writable page to be
// marked as executable. This is, of course, exactly what HotSpot does
// for both JIT compiled method, as well as for stubs, adapters, etc.
//
// Instead of crashing "lazily" when trying to make a page executable,
// this code probes for the presence of PaX and reports the failure
// eagerly.
static void check_pax(void) {
  // Zero doesn't generate code dynamically, so no need to perform the PaX check
#ifndef ZERO
  size_t size = os::Linux::page_size();

  void* p = ::mmap(NULL, size, PROT_WRITE, MAP_PRIVATE|MAP_ANONYMOUS, -1, 0);
  if (p == MAP_FAILED) {
    log_debug(os)("os_linux.cpp: check_pax: mmap failed (%s)" , os::strerror(errno));
    vm_exit_out_of_memory(size, OOM_MMAP_ERROR, "failed to allocate memory for PaX check.");
  }

  int res = ::mprotect(p, size, PROT_WRITE|PROT_EXEC);
  if (res == -1) {
    log_debug(os)("os_linux.cpp: check_pax: mprotect failed (%s)" , os::strerror(errno));
    vm_exit_during_initialization(
      "Failed to mark memory page as executable - check if grsecurity/PaX is enabled");
  }

  ::munmap(p, size);
#endif
}

// this is called _before_ most of the global arguments have been parsed
void os::init(void) {
  char dummy;   // used to get a guess on initial stack address

  clock_tics_per_sec = sysconf(_SC_CLK_TCK);

  init_random(1234567);

  Linux::set_page_size(sysconf(_SC_PAGESIZE));
  if (Linux::page_size() == -1) {
    fatal("os_linux.cpp: os::init: sysconf failed (%s)",
          os::strerror(errno));
  }
  init_page_sizes((size_t) Linux::page_size());

  Linux::initialize_system_info();

  Linux::initialize_os_info();

#ifdef __GLIBC__
  Linux::_mallinfo = CAST_TO_FN_PTR(Linux::mallinfo_func_t, dlsym(RTLD_DEFAULT, "mallinfo"));
  Linux::_mallinfo2 = CAST_TO_FN_PTR(Linux::mallinfo2_func_t, dlsym(RTLD_DEFAULT, "mallinfo2"));
#endif // __GLIBC__

  os::Linux::CPUPerfTicks pticks;
  bool res = os::Linux::get_tick_information(&pticks, -1);

  if (res && pticks.has_steal_ticks) {
    has_initial_tick_info = true;
    initial_total_ticks = pticks.total;
    initial_steal_ticks = pticks.steal;
  }

  // _main_thread points to the thread that created/loaded the JVM.
  Linux::_main_thread = pthread_self();

  Linux::clock_init();
  initial_time_count = javaTimeNanos();

  // retrieve entry point for pthread_setname_np
  Linux::_pthread_setname_np =
    (int(*)(pthread_t, const char*))dlsym(RTLD_DEFAULT, "pthread_setname_np");

  check_pax();

  os::Posix::init();
}

// To install functions for atexit system call
extern "C" {
  static void perfMemory_exit_helper() {
    perfMemory_exit();
  }
}

void os::pd_init_container_support() {
  OSContainer::init();
}

// this is called _after_ the global arguments have been parsed
jint os::init_2(void) {

  os::Posix::init_2();

  Linux::fast_thread_clock_init();

  // initialize suspend/resume support - must do this before signal_sets_init()
  if (SR_initialize() != 0) {
    perror("SR_initialize failed");
    return JNI_ERR;
  }

  Linux::signal_sets_init();
  Linux::install_signal_handlers();
  // Initialize data for jdk.internal.misc.Signal
  if (!ReduceSignalUsage) {
    jdk_misc_signal_init();
  }

  // Check and sets minimum stack sizes against command line options
  if (Posix::set_minimum_stack_sizes() == JNI_ERR) {
    return JNI_ERR;
  }

#if defined(IA32) && !defined(ZERO)
  // Need to ensure we've determined the process's initial stack to
  // perform the workaround
  Linux::capture_initial_stack(JavaThread::stack_size_at_create());
  workaround_expand_exec_shield_cs_limit();
#else
  suppress_primordial_thread_resolution = Arguments::created_by_java_launcher();
  if (!suppress_primordial_thread_resolution) {
    Linux::capture_initial_stack(JavaThread::stack_size_at_create());
  }
#endif

  Linux::libpthread_init();
  Linux::sched_getcpu_init();
  log_info(os)("HotSpot is running with %s, %s",
               Linux::libc_version(), Linux::libpthread_version());

  if (UseNUMA) {
    if (!Linux::libnuma_init()) {
      UseNUMA = false;
    } else {
      if ((Linux::numa_max_node() < 1) || Linux::isbound_to_single_node()) {
        // If there's only one node (they start from 0) or if the process
        // is bound explicitly to a single node using membind, disable NUMA.
        UseNUMA = false;
      }
    }

    if (UseParallelGC && UseNUMA && UseLargePages && !can_commit_large_page_memory()) {
      // With SHM and HugeTLBFS large pages we cannot uncommit a page, so there's no way
      // we can make the adaptive lgrp chunk resizing work. If the user specified both
      // UseNUMA and UseLargePages (or UseSHM/UseHugeTLBFS) on the command line - warn
      // and disable adaptive resizing.
      if (UseAdaptiveSizePolicy || UseAdaptiveNUMAChunkSizing) {
        warning("UseNUMA is not fully compatible with SHM/HugeTLBFS large pages, "
                "disabling adaptive resizing (-XX:-UseAdaptiveSizePolicy -XX:-UseAdaptiveNUMAChunkSizing)");
        UseAdaptiveSizePolicy = false;
        UseAdaptiveNUMAChunkSizing = false;
      }
    }

    if (!UseNUMA && ForceNUMA) {
      UseNUMA = true;
    }
  }

  if (MaxFDLimit) {
    // set the number of file descriptors to max. print out error
    // if getrlimit/setrlimit fails but continue regardless.
    struct rlimit nbr_files;
    int status = getrlimit(RLIMIT_NOFILE, &nbr_files);
    if (status != 0) {
      log_info(os)("os::init_2 getrlimit failed: %s", os::strerror(errno));
    } else {
      nbr_files.rlim_cur = nbr_files.rlim_max;
      status = setrlimit(RLIMIT_NOFILE, &nbr_files);
      if (status != 0) {
        log_info(os)("os::init_2 setrlimit failed: %s", os::strerror(errno));
      }
    }
  }

  // Initialize lock used to serialize thread creation (see os::create_thread)
  Linux::set_createThread_lock(new Mutex(Mutex::leaf, "createThread_lock", false));

  // at-exit methods are called in the reverse order of their registration.
  // atexit functions are called on return from main or as a result of a
  // call to exit(3C). There can be only 32 of these functions registered
  // and atexit() does not set errno.

  if (PerfAllowAtExitRegistration) {
    // only register atexit functions if PerfAllowAtExitRegistration is set.
    // atexit functions can be delayed until process exit time, which
    // can be problematic for embedded VM situations. Embedded VMs should
    // call DestroyJavaVM() to assure that VM resources are released.

    // note: perfMemory_exit_helper atexit function may be removed in
    // the future if the appropriate cleanup code can be added to the
    // VM_Exit VMOperation's doit method.
    if (atexit(perfMemory_exit_helper) != 0) {
      warning("os::init_2 atexit(perfMemory_exit_helper) failed");
    }
  }

  // initialize thread priority policy
  prio_init();

  if (!FLAG_IS_DEFAULT(AllocateHeapAt)) {
    set_coredump_filter(DAX_SHARED_BIT);
  }

  if (DumpPrivateMappingsInCore) {
    set_coredump_filter(FILE_BACKED_PVT_BIT);
  }

  if (DumpSharedMappingsInCore) {
    set_coredump_filter(FILE_BACKED_SHARED_BIT);
  }

  return JNI_OK;
}

// Mark the polling page as unreadable
void os::make_polling_page_unreadable(void) {
  if (!guard_memory((char*)_polling_page, Linux::page_size())) {
    fatal("Could not disable polling page");
  }
}

// Mark the polling page as readable
void os::make_polling_page_readable(void) {
  if (!linux_mprotect((char *)_polling_page, Linux::page_size(), PROT_READ)) {
    fatal("Could not enable polling page");
  }
}

// older glibc versions don't have this macro (which expands to
// an optimized bit-counting function) so we have to roll our own
#ifndef CPU_COUNT

static int _cpu_count(const cpu_set_t* cpus) {
  int count = 0;
  // only look up to the number of configured processors
  for (int i = 0; i < os::processor_count(); i++) {
    if (CPU_ISSET(i, cpus)) {
      count++;
    }
  }
  return count;
}

#define CPU_COUNT(cpus) _cpu_count(cpus)

#endif // CPU_COUNT

// Get the current number of available processors for this process.
// This value can change at any time during a process's lifetime.
// sched_getaffinity gives an accurate answer as it accounts for cpusets.
// If it appears there may be more than 1024 processors then we do a
// dynamic check - see 6515172 for details.
// If anything goes wrong we fallback to returning the number of online
// processors - which can be greater than the number available to the process.
static int get_active_processor_count() {
  // Note: keep this function, with its CPU_xx macros, *outside* the os namespace (see JDK-8289477).
  cpu_set_t cpus;  // can represent at most 1024 (CPU_SETSIZE) processors
  cpu_set_t* cpus_p = &cpus;
  int cpus_size = sizeof(cpu_set_t);

  int configured_cpus = os::processor_count();  // upper bound on available cpus
  int cpu_count = 0;

// old build platforms may not support dynamic cpu sets
#ifdef CPU_ALLOC

  // To enable easy testing of the dynamic path on different platforms we
  // introduce a diagnostic flag: UseCpuAllocPath
  if (configured_cpus >= CPU_SETSIZE || UseCpuAllocPath) {
    // kernel may use a mask bigger than cpu_set_t
    log_trace(os)("active_processor_count: using dynamic path %s"
                  "- configured processors: %d",
                  UseCpuAllocPath ? "(forced) " : "",
                  configured_cpus);
    cpus_p = CPU_ALLOC(configured_cpus);
    if (cpus_p != NULL) {
      cpus_size = CPU_ALLOC_SIZE(configured_cpus);
      // zero it just to be safe
      CPU_ZERO_S(cpus_size, cpus_p);
    }
    else {
       // failed to allocate so fallback to online cpus
       int online_cpus = ::sysconf(_SC_NPROCESSORS_ONLN);
       log_trace(os)("active_processor_count: "
                     "CPU_ALLOC failed (%s) - using "
                     "online processor count: %d",
                     os::strerror(errno), online_cpus);
       return online_cpus;
    }
  }
  else {
    log_trace(os)("active_processor_count: using static path - configured processors: %d",
                  configured_cpus);
  }
#else // CPU_ALLOC
// these stubs won't be executed
#define CPU_COUNT_S(size, cpus) -1
#define CPU_FREE(cpus)

  log_trace(os)("active_processor_count: only static path available - configured processors: %d",
                configured_cpus);
#endif // CPU_ALLOC

  // pid 0 means the current thread - which we have to assume represents the process
  if (sched_getaffinity(0, cpus_size, cpus_p) == 0) {
    if (cpus_p != &cpus) { // can only be true when CPU_ALLOC used
      cpu_count = CPU_COUNT_S(cpus_size, cpus_p);
    }
    else {
      cpu_count = CPU_COUNT(cpus_p);
    }
    log_trace(os)("active_processor_count: sched_getaffinity processor count: %d", cpu_count);
  }
  else {
    cpu_count = ::sysconf(_SC_NPROCESSORS_ONLN);
    warning("sched_getaffinity failed (%s)- using online processor count (%d) "
            "which may exceed available processors", os::strerror(errno), cpu_count);
  }

  if (cpus_p != &cpus) { // can only be true when CPU_ALLOC used
    CPU_FREE(cpus_p);
  }

  assert(cpu_count > 0 && cpu_count <= os::processor_count(), "sanity check");
  return cpu_count;
}

int os::Linux::active_processor_count() {
  return get_active_processor_count();
}

// Determine the active processor count from one of
// three different sources:
//
// 1. User option -XX:ActiveProcessorCount
// 2. kernel os calls (sched_getaffinity or sysconf(_SC_NPROCESSORS_ONLN)
// 3. extracted from cgroup cpu subsystem (shares and quotas)
//
// Option 1, if specified, will always override.
// If the cgroup subsystem is active and configured, we
// will return the min of the cgroup and option 2 results.
// This is required since tools, such as numactl, that
// alter cpu affinity do not update cgroup subsystem
// cpuset configuration files.
int os::active_processor_count() {
  // User has overridden the number of active processors
  if (ActiveProcessorCount > 0) {
    log_trace(os)("active_processor_count: "
                  "active processor count set by user : %d",
                  ActiveProcessorCount);
    return ActiveProcessorCount;
  }

  int active_cpus;
  if (OSContainer::is_containerized()) {
    active_cpus = OSContainer::active_processor_count();
    log_trace(os)("active_processor_count: determined by OSContainer: %d",
                   active_cpus);
  } else {
    active_cpus = os::Linux::active_processor_count();
  }

  return active_cpus;
}

static bool should_warn_invalid_processor_id() {
  if (os::processor_count() == 1) {
    // Don't warn if we only have one processor
    return false;
  }

  static volatile int warn_once = 1;

  if (Atomic::load(&warn_once) == 0 ||
      Atomic::xchg(0, &warn_once) == 0) {
    // Don't warn more than once
    return false;
  }

  return true;
}

uint os::processor_id() {
  const int id = Linux::sched_getcpu();

  if (id < processor_count()) {
    return (uint)id;
  }

  // Some environments (e.g. openvz containers and the rr debugger) incorrectly
  // report a processor id that is higher than the number of processors available.
  // This is problematic, for example, when implementing CPU-local data structures,
  // where the processor id is used to index into an array of length processor_count().
  // If this happens we return 0 here. This is is safe since we always have at least
  // one processor, but it's not optimal for performance if we're actually executing
  // in an environment with more than one processor.
  if (should_warn_invalid_processor_id()) {
    log_warning(os)("Invalid processor id reported by the operating system "
                    "(got processor id %d, valid processor id range is 0-%d)",
                    id, processor_count() - 1);
    log_warning(os)("Falling back to assuming processor id is 0. "
                    "This could have a negative impact on performance.");
  }

  return 0;
}

void os::set_native_thread_name(const char *name) {
  if (Linux::_pthread_setname_np) {
    char buf [16]; // according to glibc manpage, 16 chars incl. '/0'
    snprintf(buf, sizeof(buf), "%s", name);
    buf[sizeof(buf) - 1] = '\0';
    const int rc = Linux::_pthread_setname_np(pthread_self(), buf);
    // ERANGE should not happen; all other errors should just be ignored.
    assert(rc != ERANGE, "pthread_setname_np failed");
  }
}

bool os::distribute_processes(uint length, uint* distribution) {
  // Not yet implemented.
  return false;
}

bool os::bind_to_processor(uint processor_id) {
  // Not yet implemented.
  return false;
}

///

void os::SuspendedThreadTask::internal_do_task() {
  if (do_suspend(_thread->osthread())) {
    SuspendedThreadTaskContext context(_thread, _thread->osthread()->ucontext());
    do_task(context);
    do_resume(_thread->osthread());
  }
}

////////////////////////////////////////////////////////////////////////////////
// debug support

bool os::find(address addr, outputStream* st) {
  Dl_info dlinfo;
  memset(&dlinfo, 0, sizeof(dlinfo));
  if (dladdr(addr, &dlinfo) != 0) {
    st->print(PTR_FORMAT ": ", p2i(addr));
    if (dlinfo.dli_sname != NULL && dlinfo.dli_saddr != NULL) {
      st->print("%s+" PTR_FORMAT, dlinfo.dli_sname,
                p2i(addr) - p2i(dlinfo.dli_saddr));
    } else if (dlinfo.dli_fbase != NULL) {
      st->print("<offset " PTR_FORMAT ">", p2i(addr) - p2i(dlinfo.dli_fbase));
    } else {
      st->print("<absolute address>");
    }
    if (dlinfo.dli_fname != NULL) {
      st->print(" in %s", dlinfo.dli_fname);
    }
    if (dlinfo.dli_fbase != NULL) {
      st->print(" at " PTR_FORMAT, p2i(dlinfo.dli_fbase));
    }
    st->cr();

    if (Verbose) {
      // decode some bytes around the PC
      address begin = clamp_address_in_page(addr-40, addr, os::vm_page_size());
      address end   = clamp_address_in_page(addr+40, addr, os::vm_page_size());
      address       lowest = (address) dlinfo.dli_sname;
      if (!lowest)  lowest = (address) dlinfo.dli_fbase;
      if (begin < lowest)  begin = lowest;
      Dl_info dlinfo2;
      if (dladdr(end, &dlinfo2) != 0 && dlinfo2.dli_saddr != dlinfo.dli_saddr
          && end > dlinfo2.dli_saddr && dlinfo2.dli_saddr > begin) {
        end = (address) dlinfo2.dli_saddr;
      }
      Disassembler::decode(begin, end, st);
    }
    return true;
  }
  return false;
}

////////////////////////////////////////////////////////////////////////////////
// misc

// This does not do anything on Linux. This is basically a hook for being
// able to use structured exception handling (thread-local exception filters)
// on, e.g., Win32.
void
os::os_exception_wrapper(java_call_t f, JavaValue* value, const methodHandle& method,
                         JavaCallArguments* args, Thread* thread) {
  f(value, method, args, thread);
}

void os::print_statistics() {
}

bool os::message_box(const char* title, const char* message) {
  int i;
  fdStream err(defaultStream::error_fd());
  for (i = 0; i < 78; i++) err.print_raw("=");
  err.cr();
  err.print_raw_cr(title);
  for (i = 0; i < 78; i++) err.print_raw("-");
  err.cr();
  err.print_raw_cr(message);
  for (i = 0; i < 78; i++) err.print_raw("=");
  err.cr();

  char buf[16];
  // Prevent process from exiting upon "read error" without consuming all CPU
  while (::read(0, buf, sizeof(buf)) <= 0) { ::sleep(100); }

  return buf[0] == 'y' || buf[0] == 'Y';
}

// Is a (classpath) directory empty?
bool os::dir_is_empty(const char* path) {
  DIR *dir = NULL;
  struct dirent *ptr;

  dir = opendir(path);
  if (dir == NULL) return true;

  // Scan the directory
  bool result = true;
  while (result && (ptr = readdir(dir)) != NULL) {
    if (strcmp(ptr->d_name, ".") != 0 && strcmp(ptr->d_name, "..") != 0) {
      result = false;
    }
  }
  closedir(dir);
  return result;
}

// This code originates from JDK's sysOpen and open64_w
// from src/solaris/hpi/src/system_md.c

int os::open(const char *path, int oflag, int mode) {
  if (strlen(path) > MAX_PATH - 1) {
    errno = ENAMETOOLONG;
    return -1;
  }

  // All file descriptors that are opened in the Java process and not
  // specifically destined for a subprocess should have the close-on-exec
  // flag set.  If we don't set it, then careless 3rd party native code
  // might fork and exec without closing all appropriate file descriptors
  // (e.g. as we do in closeDescriptors in UNIXProcess.c), and this in
  // turn might:
  //
  // - cause end-of-file to fail to be detected on some file
  //   descriptors, resulting in mysterious hangs, or
  //
  // - might cause an fopen in the subprocess to fail on a system
  //   suffering from bug 1085341.
  //
  // (Yes, the default setting of the close-on-exec flag is a Unix
  // design flaw)
  //
  // See:
  // 1085341: 32-bit stdio routines should support file descriptors >255
  // 4843136: (process) pipe file descriptor from Runtime.exec not being closed
  // 6339493: (process) Runtime.exec does not close all file descriptors on Solaris 9
  //
  // Modern Linux kernels (after 2.6.23 2007) support O_CLOEXEC with open().
  // O_CLOEXEC is preferable to using FD_CLOEXEC on an open file descriptor
  // because it saves a system call and removes a small window where the flag
  // is unset.  On ancient Linux kernels the O_CLOEXEC flag will be ignored
  // and we fall back to using FD_CLOEXEC (see below).
#ifdef O_CLOEXEC
  oflag |= O_CLOEXEC;
#endif

  int fd = ::open64(path, oflag, mode);
  if (fd == -1) return -1;

  //If the open succeeded, the file might still be a directory
  {
    struct stat64 buf64;
    int ret = ::fstat64(fd, &buf64);
    int st_mode = buf64.st_mode;

    if (ret != -1) {
      if ((st_mode & S_IFMT) == S_IFDIR) {
        errno = EISDIR;
        ::close(fd);
        return -1;
      }
    } else {
      ::close(fd);
      return -1;
    }
  }

#ifdef FD_CLOEXEC
  // Validate that the use of the O_CLOEXEC flag on open above worked.
  // With recent kernels, we will perform this check exactly once.
  static sig_atomic_t O_CLOEXEC_is_known_to_work = 0;
  if (!O_CLOEXEC_is_known_to_work) {
    int flags = ::fcntl(fd, F_GETFD);
    if (flags != -1) {
      if ((flags & FD_CLOEXEC) != 0)
        O_CLOEXEC_is_known_to_work = 1;
      else
        ::fcntl(fd, F_SETFD, flags | FD_CLOEXEC);
    }
  }
#endif

  return fd;
}


// create binary file, rewriting existing file if required
int os::create_binary_file(const char* path, bool rewrite_existing) {
  int oflags = O_WRONLY | O_CREAT;
  oflags |= rewrite_existing ? O_TRUNC : O_EXCL;
  return ::open64(path, oflags, S_IREAD | S_IWRITE);
}

// return current position of file pointer
jlong os::current_file_offset(int fd) {
  return (jlong)::lseek64(fd, (off64_t)0, SEEK_CUR);
}

// move file pointer to the specified offset
jlong os::seek_to_file_offset(int fd, jlong offset) {
  return (jlong)::lseek64(fd, (off64_t)offset, SEEK_SET);
}

// This code originates from JDK's sysAvailable
// from src/solaris/hpi/src/native_threads/src/sys_api_td.c

int os::available(int fd, jlong *bytes) {
  jlong cur, end;
  int mode;
  struct stat64 buf64;

  if (::fstat64(fd, &buf64) >= 0) {
    mode = buf64.st_mode;
    if (S_ISCHR(mode) || S_ISFIFO(mode) || S_ISSOCK(mode)) {
      int n;
      if (::ioctl(fd, FIONREAD, &n) >= 0) {
        *bytes = n;
        return 1;
      }
    }
  }
  if ((cur = ::lseek64(fd, 0L, SEEK_CUR)) == -1) {
    return 0;
  } else if ((end = ::lseek64(fd, 0L, SEEK_END)) == -1) {
    return 0;
  } else if (::lseek64(fd, cur, SEEK_SET) == -1) {
    return 0;
  }
  *bytes = end - cur;
  return 1;
}

// Map a block of memory.
char* os::pd_map_memory(int fd, const char* file_name, size_t file_offset,
                        char *addr, size_t bytes, bool read_only,
                        bool allow_exec) {
  int prot;
  int flags = MAP_PRIVATE;

  if (read_only) {
    prot = PROT_READ;
  } else {
    prot = PROT_READ | PROT_WRITE;
  }

  if (allow_exec) {
    prot |= PROT_EXEC;
  }

  if (addr != NULL) {
    flags |= MAP_FIXED;
  }

  char* mapped_address = (char*)mmap(addr, (size_t)bytes, prot, flags,
                                     fd, file_offset);
  if (mapped_address == MAP_FAILED) {
    return NULL;
  }
  return mapped_address;
}


// Remap a block of memory.
char* os::pd_remap_memory(int fd, const char* file_name, size_t file_offset,
                          char *addr, size_t bytes, bool read_only,
                          bool allow_exec) {
  // same as map_memory() on this OS
  return os::map_memory(fd, file_name, file_offset, addr, bytes, read_only,
                        allow_exec);
}


// Unmap a block of memory.
bool os::pd_unmap_memory(char* addr, size_t bytes) {
  return munmap(addr, bytes) == 0;
}

static jlong slow_thread_cpu_time(Thread *thread, bool user_sys_cpu_time);

static jlong fast_cpu_time(Thread *thread) {
    clockid_t clockid;
    int rc = os::Linux::pthread_getcpuclockid(thread->osthread()->pthread_id(),
                                              &clockid);
    if (rc == 0) {
      return os::Linux::fast_thread_cpu_time(clockid);
    } else {
      // It's possible to encounter a terminated native thread that failed
      // to detach itself from the VM - which should result in ESRCH.
      assert_status(rc == ESRCH, rc, "pthread_getcpuclockid failed");
      return -1;
    }
}

// current_thread_cpu_time(bool) and thread_cpu_time(Thread*, bool)
// are used by JVM M&M and JVMTI to get user+sys or user CPU time
// of a thread.
//
// current_thread_cpu_time() and thread_cpu_time(Thread*) returns
// the fast estimate available on the platform.

jlong os::current_thread_cpu_time() {
  if (os::Linux::supports_fast_thread_cpu_time()) {
    return os::Linux::fast_thread_cpu_time(CLOCK_THREAD_CPUTIME_ID);
  } else {
    // return user + sys since the cost is the same
    return slow_thread_cpu_time(Thread::current(), true /* user + sys */);
  }
}

jlong os::thread_cpu_time(Thread* thread) {
  // consistent with what current_thread_cpu_time() returns
  if (os::Linux::supports_fast_thread_cpu_time()) {
    return fast_cpu_time(thread);
  } else {
    return slow_thread_cpu_time(thread, true /* user + sys */);
  }
}

jlong os::current_thread_cpu_time(bool user_sys_cpu_time) {
  if (user_sys_cpu_time && os::Linux::supports_fast_thread_cpu_time()) {
    return os::Linux::fast_thread_cpu_time(CLOCK_THREAD_CPUTIME_ID);
  } else {
    return slow_thread_cpu_time(Thread::current(), user_sys_cpu_time);
  }
}

jlong os::thread_cpu_time(Thread *thread, bool user_sys_cpu_time) {
  if (user_sys_cpu_time && os::Linux::supports_fast_thread_cpu_time()) {
    return fast_cpu_time(thread);
  } else {
    return slow_thread_cpu_time(thread, user_sys_cpu_time);
  }
}

//  -1 on error.
static jlong slow_thread_cpu_time(Thread *thread, bool user_sys_cpu_time) {
  pid_t  tid = thread->osthread()->thread_id();
  char *s;
  char stat[2048];
  int statlen;
  char proc_name[64];
  int count;
  long sys_time, user_time;
  char cdummy;
  int idummy;
  long ldummy;
  FILE *fp;

  snprintf(proc_name, 64, "/proc/self/task/%d/stat", tid);
  fp = fopen(proc_name, "r");
  if (fp == NULL) return -1;
  statlen = fread(stat, 1, 2047, fp);
  stat[statlen] = '\0';
  fclose(fp);

  // Skip pid and the command string. Note that we could be dealing with
  // weird command names, e.g. user could decide to rename java launcher
  // to "java 1.4.2 :)", then the stat file would look like
  //                1234 (java 1.4.2 :)) R ... ...
  // We don't really need to know the command string, just find the last
  // occurrence of ")" and then start parsing from there. See bug 4726580.
  s = strrchr(stat, ')');
  if (s == NULL) return -1;

  // Skip blank chars
  do { s++; } while (s && isspace(*s));

  count = sscanf(s,"%c %d %d %d %d %d %lu %lu %lu %lu %lu %lu %lu",
                 &cdummy, &idummy, &idummy, &idummy, &idummy, &idummy,
                 &ldummy, &ldummy, &ldummy, &ldummy, &ldummy,
                 &user_time, &sys_time);
  if (count != 13) return -1;
  if (user_sys_cpu_time) {
    return ((jlong)sys_time + (jlong)user_time) * (1000000000 / clock_tics_per_sec);
  } else {
    return (jlong)user_time * (1000000000 / clock_tics_per_sec);
  }
}

void os::current_thread_cpu_time_info(jvmtiTimerInfo *info_ptr) {
  info_ptr->max_value = ALL_64_BITS;       // will not wrap in less than 64 bits
  info_ptr->may_skip_backward = false;     // elapsed time not wall time
  info_ptr->may_skip_forward = false;      // elapsed time not wall time
  info_ptr->kind = JVMTI_TIMER_TOTAL_CPU;  // user+system time is returned
}

void os::thread_cpu_time_info(jvmtiTimerInfo *info_ptr) {
  info_ptr->max_value = ALL_64_BITS;       // will not wrap in less than 64 bits
  info_ptr->may_skip_backward = false;     // elapsed time not wall time
  info_ptr->may_skip_forward = false;      // elapsed time not wall time
  info_ptr->kind = JVMTI_TIMER_TOTAL_CPU;  // user+system time is returned
}

bool os::is_thread_cpu_time_supported() {
  return true;
}

// System loadavg support.  Returns -1 if load average cannot be obtained.
// Linux doesn't yet have a (official) notion of processor sets,
// so just return the system wide load average.
int os::loadavg(double loadavg[], int nelem) {
  return ::getloadavg(loadavg, nelem);
}

void os::pause() {
  char filename[MAX_PATH];
  if (PauseAtStartupFile && PauseAtStartupFile[0]) {
    jio_snprintf(filename, MAX_PATH, "%s", PauseAtStartupFile);
  } else {
    jio_snprintf(filename, MAX_PATH, "./vm.paused.%d", current_process_id());
  }

  int fd = ::open(filename, O_WRONLY | O_CREAT | O_TRUNC, 0666);
  if (fd != -1) {
    struct stat buf;
    ::close(fd);
    while (::stat(filename, &buf) == 0) {
      (void)::poll(NULL, 0, 100);
    }
  } else {
    jio_fprintf(stderr,
                "Could not open pause file '%s', continuing immediately.\n", filename);
  }
}

extern char** environ;

// Run the specified command in a separate process. Return its exit value,
// or -1 on failure (e.g. can't fork a new process).
// Unlike system(), this function can be called from signal handler. It
// doesn't block SIGINT et al.
int os::fork_and_exec(char* cmd, bool use_vfork_if_available) {
  const char * argv[4] = {"sh", "-c", cmd, NULL};

  pid_t pid ;

  if (use_vfork_if_available) {
    pid = vfork();
  } else {
    pid = fork();
  }

  if (pid < 0) {
    // fork failed
    return -1;

  } else if (pid == 0) {
    // child process

    execve("/bin/sh", (char* const*)argv, environ);

    // execve failed
    _exit(-1);

  } else  {
    // copied from J2SE ..._waitForProcessExit() in UNIXProcess_md.c; we don't
    // care about the actual exit code, for now.

    int status;

    // Wait for the child process to exit.  This returns immediately if
    // the child has already exited. */
    while (waitpid(pid, &status, 0) < 0) {
      switch (errno) {
      case ECHILD: return 0;
      case EINTR: break;
      default: return -1;
      }
    }

    if (WIFEXITED(status)) {
      // The child exited normally; get its exit code.
      return WEXITSTATUS(status);
    } else if (WIFSIGNALED(status)) {
      // The child exited because of a signal
      // The best value to return is 0x80 + signal number,
      // because that is what all Unix shells do, and because
      // it allows callers to distinguish between process exit and
      // process death by signal.
      return 0x80 + WTERMSIG(status);
    } else {
      // Unknown exit code; pass it through
      return status;
    }
  }
}

// Get the default path to the core file
// Returns the length of the string
int os::get_core_path(char* buffer, size_t bufferSize) {
  /*
   * Max length of /proc/sys/kernel/core_pattern is 128 characters.
   * See https://www.kernel.org/doc/Documentation/sysctl/kernel.txt
   */
  const int core_pattern_len = 129;
  char core_pattern[core_pattern_len] = {0};

  int core_pattern_file = ::open("/proc/sys/kernel/core_pattern", O_RDONLY);
  if (core_pattern_file == -1) {
    return -1;
  }

  ssize_t ret = ::read(core_pattern_file, core_pattern, core_pattern_len);
  ::close(core_pattern_file);
  if (ret <= 0 || ret >= core_pattern_len || core_pattern[0] == '\n') {
    return -1;
  }
  if (core_pattern[ret-1] == '\n') {
    core_pattern[ret-1] = '\0';
  } else {
    core_pattern[ret] = '\0';
  }

  // Replace the %p in the core pattern with the process id. NOTE: we do this
  // only if the pattern doesn't start with "|", and we support only one %p in
  // the pattern.
  char *pid_pos = strstr(core_pattern, "%p");
  const char* tail = (pid_pos != NULL) ? (pid_pos + 2) : "";  // skip over the "%p"
  int written;

  if (core_pattern[0] == '/') {
    if (pid_pos != NULL) {
      *pid_pos = '\0';
      written = jio_snprintf(buffer, bufferSize, "%s%d%s", core_pattern,
                             current_process_id(), tail);
    } else {
      written = jio_snprintf(buffer, bufferSize, "%s", core_pattern);
    }
  } else {
    char cwd[PATH_MAX];

    const char* p = get_current_directory(cwd, PATH_MAX);
    if (p == NULL) {
      return -1;
    }

    if (core_pattern[0] == '|') {
      written = jio_snprintf(buffer, bufferSize,
                             "\"%s\" (or dumping to %s/core.%d)",
                             &core_pattern[1], p, current_process_id());
    } else if (pid_pos != NULL) {
      *pid_pos = '\0';
      written = jio_snprintf(buffer, bufferSize, "%s/%s%d%s", p, core_pattern,
                             current_process_id(), tail);
    } else {
      written = jio_snprintf(buffer, bufferSize, "%s/%s", p, core_pattern);
    }
  }

  if (written < 0) {
    return -1;
  }

  if (((size_t)written < bufferSize) && (pid_pos == NULL) && (core_pattern[0] != '|')) {
    int core_uses_pid_file = ::open("/proc/sys/kernel/core_uses_pid", O_RDONLY);

    if (core_uses_pid_file != -1) {
      char core_uses_pid = 0;
      ssize_t ret = ::read(core_uses_pid_file, &core_uses_pid, 1);
      ::close(core_uses_pid_file);

      if (core_uses_pid == '1') {
        jio_snprintf(buffer + written, bufferSize - written,
                                          ".%d", current_process_id());
      }
    }
  }

  return strlen(buffer);
}

bool os::start_debugging(char *buf, int buflen) {
  int len = (int)strlen(buf);
  char *p = &buf[len];

  jio_snprintf(p, buflen-len,
               "\n\n"
               "Do you want to debug the problem?\n\n"
               "To debug, run 'gdb /proc/%d/exe %d'; then switch to thread " UINTX_FORMAT " (" INTPTR_FORMAT ")\n"
               "Enter 'yes' to launch gdb automatically (PATH must include gdb)\n"
               "Otherwise, press RETURN to abort...",
               os::current_process_id(), os::current_process_id(),
               os::current_thread_id(), os::current_thread_id());

  bool yes = os::message_box("Unexpected Error", buf);

  if (yes) {
    // yes, user asked VM to launch debugger
    jio_snprintf(buf, sizeof(char)*buflen, "gdb /proc/%d/exe %d",
                 os::current_process_id(), os::current_process_id());

    os::fork_and_exec(buf);
    yes = false;
  }
  return yes;
}


// Java/Compiler thread:
//
//   Low memory addresses
// P0 +------------------------+
//    |                        |\  Java thread created by VM does not have glibc
//    |    glibc guard page    | - guard page, attached Java thread usually has
//    |                        |/  1 glibc guard page.
// P1 +------------------------+ Thread::stack_base() - Thread::stack_size()
//    |                        |\
//    |  HotSpot Guard Pages   | - red, yellow and reserved pages
//    |                        |/
//    +------------------------+ JavaThread::stack_reserved_zone_base()
//    |                        |\
//    |      Normal Stack      | -
//    |                        |/
// P2 +------------------------+ Thread::stack_base()
//
// Non-Java thread:
//
//   Low memory addresses
// P0 +------------------------+
//    |                        |\
//    |  glibc guard page      | - usually 1 page
//    |                        |/
// P1 +------------------------+ Thread::stack_base() - Thread::stack_size()
//    |                        |\
//    |      Normal Stack      | -
//    |                        |/
// P2 +------------------------+ Thread::stack_base()
//
// ** P1 (aka bottom) and size (P2 = P1 - size) are the address and stack size
//    returned from pthread_attr_getstack().
// ** Due to NPTL implementation error, linux takes the glibc guard page out
//    of the stack size given in pthread_attr. We work around this for
//    threads created by the VM. (We adapt bottom to be P1 and size accordingly.)
//
#ifndef ZERO
static void current_stack_region(address * bottom, size_t * size) {
  if (os::is_primordial_thread()) {
    // primordial thread needs special handling because pthread_getattr_np()
    // may return bogus value.
    *bottom = os::Linux::initial_thread_stack_bottom();
    *size   = os::Linux::initial_thread_stack_size();
  } else {
    pthread_attr_t attr;

    int rslt = pthread_getattr_np(pthread_self(), &attr);

    // JVM needs to know exact stack location, abort if it fails
    if (rslt != 0) {
      if (rslt == ENOMEM) {
        vm_exit_out_of_memory(0, OOM_MMAP_ERROR, "pthread_getattr_np");
      } else {
        fatal("pthread_getattr_np failed with error = %d", rslt);
      }
    }

    if (pthread_attr_getstack(&attr, (void **)bottom, size) != 0) {
      fatal("Cannot locate current stack attributes!");
    }

    // Work around NPTL stack guard error.
    size_t guard_size = 0;
    rslt = pthread_attr_getguardsize(&attr, &guard_size);
    if (rslt != 0) {
      fatal("pthread_attr_getguardsize failed with error = %d", rslt);
    }
    *bottom += guard_size;
    *size   -= guard_size;

    pthread_attr_destroy(&attr);

  }
  assert(os::current_stack_pointer() >= *bottom &&
         os::current_stack_pointer() < *bottom + *size, "just checking");
}

address os::current_stack_base() {
  address bottom;
  size_t size;
  current_stack_region(&bottom, &size);
  return (bottom + size);
}

size_t os::current_stack_size() {
  // This stack size includes the usable stack and HotSpot guard pages
  // (for the threads that have Hotspot guard pages).
  address bottom;
  size_t size;
  current_stack_region(&bottom, &size);
  return size;
}
#endif

static inline struct timespec get_mtime(const char* filename) {
  struct stat st;
  int ret = os::stat(filename, &st);
  assert(ret == 0, "failed to stat() file '%s': %s", filename, strerror(errno));
  return st.st_mtim;
}

int os::compare_file_modified_times(const char* file1, const char* file2) {
  struct timespec filetime1 = get_mtime(file1);
  struct timespec filetime2 = get_mtime(file2);
  int diff = filetime1.tv_sec - filetime2.tv_sec;
  if (diff == 0) {
    return filetime1.tv_nsec - filetime2.tv_nsec;
  }
  return diff;
}

/////////////// Unit tests ///////////////

#ifndef PRODUCT

#define test_log(...)              \
  do {                             \
    if (VerboseInternalVMTests) {  \
      tty->print_cr(__VA_ARGS__);  \
      tty->flush();                \
    }                              \
  } while (false)

class TestReserveMemorySpecial : AllStatic {
 public:
  static void small_page_write(void* addr, size_t size) {
    size_t page_size = os::vm_page_size();

    char* end = (char*)addr + size;
    for (char* p = (char*)addr; p < end; p += page_size) {
      *p = 1;
    }
  }

  static void test_reserve_memory_special_huge_tlbfs_only(size_t size) {
    if (!UseHugeTLBFS) {
      return;
    }

    test_log("test_reserve_memory_special_huge_tlbfs_only(" SIZE_FORMAT ")", size);

    char* addr = os::Linux::reserve_memory_special_huge_tlbfs_only(size, NULL, false);

    if (addr != NULL) {
      small_page_write(addr, size);

      os::Linux::release_memory_special_huge_tlbfs(addr, size);
    }
  }

  static void test_reserve_memory_special_huge_tlbfs_only() {
    if (!UseHugeTLBFS) {
      return;
    }

    size_t lp = os::large_page_size();

    for (size_t size = lp; size <= lp * 10; size += lp) {
      test_reserve_memory_special_huge_tlbfs_only(size);
    }
  }

  static void test_reserve_memory_special_huge_tlbfs_mixed() {
    size_t lp = os::large_page_size();
    size_t ag = os::vm_allocation_granularity();

    // sizes to test
    const size_t sizes[] = {
      lp, lp + ag, lp + lp / 2, lp * 2,
      lp * 2 + ag, lp * 2 - ag, lp * 2 + lp / 2,
      lp * 10, lp * 10 + lp / 2
    };
    const int num_sizes = sizeof(sizes) / sizeof(size_t);

    // For each size/alignment combination, we test three scenarios:
    // 1) with req_addr == NULL
    // 2) with a non-null req_addr at which we expect to successfully allocate
    // 3) with a non-null req_addr which contains a pre-existing mapping, at which we
    //    expect the allocation to either fail or to ignore req_addr

    // Pre-allocate two areas; they shall be as large as the largest allocation
    //  and aligned to the largest alignment we will be testing.
    const size_t mapping_size = sizes[num_sizes - 1] * 2;
    char* const mapping1 = (char*) ::mmap(NULL, mapping_size,
      PROT_NONE, MAP_PRIVATE|MAP_ANONYMOUS|MAP_NORESERVE,
      -1, 0);
    assert(mapping1 != MAP_FAILED, "should work");

    char* const mapping2 = (char*) ::mmap(NULL, mapping_size,
      PROT_NONE, MAP_PRIVATE|MAP_ANONYMOUS|MAP_NORESERVE,
      -1, 0);
    assert(mapping2 != MAP_FAILED, "should work");

    // Unmap the first mapping, but leave the second mapping intact: the first
    // mapping will serve as a value for a "good" req_addr (case 2). The second
    // mapping, still intact, as "bad" req_addr (case 3).
    ::munmap(mapping1, mapping_size);

    // Case 1
    test_log("%s, req_addr NULL:", __FUNCTION__);
    test_log("size            align           result");

    for (int i = 0; i < num_sizes; i++) {
      const size_t size = sizes[i];
      for (size_t alignment = ag; is_aligned(size, alignment); alignment *= 2) {
        char* p = os::Linux::reserve_memory_special_huge_tlbfs_mixed(size, alignment, NULL, false);
        test_log(SIZE_FORMAT_HEX " " SIZE_FORMAT_HEX " ->  " PTR_FORMAT " %s",
                 size, alignment, p2i(p), (p != NULL ? "" : "(failed)"));
        if (p != NULL) {
          assert(is_aligned(p, alignment), "must be");
          small_page_write(p, size);
          os::Linux::release_memory_special_huge_tlbfs(p, size);
        }
      }
    }

    // Case 2
    test_log("%s, req_addr non-NULL:", __FUNCTION__);
    test_log("size            align           req_addr         result");

    for (int i = 0; i < num_sizes; i++) {
      const size_t size = sizes[i];
      for (size_t alignment = ag; is_aligned(size, alignment); alignment *= 2) {
        char* const req_addr = align_up(mapping1, alignment);
        char* p = os::Linux::reserve_memory_special_huge_tlbfs_mixed(size, alignment, req_addr, false);
        test_log(SIZE_FORMAT_HEX " " SIZE_FORMAT_HEX " " PTR_FORMAT " ->  " PTR_FORMAT " %s",
                 size, alignment, p2i(req_addr), p2i(p),
                 ((p != NULL ? (p == req_addr ? "(exact match)" : "") : "(failed)")));
        if (p != NULL) {
          assert(p == req_addr, "must be");
          small_page_write(p, size);
          os::Linux::release_memory_special_huge_tlbfs(p, size);
        }
      }
    }

    // Case 3
    test_log("%s, req_addr non-NULL with preexisting mapping:", __FUNCTION__);
    test_log("size            align           req_addr         result");

    for (int i = 0; i < num_sizes; i++) {
      const size_t size = sizes[i];
      for (size_t alignment = ag; is_aligned(size, alignment); alignment *= 2) {
        char* const req_addr = align_up(mapping2, alignment);
        char* p = os::Linux::reserve_memory_special_huge_tlbfs_mixed(size, alignment, req_addr, false);
        test_log(SIZE_FORMAT_HEX " " SIZE_FORMAT_HEX " " PTR_FORMAT " ->  " PTR_FORMAT " %s",
                 size, alignment, p2i(req_addr), p2i(p), ((p != NULL ? "" : "(failed)")));
        // as the area around req_addr contains already existing mappings, the API should always
        // return NULL (as per contract, it cannot return another address)
        assert(p == NULL, "must be");
      }
    }

    ::munmap(mapping2, mapping_size);

  }

  static void test_reserve_memory_special_huge_tlbfs() {
    if (!UseHugeTLBFS) {
      return;
    }

    test_reserve_memory_special_huge_tlbfs_only();
    test_reserve_memory_special_huge_tlbfs_mixed();
  }

  static void test_reserve_memory_special_shm(size_t size, size_t alignment) {
    if (!UseSHM) {
      return;
    }

    test_log("test_reserve_memory_special_shm(" SIZE_FORMAT ", " SIZE_FORMAT ")", size, alignment);

    char* addr = os::Linux::reserve_memory_special_shm(size, alignment, NULL, false);

    if (addr != NULL) {
      assert(is_aligned(addr, alignment), "Check");
      assert(is_aligned(addr, os::large_page_size()), "Check");

      small_page_write(addr, size);

      os::Linux::release_memory_special_shm(addr, size);
    }
  }

  static void test_reserve_memory_special_shm() {
    size_t lp = os::large_page_size();
    size_t ag = os::vm_allocation_granularity();

    for (size_t size = ag; size < lp * 3; size += ag) {
      for (size_t alignment = ag; is_aligned(size, alignment); alignment *= 2) {
        test_reserve_memory_special_shm(size, alignment);
      }
    }
  }

  static void test() {
    test_reserve_memory_special_huge_tlbfs();
    test_reserve_memory_special_shm();
  }
};

void TestReserveMemorySpecial_test() {
  TestReserveMemorySpecial::test();
}

#endif<|MERGE_RESOLUTION|>--- conflicted
+++ resolved
@@ -2518,26 +2518,16 @@
     st->print("%s\n", i == OSCONTAINER_ERROR ? "not supported" : "no shares");
   }
 
-<<<<<<< HEAD
   if (CPUShareScaleFactor != 1) {
     st->print("cpu_shares scale factor: %d\n", (int)CPUShareScaleFactor);
     st->print("cpu_shares scale limit: %d\n", (int)CPUShareScaleLimit);
   }
 
-  jlong j = OSContainer::memory_limit_in_bytes();
-  st->print("memory_limit_in_bytes: ");
-  if (j > 0) {
-    st->print(JLONG_FORMAT "\n", j);
-  } else {
-    st->print("%s\n", j == OSCONTAINER_ERROR ? "not supported" : "unlimited");
-  }
-=======
   print_container_helper(st, OSContainer::memory_limit_in_bytes(), "memory_limit_in_bytes");
   print_container_helper(st, OSContainer::memory_and_swap_limit_in_bytes(), "memory_and_swap_limit_in_bytes");
   print_container_helper(st, OSContainer::memory_soft_limit_in_bytes(), "memory_soft_limit_in_bytes");
   print_container_helper(st, OSContainer::memory_usage_in_bytes(), "memory_usage_in_bytes");
   print_container_helper(st, OSContainer::memory_max_usage_in_bytes(), "memory_max_usage_in_bytes");
->>>>>>> 2f695bba
 
   jlong j = OSContainer::pids_max();
   st->print("maximum number of tasks: ");
