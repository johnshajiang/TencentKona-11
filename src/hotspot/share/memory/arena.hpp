/*
 * Copyright (c) 2017, 2018, Oracle and/or its affiliates. All rights reserved.
 * DO NOT ALTER OR REMOVE COPYRIGHT NOTICES OR THIS FILE HEADER.
 *
 * This code is free software; you can redistribute it and/or modify it
 * under the terms of the GNU General Public License version 2 only, as
 * published by the Free Software Foundation.
 *
 * This code is distributed in the hope that it will be useful, but WITHOUT
 * ANY WARRANTY; without even the implied warranty of MERCHANTABILITY or
 * FITNESS FOR A PARTICULAR PURPOSE.  See the GNU General Public License
 * version 2 for more details (a copy is included in the LICENSE file that
 * accompanied this code).
 *
 * You should have received a copy of the GNU General Public License version
 * 2 along with this work; if not, write to the Free Software Foundation,
 * Inc., 51 Franklin St, Fifth Floor, Boston, MA 02110-1301 USA.
 *
 * Please contact Oracle, 500 Oracle Parkway, Redwood Shores, CA 94065 USA
 * or visit www.oracle.com if you need additional information or have any
 * questions.
 *
 */

#ifndef SHARE_VM_ARENA_HPP
#define SHARE_VM_ARENA_HPP

#include "memory/allocation.hpp"
#include "runtime/globals.hpp"
#include "utilities/globalDefinitions.hpp"

#include <new>

// The byte alignment to be used by Arena::Amalloc.  See bugid 4169348.
// Note: this value must be a power of 2

#define ARENA_AMALLOC_ALIGNMENT (2*BytesPerWord)

#define ARENA_ALIGN_M1 (((size_t)(ARENA_AMALLOC_ALIGNMENT)) - 1)
#define ARENA_ALIGN_MASK (~((size_t)ARENA_ALIGN_M1))
#define ARENA_ALIGN(x) ((((size_t)(x)) + ARENA_ALIGN_M1) & ARENA_ALIGN_MASK)

//------------------------------Chunk------------------------------------------
// Linked list of raw memory chunks
class Chunk: CHeapObj<mtChunk> {

 private:
  Chunk*       _next;     // Next Chunk in list
  const size_t _len;      // Size of this Chunk
 public:
  void* operator new(size_t size, AllocFailType alloc_failmode, size_t length) throw();
  void  operator delete(void* p);
  Chunk(size_t length);

  enum {
    // default sizes; make them slightly smaller than 2**k to guard against
    // buddy-system style malloc implementations
#ifdef _LP64
    slack      = 40,            // [RGV] Not sure if this is right, but make it
                                //       a multiple of 8.
#else
    slack      = 20,            // suspected sizeof(Chunk) + internal malloc headers
#endif

    tiny_size  =  256  - slack, // Size of first chunk (tiny)
    init_size  =  1*K  - slack, // Size of first chunk (normal aka small)
    medium_size= 10*K  - slack, // Size of medium-sized chunk
    size       = 32*K  - slack, // Default size of an Arena chunk (following the first)
    non_pool_size = init_size + 32 // An initial size which is not one of above
  };

  void chop();                  // Chop this chunk
  void next_chop();             // Chop next chunk
  static size_t aligned_overhead_size(void) { return ARENA_ALIGN(sizeof(Chunk)); }
  static size_t aligned_overhead_size(size_t byte_size) { return ARENA_ALIGN(byte_size); }

  size_t length() const         { return _len;  }
  Chunk* next() const           { return _next;  }
  void set_next(Chunk* n)       { _next = n;  }
  // Boundaries of data area (possibly unused)
  char* bottom() const          { return ((char*) this) + aligned_overhead_size();  }
  char* top()    const          { return bottom() + _len; }
  bool contains(char* p) const  { return bottom() <= p && p <= top(); }

  // Start the chunk_pool cleaner task
  static void start_chunk_pool_cleaner_task();

  static void clean_chunk_pool();
};

//------------------------------Arena------------------------------------------
// Fast allocation of memory
class Arena : public CHeapObj<mtNone> {
protected:
  friend class ResourceMark;
  friend class HandleMark;
  friend class NoHandleMark;
  friend class VMStructs;

  MEMFLAGS    _flags;           // Memory tracking flags

  Chunk *_first;                // First chunk
  Chunk *_chunk;                // current chunk
  char *_hwm, *_max;            // High water mark and max in current chunk
  // Get a new Chunk of at least size x
  void* grow(size_t x, AllocFailType alloc_failmode = AllocFailStrategy::EXIT_OOM);
  size_t _size_in_bytes;        // Size of arena (used for native memory tracking)

  NOT_PRODUCT(static julong _bytes_allocated;) // total #bytes allocated since start
  friend class AllocStats;
  debug_only(void* malloc(size_t size);)
  debug_only(void* internal_malloc_4(size_t x);)
  NOT_PRODUCT(void inc_bytes_allocated(size_t x);)

  void signal_out_of_memory(size_t request, const char* whence) const;

  bool check_for_overflow(size_t request, const char* whence,
      AllocFailType alloc_failmode = AllocFailStrategy::EXIT_OOM) const {
    if (UINTPTR_MAX - request < (uintptr_t)_hwm) {
      if (alloc_failmode == AllocFailStrategy::RETURN_NULL) {
        return false;
      }
      signal_out_of_memory(request, whence);
    }
    return true;
 }

 public:
  Arena(MEMFLAGS memflag);
  Arena(MEMFLAGS memflag, size_t init_size);
  ~Arena();
  void  destruct_contents();
  char* hwm() const             { return _hwm; }

  // new operators
  void* operator new (size_t size) throw();
  void* operator new (size_t size, const std::nothrow_t& nothrow_constant) throw();

  // dynamic memory type tagging
  void* operator new(size_t size, MEMFLAGS flags) throw();
  void* operator new(size_t size, const std::nothrow_t& nothrow_constant, MEMFLAGS flags) throw();
  void  operator delete(void* p);

  // Fast allocate in the arena.  Common case is: pointer test + increment.
  void* Amalloc(size_t x, AllocFailType alloc_failmode = AllocFailStrategy::EXIT_OOM) {
    assert(is_power_of_2(ARENA_AMALLOC_ALIGNMENT) , "should be a power of 2");
    x = ARENA_ALIGN(x);
    debug_only(if (UseMallocOnly) return malloc(x);)
    if (!check_for_overflow(x, "Arena::Amalloc", alloc_failmode))
      return NULL;
    NOT_PRODUCT(inc_bytes_allocated(x);)
    if (_hwm + x > _max) {
      return grow(x, alloc_failmode);
    } else {
      char *old = _hwm;
      _hwm += x;
      return old;
    }
  }
  // Further assume size is padded out to words
  void *Amalloc_4(size_t x, AllocFailType alloc_failmode = AllocFailStrategy::EXIT_OOM) {
    assert( (x&(sizeof(char*)-1)) == 0, "misaligned size" );
    debug_only(if (UseMallocOnly) return malloc(x);)
    if (!check_for_overflow(x, "Arena::Amalloc_4", alloc_failmode))
      return NULL;
    NOT_PRODUCT(inc_bytes_allocated(x);)
    if (_hwm + x > _max) {
      return grow(x, alloc_failmode);
    } else {
      char *old = _hwm;
      _hwm += x;
      return old;
    }
  }

  // Allocate with 'double' alignment. It is 8 bytes on sparc.
  // In other cases Amalloc_D() should be the same as Amalloc_4().
  void* Amalloc_D(size_t x, AllocFailType alloc_failmode = AllocFailStrategy::EXIT_OOM) {
    assert( (x&(sizeof(char*)-1)) == 0, "misaligned size" );
    debug_only(if (UseMallocOnly) return malloc(x);)
#if defined(SPARC) && !defined(_LP64)
#define DALIGN_M1 7
    size_t delta = (((size_t)_hwm + DALIGN_M1) & ~DALIGN_M1) - (size_t)_hwm;
    x += delta;
#endif
    if (!check_for_overflow(x, "Arena::Amalloc_D", alloc_failmode))
      return NULL;
    NOT_PRODUCT(inc_bytes_allocated(x);)
    if (_hwm + x > _max) {
      return grow(x, alloc_failmode); // grow() returns a result aligned >= 8 bytes.
    } else {
      char *old = _hwm;
      _hwm += x;
#if defined(SPARC) && !defined(_LP64)
      old += delta; // align to 8-bytes
#endif
      return old;
    }
  }

  // Fast delete in area.  Common case is: NOP (except for storage reclaimed)
<<<<<<< HEAD
  bool Afree(void *ptr, size_t size) {
=======
  void Afree(void *ptr, size_t size) {
    if (ptr == NULL) {
      return; // as with free(3), freeing NULL is a noop.
    }
>>>>>>> d1541f30
#ifdef ASSERT
    if (ZapResourceArea) memset(ptr, badResourceValue, size); // zap freed memory
    if (UseMallocOnly) return true;
#endif
    if (((char*)ptr) + size == _hwm) {
      _hwm = (char*)ptr;
      return true;
    } else {
      // Unable to fast free, so we just drop it.
      return false;
    }
  }

  void *Arealloc( void *old_ptr, size_t old_size, size_t new_size,
      AllocFailType alloc_failmode = AllocFailStrategy::EXIT_OOM);

  // Move contents of this arena into an empty arena
  Arena *move_contents(Arena *empty_arena);

  // Determine if pointer belongs to this Arena or not.
  bool contains( const void *ptr ) const;

  // Total of all chunks in use (not thread-safe)
  size_t used() const;

  // Total # of bytes used
  size_t size_in_bytes() const         {  return _size_in_bytes; };
  void set_size_in_bytes(size_t size);

  static void free_malloced_objects(Chunk* chunk, char* hwm, char* max, char* hwm2)  PRODUCT_RETURN;
  static void free_all(char** start, char** end)                                     PRODUCT_RETURN;

private:
  // Reset this Arena to empty, access will trigger grow if necessary
  void   reset(void) {
    _first = _chunk = NULL;
    _hwm = _max = NULL;
    set_size_in_bytes(0);
  }
};

// One of the following macros must be used when allocating
// an array or object from an arena
#define NEW_ARENA_ARRAY(arena, type, size) \
  (type*) (arena)->Amalloc((size) * sizeof(type))

#define REALLOC_ARENA_ARRAY(arena, type, old, old_size, new_size)    \
  (type*) (arena)->Arealloc((char*)(old), (old_size) * sizeof(type), \
                            (new_size) * sizeof(type) )

#define FREE_ARENA_ARRAY(arena, type, old, size) \
  (arena)->Afree((char*)(old), (size) * sizeof(type))

#define NEW_ARENA_OBJ(arena, type) \
  NEW_ARENA_ARRAY(arena, type, 1)

#endif // SHARE_VM_ARENA_HPP<|MERGE_RESOLUTION|>--- conflicted
+++ resolved
@@ -199,14 +199,10 @@
   }
 
   // Fast delete in area.  Common case is: NOP (except for storage reclaimed)
-<<<<<<< HEAD
   bool Afree(void *ptr, size_t size) {
-=======
-  void Afree(void *ptr, size_t size) {
     if (ptr == NULL) {
-      return; // as with free(3), freeing NULL is a noop.
-    }
->>>>>>> d1541f30
+      return true; // as with free(3), freeing NULL is a noop.
+    }
 #ifdef ASSERT
     if (ZapResourceArea) memset(ptr, badResourceValue, size); // zap freed memory
     if (UseMallocOnly) return true;
