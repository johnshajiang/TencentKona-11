/*
<<<<<<< HEAD
 * Copyright (c) 2005, 2019, Oracle and/or its affiliates. All rights reserved.
=======
 * Copyright (c) 2005, 2021, Oracle and/or its affiliates. All rights reserved.
>>>>>>> 14533356
 * DO NOT ALTER OR REMOVE COPYRIGHT NOTICES OR THIS FILE HEADER.
 *
 * This code is free software; you can redistribute it and/or modify it
 * under the terms of the GNU General Public License version 2 only, as
 * published by the Free Software Foundation.
 *
 * This code is distributed in the hope that it will be useful, but WITHOUT
 * ANY WARRANTY; without even the implied warranty of MERCHANTABILITY or
 * FITNESS FOR A PARTICULAR PURPOSE.  See the GNU General Public License
 * version 2 for more details (a copy is included in the LICENSE file that
 * accompanied this code).
 *
 * You should have received a copy of the GNU General Public License version
 * 2 along with this work; if not, write to the Free Software Foundation,
 * Inc., 51 Franklin St, Fifth Floor, Boston, MA 02110-1301 USA.
 *
 * Please contact Oracle, 500 Oracle Parkway, Redwood Shores, CA 94065 USA
 * or visit www.oracle.com if you need additional information or have any
 * questions.
 *
 */

#include "precompiled.hpp"
#include "classfile/javaClasses.hpp"
#include "classfile/systemDictionary.hpp"
#include "gc/shared/vmGCOperations.hpp"
#include "memory/resourceArea.hpp"
#include "oops/oop.inline.hpp"
#include "oops/typeArrayOop.inline.hpp"
#include "prims/jvmtiExport.hpp"
#include "runtime/arguments.hpp"
#include "runtime/flags/jvmFlag.hpp"
#include "runtime/globals.hpp"
#include "runtime/handles.inline.hpp"
#include "runtime/java.hpp"
#include "runtime/javaCalls.hpp"
#include "runtime/os.hpp"
#include "services/attachListener.hpp"
#include "services/diagnosticCommand.hpp"
#include "services/heapDumper.hpp"
#include "services/writeableFlags.hpp"
#include "utilities/debug.hpp"
#include "utilities/formatBuffer.hpp"

volatile AttachListenerState AttachListener::_state = AL_NOT_INITIALIZED;

// Implementation of "properties" command.
//
// Invokes VMSupport.serializePropertiesToByteArray to serialize
// the system properties into a byte array.

static InstanceKlass* load_and_initialize_klass(Symbol* sh, TRAPS) {
  Klass* k = SystemDictionary::resolve_or_fail(sh, true, CHECK_NULL);
  InstanceKlass* ik = InstanceKlass::cast(k);
  if (ik->should_be_initialized()) {
    ik->initialize(CHECK_NULL);
  }
  return ik;
}

static jint get_properties(AttachOperation* op, outputStream* out, Symbol* serializePropertiesMethod) {
  Thread* THREAD = Thread::current();
  HandleMark hm;

  // load VMSupport
  Symbol* klass = vmSymbols::jdk_internal_vm_VMSupport();
  InstanceKlass* k = load_and_initialize_klass(klass, THREAD);
  if (HAS_PENDING_EXCEPTION) {
    java_lang_Throwable::print(PENDING_EXCEPTION, out);
    CLEAR_PENDING_EXCEPTION;
    return JNI_ERR;
  }

  // invoke the serializePropertiesToByteArray method
  JavaValue result(T_OBJECT);
  JavaCallArguments args;


  Symbol* signature = vmSymbols::serializePropertiesToByteArray_signature();
  JavaCalls::call_static(&result,
                         k,
                         serializePropertiesMethod,
                         signature,
                         &args,
                         THREAD);
  if (HAS_PENDING_EXCEPTION) {
    java_lang_Throwable::print(PENDING_EXCEPTION, out);
    CLEAR_PENDING_EXCEPTION;
    return JNI_ERR;
  }

  // The result should be a [B
  oop res = (oop)result.get_jobject();
  assert(res->is_typeArray(), "just checking");
  assert(TypeArrayKlass::cast(res->klass())->element_type() == T_BYTE, "just checking");

  // copy the bytes to the output stream
  typeArrayOop ba = typeArrayOop(res);
  jbyte* addr = typeArrayOop(res)->byte_at_addr(0);
  out->print_raw((const char*)addr, ba->length());

  return JNI_OK;
}

// Implementation of "load" command.
static jint load_agent(AttachOperation* op, outputStream* out) {
  // get agent name and options
  const char* agent = op->arg(0);
  const char* absParam = op->arg(1);
  const char* options = op->arg(2);

  // If loading a java agent then need to ensure that the java.instrument module is loaded
  if (strcmp(agent, "instrument") == 0) {
    Thread* THREAD = Thread::current();
    ResourceMark rm(THREAD);
    HandleMark hm(THREAD);
    JavaValue result(T_OBJECT);
    Handle h_module_name = java_lang_String::create_from_str("java.instrument", THREAD);
    JavaCalls::call_static(&result,
                           SystemDictionary::module_Modules_klass(),
                           vmSymbols::loadModule_name(),
                           vmSymbols::loadModule_signature(),
                           h_module_name,
                           THREAD);
    if (HAS_PENDING_EXCEPTION) {
      java_lang_Throwable::print(PENDING_EXCEPTION, out);
      CLEAR_PENDING_EXCEPTION;
      return JNI_ERR;
    }
  }

  return JvmtiExport::load_agent_library(agent, absParam, options, out);
}

// Implementation of "properties" command.
// See also: PrintSystemPropertiesDCmd class
static jint get_system_properties(AttachOperation* op, outputStream* out) {
  return get_properties(op, out, vmSymbols::serializePropertiesToByteArray_name());
}

// Implementation of "agent_properties" command.
static jint get_agent_properties(AttachOperation* op, outputStream* out) {
  return get_properties(op, out, vmSymbols::serializeAgentPropertiesToByteArray_name());
}

// Implementation of "datadump" command.
//
// Raises a SIGBREAK signal so that VM dump threads, does deadlock detection,
// etc. In theory this command should only post a DataDumpRequest to any
// JVMTI environment that has enabled this event. However it's useful to
// trigger the SIGBREAK handler.

static jint data_dump(AttachOperation* op, outputStream* out) {
  if (!ReduceSignalUsage) {
    AttachListener::pd_data_dump();
  } else {
    if (JvmtiExport::should_post_data_dump()) {
      JvmtiExport::post_data_dump();
    }
  }
  return JNI_OK;
}

// Implementation of "threaddump" command - essentially a remote ctrl-break
// See also: ThreadDumpDCmd class
//
static jint thread_dump(AttachOperation* op, outputStream* out) {
  bool print_concurrent_locks = false;
  bool print_extended_info = false;
  if (op->arg(0) != NULL) {
    for (int i = 0; op->arg(0)[i] != 0; ++i) {
      if (op->arg(0)[i] == 'l') {
        print_concurrent_locks = true;
      }
      if (op->arg(0)[i] == 'e') {
        print_extended_info = true;
      }
    }
  }

  // thread stacks
  VM_PrintThreads op1(out, print_concurrent_locks, print_extended_info);
  VMThread::execute(&op1);

  // JNI global handles
  VM_PrintJNI op2(out);
  VMThread::execute(&op2);

  // Deadlock detection
  VM_FindDeadlocks op3(out);
  VMThread::execute(&op3);

  return JNI_OK;
}

// A jcmd attach operation request was received, which will now
// dispatch to the diagnostic commands used for serviceability functions.
static jint jcmd(AttachOperation* op, outputStream* out) {
  Thread* THREAD = Thread::current();
  // All the supplied jcmd arguments are stored as a single
  // string (op->arg(0)). This is parsed by the Dcmd framework.
  DCmd::parse_and_execute(DCmd_Source_AttachAPI, out, op->arg(0), ' ', THREAD);
  if (HAS_PENDING_EXCEPTION) {
    java_lang_Throwable::print(PENDING_EXCEPTION, out);
    out->cr();
    CLEAR_PENDING_EXCEPTION;
    return JNI_ERR;
  }
  return JNI_OK;
}

// Implementation of "dumpheap" command.
// See also: HeapDumpDCmd class
//
// Input arguments :-
//   arg0: Name of the dump file
//   arg1: "-live" or "-all"
jint dump_heap(AttachOperation* op, outputStream* out) {
  const char* path = op->arg(0);
  if (path == NULL || path[0] == '\0') {
    out->print_cr("No dump file specified");
  } else {
    bool live_objects_only = true;   // default is true to retain the behavior before this change is made
    const char* arg1 = op->arg(1);
    if (arg1 != NULL && (strlen(arg1) > 0)) {
      if (strcmp(arg1, "-all") != 0 && strcmp(arg1, "-live") != 0) {
        out->print_cr("Invalid argument to dumpheap operation: %s", arg1);
        return JNI_ERR;
      }
      live_objects_only = strcmp(arg1, "-live") == 0;
    }

    // Request a full GC before heap dump if live_objects_only = true
    // This helps reduces the amount of unreachable objects in the dump
    // and makes it easier to browse.
    HeapDumper dumper(live_objects_only /* request GC */);
    dumper.dump(op->arg(0), out);
  }
  return JNI_OK;
}

// Implementation of "inspectheap" command
// See also: ClassHistogramDCmd class
//
// Input arguments :-
//   arg0: "-live" or "-all"
<<<<<<< HEAD
//   arg1: Name of the dump file or NULL
=======
//   arg1: parallel thread number
>>>>>>> 14533356
static jint heap_inspection(AttachOperation* op, outputStream* out) {
  bool live_objects_only = true;   // default is true to retain the behavior before this change is made
  outputStream* os = out;   // if path not specified or path is NULL, use out
  fileStream* fs = NULL;
  const char* arg0 = op->arg(0);
  uint parallel_thread_num = MAX2<uint>(1, (uint)os::initial_active_processor_count() * 3 / 8);
  if (arg0 != NULL && (strlen(arg0) > 0)) {
    if (strcmp(arg0, "-all") != 0 && strcmp(arg0, "-live") != 0) {
      out->print_cr("Invalid argument to inspectheap operation: %s", arg0);
      return JNI_ERR;
    }
    live_objects_only = strcmp(arg0, "-live") == 0;
  }

<<<<<<< HEAD
  const char* path = op->arg(1);
  if (path != NULL) {
    if (path[0] == '\0') {
      out->print_cr("No dump file specified");
    } else {
      // create file
      fs = new (ResourceObj::C_HEAP, mtInternal) fileStream(path);
      if (fs == NULL) {
        out->print_cr("Failed to allocate space for file: %s", path);
        return JNI_ERR;
      }
      os = fs;
    }
  }

  VM_GC_HeapInspection heapop(os, live_objects_only /* request full gc */);
=======
  const char* num_str = op->arg(1);
  if (num_str != NULL && num_str[0] != '\0') {
    uintx num;
    if (!Arguments::parse_uintx(num_str, &num, 0)) {
      out->print_cr("Invalid parallel thread number: [%s]", num_str);
      return JNI_ERR;
    }
    parallel_thread_num = num == 0 ? parallel_thread_num : (uint)num;
  }

  VM_GC_HeapInspection heapop(out, live_objects_only /* request full gc */, parallel_thread_num);
>>>>>>> 14533356
  VMThread::execute(&heapop);
  if (os != NULL && os != out) {
    out->print_cr("Heap inspection file created: %s", path);
    delete fs;
  }
  return JNI_OK;
}

// Implementation of "setflag" command
static jint set_flag(AttachOperation* op, outputStream* out) {

  const char* name = NULL;
  if ((name = op->arg(0)) == NULL) {
    out->print_cr("flag name is missing");
    return JNI_ERR;
  }

  FormatBuffer<80> err_msg("%s", "");

  int ret = WriteableFlags::set_flag(op->arg(0), op->arg(1), JVMFlag::ATTACH_ON_DEMAND, err_msg);
  if (ret != JVMFlag::SUCCESS) {
    if (ret == JVMFlag::NON_WRITABLE) {
      // if the flag is not manageable try to change it through
      // the platform dependent implementation
      return AttachListener::pd_set_flag(op, out);
    } else {
      out->print_cr("%s", err_msg.buffer());
    }

    return JNI_ERR;
  }
  return JNI_OK;
}

// Implementation of "printflag" command
// See also: PrintVMFlagsDCmd class
static jint print_flag(AttachOperation* op, outputStream* out) {
  const char* name = NULL;
  if ((name = op->arg(0)) == NULL) {
    out->print_cr("flag name is missing");
    return JNI_ERR;
  }
  JVMFlag* f = JVMFlag::find_flag((char*)name, strlen(name));
  if (f) {
    f->print_as_flag(out);
    out->cr();
  } else {
    out->print_cr("no such flag '%s'", name);
  }
  return JNI_OK;
}

// Table to map operation names to functions.

// names must be of length <= AttachOperation::name_length_max
static AttachOperationFunctionInfo funcs[] = {
  { "agentProperties",  get_agent_properties },
  { "datadump",         data_dump },
  { "dumpheap",         dump_heap },
  { "load",             load_agent },
  { "properties",       get_system_properties },
  { "threaddump",       thread_dump },
  { "inspectheap",      heap_inspection },
  { "setflag",          set_flag },
  { "printflag",        print_flag },
  { "jcmd",             jcmd },
  { NULL,               NULL }
};



// The Attach Listener threads services a queue. It dequeues an operation
// from the queue, examines the operation name (command), and dispatches
// to the corresponding function to perform the operation.

static void attach_listener_thread_entry(JavaThread* thread, TRAPS) {
  os::set_priority(thread, NearMaxPriority);

  assert(thread == Thread::current(), "Must be");
  assert(thread->stack_base() != NULL && thread->stack_size() > 0,
         "Should already be setup");

  if (AttachListener::pd_init() != 0) {
    AttachListener::set_state(AL_NOT_INITIALIZED);
    return;
  }
  AttachListener::set_initialized();

  for (;;) {
    AttachOperation* op = AttachListener::dequeue();
    if (op == NULL) {
      AttachListener::set_state(AL_NOT_INITIALIZED);
      return;   // dequeue failed or shutdown
    }

    ResourceMark rm;
    bufferedStream st;
    jint res = JNI_OK;

    // handle special detachall operation
    if (strcmp(op->name(), AttachOperation::detachall_operation_name()) == 0) {
      AttachListener::detachall();
    } else if (!EnableDynamicAgentLoading && strcmp(op->name(), "load") == 0) {
      st.print("Dynamic agent loading is not enabled. "
               "Use -XX:+EnableDynamicAgentLoading to launch target VM.");
      res = JNI_ERR;
    } else {
      // find the function to dispatch too
      AttachOperationFunctionInfo* info = NULL;
      for (int i=0; funcs[i].name != NULL; i++) {
        const char* name = funcs[i].name;
        assert(strlen(name) <= AttachOperation::name_length_max, "operation <= name_length_max");
        if (strcmp(op->name(), name) == 0) {
          info = &(funcs[i]);
          break;
        }
      }

      // check for platform dependent attach operation
      if (info == NULL) {
        info = AttachListener::pd_find_operation(op->name());
      }

      if (info != NULL) {
        // dispatch to the function that implements this operation
        res = (info->func)(op, &st);
      } else {
        st.print("Operation %s not recognized!", op->name());
        res = JNI_ERR;
      }
    }

    // operation complete - send result and output to client
    op->complete(res, &st);
  }

  ShouldNotReachHere();
}

bool AttachListener::has_init_error(TRAPS) {
  if (HAS_PENDING_EXCEPTION) {
    tty->print_cr("Exception in VM (AttachListener::init) : ");
    java_lang_Throwable::print(PENDING_EXCEPTION, tty);
    tty->cr();

    CLEAR_PENDING_EXCEPTION;

    return true;
  } else {
    return false;
  }
}

// Starts the Attach Listener thread
void AttachListener::init() {
  EXCEPTION_MARK;

  const char thread_name[] = "Attach Listener";
  Handle string = java_lang_String::create_from_str(thread_name, THREAD);
  if (has_init_error(THREAD)) {
    set_state(AL_NOT_INITIALIZED);
    return;
  }

  // Initialize thread_oop to put it into the system threadGroup
  Handle thread_group (THREAD, Universe::system_thread_group());
  Handle thread_oop = JavaCalls::construct_new_instance(SystemDictionary::Thread_klass(),
                       vmSymbols::threadgroup_string_void_signature(),
                       thread_group,
                       string,
                       THREAD);
  if (has_init_error(THREAD)) {
    set_state(AL_NOT_INITIALIZED);
    return;
  }

  Klass* group = SystemDictionary::ThreadGroup_klass();
  JavaValue result(T_VOID);
  JavaCalls::call_special(&result,
                        thread_group,
                        group,
                        vmSymbols::add_method_name(),
                        vmSymbols::thread_void_signature(),
                        thread_oop,
                        THREAD);
  if (has_init_error(THREAD)) {
    set_state(AL_NOT_INITIALIZED);
    return;
  }

  { MutexLocker mu(Threads_lock);
    JavaThread* listener_thread = new JavaThread(&attach_listener_thread_entry);

    // Check that thread and osthread were created
    if (listener_thread == NULL || listener_thread->osthread() == NULL) {
      vm_exit_during_initialization("java.lang.OutOfMemoryError",
                                    os::native_thread_creation_failed_msg());
    }

    java_lang_Thread::set_thread(thread_oop(), listener_thread);
    java_lang_Thread::set_daemon(thread_oop());

    listener_thread->set_threadObj(thread_oop());
    Threads::add(listener_thread);
    Thread::start(listener_thread);
  }
}

// Performs clean-up tasks on platforms where we can detect that the last
// client has detached
void AttachListener::detachall() {
  // call the platform dependent clean-up
  pd_detachall();
}<|MERGE_RESOLUTION|>--- conflicted
+++ resolved
@@ -1,9 +1,5 @@
 /*
-<<<<<<< HEAD
- * Copyright (c) 2005, 2019, Oracle and/or its affiliates. All rights reserved.
-=======
  * Copyright (c) 2005, 2021, Oracle and/or its affiliates. All rights reserved.
->>>>>>> 14533356
  * DO NOT ALTER OR REMOVE COPYRIGHT NOTICES OR THIS FILE HEADER.
  *
  * This code is free software; you can redistribute it and/or modify it
@@ -250,11 +246,8 @@
 //
 // Input arguments :-
 //   arg0: "-live" or "-all"
-<<<<<<< HEAD
 //   arg1: Name of the dump file or NULL
-=======
-//   arg1: parallel thread number
->>>>>>> 14533356
+//   arg2: parallel thread number
 static jint heap_inspection(AttachOperation* op, outputStream* out) {
   bool live_objects_only = true;   // default is true to retain the behavior before this change is made
   outputStream* os = out;   // if path not specified or path is NULL, use out
@@ -269,25 +262,18 @@
     live_objects_only = strcmp(arg0, "-live") == 0;
   }
 
-<<<<<<< HEAD
   const char* path = op->arg(1);
-  if (path != NULL) {
-    if (path[0] == '\0') {
-      out->print_cr("No dump file specified");
-    } else {
-      // create file
-      fs = new (ResourceObj::C_HEAP, mtInternal) fileStream(path);
-      if (fs == NULL) {
-        out->print_cr("Failed to allocate space for file: %s", path);
-        return JNI_ERR;
-      }
-      os = fs;
-    }
-  }
-
-  VM_GC_HeapInspection heapop(os, live_objects_only /* request full gc */);
-=======
-  const char* num_str = op->arg(1);
+  if (path != NULL && path[0] != '\0') {
+    // create file
+    fs = new (ResourceObj::C_HEAP, mtInternal) fileStream(path);
+    if (fs == NULL) {
+      out->print_cr("Failed to allocate space for file: %s", path);
+      return JNI_ERR;
+    }
+    os = fs;
+  }
+
+  const char* num_str = op->arg(2);
   if (num_str != NULL && num_str[0] != '\0') {
     uintx num;
     if (!Arguments::parse_uintx(num_str, &num, 0)) {
@@ -297,8 +283,7 @@
     parallel_thread_num = num == 0 ? parallel_thread_num : (uint)num;
   }
 
-  VM_GC_HeapInspection heapop(out, live_objects_only /* request full gc */, parallel_thread_num);
->>>>>>> 14533356
+  VM_GC_HeapInspection heapop(os, live_objects_only /* request full gc */, parallel_thread_num);
   VMThread::execute(&heapop);
   if (os != NULL && os != out) {
     out->print_cr("Heap inspection file created: %s", path);
