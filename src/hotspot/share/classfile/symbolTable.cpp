--- conflicted
+++ resolved
@@ -1,9 +1,5 @@
 /*
-<<<<<<< HEAD
- * Copyright (c) 1997, 2018, Oracle and/or its affiliates. All rights reserved.
-=======
  * Copyright (c) 1997, 2024, Oracle and/or its affiliates. All rights reserved.
->>>>>>> ff537af4
  * DO NOT ALTER OR REMOVE COPYRIGHT NOTICES OR THIS FILE HEADER.
  *
  * This code is free software; you can redistribute it and/or modify it
@@ -324,57 +320,11 @@
 }
 
 Symbol* SymbolTable::lookup(const char* name, int len, TRAPS) {
-<<<<<<< HEAD
+  len = check_length(name, len);
   unsigned int hash = hash_symbol(name, len, SymbolTable::_alt_hash);
   Symbol* sym = SymbolTable::the_table()->lookup_common(name, len, hash);
   if (sym == NULL) {
     sym = SymbolTable::the_table()->do_add_if_needed(name, len, hash, true, CHECK_NULL);
-=======
-  len = check_length(name, len);
-  unsigned int hashValue = hash_symbol(name, len);
-  int index = the_table()->hash_to_index(hashValue);
-
-  Symbol* s = the_table()->lookup(index, name, len, hashValue);
-
-  // Found
-  if (s != NULL) return s;
-
-  // Grab SymbolTable_lock first.
-  MutexLocker ml(SymbolTable_lock, THREAD);
-
-  // Otherwise, add to symbol to table
-  return the_table()->basic_add(index, (u1*)name, len, hashValue, true, THREAD);
-}
-
-Symbol* SymbolTable::lookup(const Symbol* sym, int begin, int end, TRAPS) {
-  char* buffer;
-  int index, len;
-  unsigned int hashValue;
-  char* name;
-  {
-    debug_only(NoSafepointVerifier nsv;)
-
-    name = (char*)sym->base() + begin;
-    len = end - begin;
-    hashValue = hash_symbol(name, len);
-    index = the_table()->hash_to_index(hashValue);
-    Symbol* s = the_table()->lookup(index, name, len, hashValue);
-
-    // Found
-    if (s != NULL) return s;
-  }
-
-  // Otherwise, add to symbol to table. Copy to a C string first.
-  char stack_buf[128];
-  ResourceMark rm(THREAD);
-  if (len <= 128) {
-    buffer = stack_buf;
-  } else {
-    buffer = NEW_RESOURCE_ARRAY_IN_THREAD(THREAD, char, len);
-  }
-  for (int i=0; i<len; i++) {
-    buffer[i] = name[i];
->>>>>>> ff537af4
   }
   assert(sym->refcount() != 0, "lookup should have incremented the count");
   assert(sym->equals(name, len), "symbol must be properly initialized");
@@ -493,13 +443,13 @@
 }
 
 void SymbolTable::add(ClassLoaderData* loader_data, const constantPoolHandle& cp,
-<<<<<<< HEAD
                       int names_count, const char** names, int* lengths,
                       int* cp_indices, unsigned int* hashValues, TRAPS) {
   bool c_heap = !loader_data->is_the_null_class_loader_data();
   for (int i = 0; i < names_count; i++) {
     const char *name = names[i];
     int len = lengths[i];
+    assert(len <= Symbol::max_length(), "must be - these come from the constant pool");
     unsigned int hash = hashValues[i];
     Symbol* sym = SymbolTable::the_table()->lookup_common(name, len, hash);
     if (sym == NULL) {
@@ -525,25 +475,6 @@
     for (int i = 0; i < _len; i++) {
       assert(sym->byte_at(i) == (jbyte) _name[i],
              "%s [%d,%d,%d]", where, i, sym->byte_at(i), _name[i]);
-=======
-                      int names_count,
-                      const char** names, int* lengths, int* cp_indices,
-                      unsigned int* hashValues, TRAPS) {
-  // Grab SymbolTable_lock first.
-  MutexLocker ml(SymbolTable_lock, THREAD);
-
-  SymbolTable* table = the_table();
-  bool added = table->basic_add(loader_data, cp, names_count, names, lengths,
-                                cp_indices, hashValues, CHECK);
-  if (!added) {
-    // do it the hard way
-    for (int i=0; i<names_count; i++) {
-      int index = table->hash_to_index(hashValues[i]);
-      bool c_heap = !loader_data->is_the_null_class_loader_data();
-      assert(lengths[i] <= Symbol::max_length(), "must be - these come from the constant pool");
-      Symbol* sym = table->basic_add(index, (u1*)names[i], lengths[i], hashValues[i], c_heap, CHECK);
-      cp->symbol_at_put(cp_indices[i], sym);
->>>>>>> ff537af4
     }
 #endif
   }
@@ -586,6 +517,7 @@
 };
 
 Symbol* SymbolTable::do_add_if_needed(const char* name, int len, uintx hash, bool heap, TRAPS) {
+  assert(len <= Symbol::max_length(), "caller should have ensured this");
   SymbolTableLookup lookup(THREAD, name, len, hash);
   SymbolTableCreateEntry stce(THREAD, name, len, heap);
   bool rehash_warning = false;
@@ -609,9 +541,8 @@
 }
 
 Symbol* SymbolTable::new_permanent_symbol(const char* name, TRAPS) {
-<<<<<<< HEAD
   unsigned int hash = 0;
-  int len = (int)strlen(name);
+  int len = check_length(name, (int)strlen(name));
   Symbol* sym = SymbolTable::lookup_only(name, len, hash);
   if (sym == NULL) {
     sym = SymbolTable::the_table()->do_add_if_needed(name, len, hash, false, CHECK_NULL);
@@ -649,27 +580,6 @@
     return true;
   };
 };
-=======
-  unsigned int hash;
-  int len = check_length(name, (int)strlen(name));
-  Symbol* result = SymbolTable::lookup_only((char*)name, len, hash);
-  if (result != NULL) {
-    return result;
-  }
-  // Grab SymbolTable_lock first.
-  MutexLocker ml(SymbolTable_lock, THREAD);
-
-  SymbolTable* table = the_table();
-  int index = table->hash_to_index(hash);
-  return table->basic_add(index, (u1*)name, len, hash, false, THREAD);
-}
-
-Symbol* SymbolTable::basic_add(int index_arg, u1 *name, int len,
-                               unsigned int hashValue_arg, bool c_heap, TRAPS) {
-  assert(!Universe::heap()->is_in_reserved(name),
-         "proposed name of symbol must be stable");
-  assert(len <= Symbol::max_length(), "caller should have ensured this");
->>>>>>> ff537af4
 
 void SymbolTable::verify() {
   Thread* thr = Thread::current();
