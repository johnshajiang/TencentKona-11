/*
 * Copyright (c) 1997, 2019, Oracle and/or its affiliates. All rights reserved.
 * DO NOT ALTER OR REMOVE COPYRIGHT NOTICES OR THIS FILE HEADER.
 *
 * This code is free software; you can redistribute it and/or modify it
 * under the terms of the GNU General Public License version 2 only, as
 * published by the Free Software Foundation.
 *
 * This code is distributed in the hope that it will be useful, but WITHOUT
 * ANY WARRANTY; without even the implied warranty of MERCHANTABILITY or
 * FITNESS FOR A PARTICULAR PURPOSE.  See the GNU General Public License
 * version 2 for more details (a copy is included in the LICENSE file that
 * accompanied this code).
 *
 * You should have received a copy of the GNU General Public License version
 * 2 along with this work; if not, write to the Free Software Foundation,
 * Inc., 51 Franklin St, Fifth Floor, Boston, MA 02110-1301 USA.
 *
 * Please contact Oracle, 500 Oracle Parkway, Redwood Shores, CA 94065 USA
 * or visit www.oracle.com if you need additional information or have any
 * questions.
 *
 */

#include "precompiled.hpp"
#include "jvm.h"
#include "classfile/classLoaderDataGraph.hpp"
#include "classfile/javaClasses.hpp"
#include "classfile/systemDictionary.hpp"
#include "classfile/vmSymbols.hpp"
#include "interpreter/linkResolver.hpp"
#include "logging/log.hpp"
#include "logging/logStream.hpp"
#include "memory/metaspaceShared.hpp"
#include "memory/resourceArea.hpp"
#include "memory/universe.hpp"
#include "oops/instanceKlass.hpp"
#include "oops/klassVtable.hpp"
#include "oops/method.hpp"
#include "oops/objArrayOop.hpp"
#include "oops/oop.inline.hpp"
#include "runtime/arguments.hpp"
#include "runtime/flags/flagSetting.hpp"
#include "runtime/handles.inline.hpp"
#include "runtime/safepointVerifiers.hpp"
#include "utilities/copy.hpp"

inline InstanceKlass* klassVtable::ik() const {
  return InstanceKlass::cast(_klass);
}

bool klassVtable::is_preinitialized_vtable() {
  return _klass->is_shared() && !MetaspaceShared::remapped_readwrite() && _klass->verified_at_dump_time();
}


// this function computes the vtable size (including the size needed for miranda
// methods) and the number of miranda methods in this class.
// Note on Miranda methods: Let's say there is a class C that implements
// interface I, and none of C's superclasses implements I.
// Let's say there is an abstract method m in I that neither C
// nor any of its super classes implement (i.e there is no method of any access,
// with the same name and signature as m), then m is a Miranda method which is
// entered as a public abstract method in C's vtable.  From then on it should
// treated as any other public method in C for method over-ride purposes.
void klassVtable::compute_vtable_size_and_num_mirandas(
    int* vtable_length_ret, int* num_new_mirandas,
    GrowableArray<Method*>* all_mirandas, const Klass* super,
    Array<Method*>* methods, AccessFlags class_flags, u2 major_version,
    Handle classloader, Symbol* classname, Array<Klass*>* local_interfaces,
    TRAPS) {
  NoSafepointVerifier nsv;

  // set up default result values
  int vtable_length = 0;

  // start off with super's vtable length
  vtable_length = super == NULL ? 0 : super->vtable_length();

  // go thru each method in the methods table to see if it needs a new entry
  int len = methods->length();
  for (int i = 0; i < len; i++) {
    assert(methods->at(i)->is_method(), "must be a Method*");
    methodHandle mh(THREAD, methods->at(i));

    if (needs_new_vtable_entry(mh, super, classloader, classname, class_flags, major_version, THREAD)) {
      assert(!methods->at(i)->is_private(), "private methods should not need a vtable entry");
      vtable_length += vtableEntry::size(); // we need a new entry
    }
  }

  GrowableArray<Method*> new_mirandas(20);
  // compute the number of mirandas methods that must be added to the end
  get_mirandas(&new_mirandas, all_mirandas, super, methods, NULL, local_interfaces,
               class_flags.is_interface());
  *num_new_mirandas = new_mirandas.length();

  // Interfaces do not need interface methods in their vtables
  // This includes miranda methods and during later processing, default methods
  if (!class_flags.is_interface()) {
     vtable_length += *num_new_mirandas * vtableEntry::size();
  }

  if (Universe::is_bootstrapping() && vtable_length == 0) {
    // array classes don't have their superclass set correctly during
    // bootstrapping
    vtable_length = Universe::base_vtable_size();
  }

  if (super == NULL && vtable_length != Universe::base_vtable_size()) {
    if (Universe::is_bootstrapping()) {
      // Someone is attempting to override java.lang.Object incorrectly on the
      // bootclasspath.  The JVM cannot recover from this error including throwing
      // an exception
      vm_exit_during_initialization("Incompatible definition of java.lang.Object");
    } else {
      // Someone is attempting to redefine java.lang.Object incorrectly.  The
      // only way this should happen is from
      // SystemDictionary::resolve_from_stream(), which will detect this later
      // and throw a security exception.  So don't assert here to let
      // the exception occur.
      vtable_length = Universe::base_vtable_size();
    }
  }
  assert(vtable_length % vtableEntry::size() == 0, "bad vtable length");
  assert(vtable_length >= Universe::base_vtable_size(), "vtable too small");

  *vtable_length_ret = vtable_length;
}

int klassVtable::index_of(Method* m, int len) const {
  assert(m->has_vtable_index(), "do not ask this of non-vtable methods");
  return m->vtable_index();
}

// Copy super class's vtable to the first part (prefix) of this class's vtable,
// and return the number of entries copied.  Expects that 'super' is the Java
// super class (arrays can have "array" super classes that must be skipped).
int klassVtable::initialize_from_super(Klass* super) {
  if (super == NULL) {
    return 0;
  } else if (is_preinitialized_vtable()) {
    // A shared class' vtable is preinitialized at dump time. No need to copy
    // methods from super class for shared class, as that was already done
    // during archiving time. However, if Jvmti has redefined a class,
    // copy super class's vtable in case the super class has changed.
    return super->vtable().length();
  } else {
    // copy methods from superKlass
    klassVtable superVtable = super->vtable();
    assert(superVtable.length() <= _length, "vtable too short");
#ifdef ASSERT
    superVtable.verify(tty, true);
#endif
    superVtable.copy_vtable_to(table());
    if (log_develop_is_enabled(Trace, vtables)) {
      ResourceMark rm;
      log_develop_trace(vtables)("copy vtable from %s to %s size %d",
                                 super->internal_name(), klass()->internal_name(),
                                 _length);
    }
    return superVtable.length();
  }
}

//
// Revised lookup semantics   introduced 1.3 (Kestrel beta)
void klassVtable::initialize_vtable(bool checkconstraints, TRAPS) {

  // Note:  Arrays can have intermediate array supers.  Use java_super to skip them.
  Klass* super = _klass->java_super();
  int nofNewEntries = 0;

  bool is_shared = _klass->is_shared();

  if (!_klass->is_array_klass()) {
    ResourceMark rm(THREAD);
    log_develop_debug(vtables)("Initializing: %s", _klass->name()->as_C_string());
  }

#ifdef ASSERT
  oop* end_of_obj = (oop*)_klass + _klass->size();
  oop* end_of_vtable = (oop*)&table()[_length];
  assert(end_of_vtable <= end_of_obj, "vtable extends beyond end");
#endif

  if (Universe::is_bootstrapping()) {
    assert(!is_shared, "sanity");
    // just clear everything
    for (int i = 0; i < _length; i++) table()[i].clear();
    return;
  }

  int super_vtable_len = initialize_from_super(super);
  if (_klass->is_array_klass()) {
    assert(super_vtable_len == _length, "arrays shouldn't introduce new methods");
  } else {
    assert(_klass->is_instance_klass(), "must be InstanceKlass");

    Array<Method*>* methods = ik()->methods();
    int len = methods->length();
    int initialized = super_vtable_len;

    // Check each of this class's methods against super;
    // if override, replace in copy of super vtable, otherwise append to end
    for (int i = 0; i < len; i++) {
      // update_inherited_vtable can stop for gc - ensure using handles
      HandleMark hm(THREAD);
      assert(methods->at(i)->is_method(), "must be a Method*");
      methodHandle mh(THREAD, methods->at(i));

      bool needs_new_entry = update_inherited_vtable(ik(), mh, super_vtable_len, -1, checkconstraints, CHECK);

      if (needs_new_entry) {
        put_method_at(mh(), initialized);
        mh()->set_vtable_index(initialized); // set primary vtable index
        initialized++;
      }
    }

    // update vtable with default_methods
    Array<Method*>* default_methods = ik()->default_methods();
    if (default_methods != NULL) {
      len = default_methods->length();
      if (len > 0) {
        Array<int>* def_vtable_indices = NULL;
        if ((def_vtable_indices = ik()->default_vtable_indices()) == NULL) {
          assert(!is_shared, "shared class def_vtable_indices does not exist");
          def_vtable_indices = ik()->create_new_default_vtable_indices(len, CHECK);
        } else {
          assert(def_vtable_indices->length() == len, "reinit vtable len?");
        }
        for (int i = 0; i < len; i++) {
          HandleMark hm(THREAD);
          assert(default_methods->at(i)->is_method(), "must be a Method*");
          methodHandle mh(THREAD, default_methods->at(i));
          assert(!mh->is_private(), "private interface method in the default method list");
          bool needs_new_entry = update_inherited_vtable(ik(), mh, super_vtable_len, i, checkconstraints, CHECK);

          // needs new entry
          if (needs_new_entry) {
            put_method_at(mh(), initialized);
            if (is_preinitialized_vtable()) {
              // At runtime initialize_vtable is rerun for a shared class
              // (loaded by the non-boot loader) as part of link_class_impl().
              // The dumptime vtable index should be the same as the runtime index.
              assert(def_vtable_indices->at(i) == initialized,
                     "dump time vtable index is different from runtime index");
            } else {
              def_vtable_indices->at_put(i, initialized); //set vtable index
            }
            initialized++;
          }
        }
      }
    }

    // add miranda methods; it will also return the updated initialized
    // Interfaces do not need interface methods in their vtables
    // This includes miranda methods and during later processing, default methods
    if (!ik()->is_interface()) {
      initialized = fill_in_mirandas(initialized);
    }

    // In class hierarchies where the accessibility is not increasing (i.e., going from private ->
    // package_private -> public/protected), the vtable might actually be smaller than our initial
    // calculation, for classfile versions for which we do not do transitive override
    // calculations.
    if (ik()->major_version() >= VTABLE_TRANSITIVE_OVERRIDE_VERSION) {
      assert(initialized == _length, "vtable initialization failed");
    } else {
      assert(initialized <= _length, "vtable initialization failed");
      for(;initialized < _length; initialized++) {
        table()[initialized].clear();
      }
    }
    NOT_PRODUCT(verify(tty, true));
  }
}

// Called for cases where a method does not override its superclass' vtable entry
// For bytecodes not produced by javac together it is possible that a method does not override
// the superclass's method, but might indirectly override a super-super class's vtable entry
// If none found, return a null superk, else return the superk of the method this does override
// For public and protected methods: if they override a superclass, they will
// also be overridden themselves appropriately.
// Private methods do not override, and are not overridden and are not in the vtable.
// Package Private methods are trickier:
// e.g. P1.A, pub m
// P2.B extends A, package private m
// P1.C extends B, public m
// P1.C.m needs to override P1.A.m and can not override P2.B.m
// Therefore: all package private methods need their own vtable entries for
// them to be the root of an inheritance overriding decision
// Package private methods may also override other vtable entries
InstanceKlass* klassVtable::find_transitive_override(InstanceKlass* initialsuper, const methodHandle& target_method,
                            int vtable_index, Handle target_loader, Symbol* target_classname, Thread * THREAD) {
  InstanceKlass* superk = initialsuper;
  while (superk != NULL && superk->super() != NULL) {
    klassVtable ssVtable = (superk->super())->vtable();
    if (vtable_index < ssVtable.length()) {
      Method* super_method = ssVtable.method_at(vtable_index);
      // get the class holding the matching method
      // make sure you use that class for is_override
      InstanceKlass* supermethodholder = super_method->method_holder();
#ifndef PRODUCT
      Symbol* name= target_method()->name();
      Symbol* signature = target_method()->signature();
      assert(super_method->name() == name && super_method->signature() == signature, "vtable entry name/sig mismatch");
#endif

      if (supermethodholder->is_override(super_method, target_loader, target_classname, THREAD)) {
        if (log_develop_is_enabled(Trace, vtables)) {
          ResourceMark rm(THREAD);
          LogTarget(Trace, vtables) lt;
          LogStream ls(lt);
          char* sig = target_method()->name_and_sig_as_C_string();
          ls.print("transitive overriding superclass %s with %s index %d, original flags: ",
                       supermethodholder->internal_name(),
                       sig, vtable_index);
          super_method->print_linkage_flags(&ls);
          ls.print("overriders flags: ");
          target_method->print_linkage_flags(&ls);
          ls.cr();
        }

        break; // return found superk
      }
    } else  {
      // super class has no vtable entry here, stop transitive search
      superk = (InstanceKlass*)NULL;
      break;
    }
    // if no override found yet, continue to search up
    superk = superk->super() == NULL ? NULL : InstanceKlass::cast(superk->super());
  }

  return superk;
}

static void log_vtables(int i, bool overrides, const methodHandle& target_method,
                        Klass* target_klass, Method* super_method,
                        Thread* thread) {
#ifndef PRODUCT
  if (log_develop_is_enabled(Trace, vtables)) {
    ResourceMark rm(thread);
    LogTarget(Trace, vtables) lt;
    LogStream ls(lt);
    char* sig = target_method()->name_and_sig_as_C_string();
    if (overrides) {
      ls.print("overriding with %s index %d, original flags: ",
                   sig, i);
    } else {
      ls.print("NOT overriding with %s index %d, original flags: ",
                   sig, i);
    }
    super_method->print_linkage_flags(&ls);
    ls.print("overriders flags: ");
    target_method->print_linkage_flags(&ls);
    ls.cr();
  }
#endif
}

// Update child's copy of super vtable for overrides
// OR return true if a new vtable entry is required.
// Only called for InstanceKlass's, i.e. not for arrays
// If that changed, could not use _klass as handle for klass
bool klassVtable::update_inherited_vtable(InstanceKlass* klass, const methodHandle& target_method,
                                          int super_vtable_len, int default_index,
                                          bool checkconstraints, TRAPS) {
  ResourceMark rm;
  bool allocate_new = true;
  assert(klass->is_instance_klass(), "must be InstanceKlass");

  Array<int>* def_vtable_indices = NULL;
  bool is_default = false;

  // default methods are non-private concrete methods in superinterfaces which are added
  // to the vtable with their real method_holder.
  // Since vtable and itable indices share the same storage, don't touch
  // the default method's real vtable/itable index.
  // default_vtable_indices stores the vtable value relative to this inheritor
  if (default_index >= 0 ) {
    is_default = true;
    def_vtable_indices = klass->default_vtable_indices();
    assert(!target_method()->is_private(), "private interface method flagged as default");
    assert(def_vtable_indices != NULL, "def vtable alloc?");
    assert(default_index <= def_vtable_indices->length(), "def vtable len?");
  } else {
    assert(klass == target_method()->method_holder(), "caller resp.");
    // Initialize the method's vtable index to "nonvirtual".
    // If we allocate a vtable entry, we will update it to a non-negative number.
    target_method()->set_vtable_index(Method::nonvirtual_vtable_index);
  }

  // Private, static and <init> methods are never in
  if (target_method()->is_private() || target_method()->is_static() ||
      (target_method()->name()->fast_compare(vmSymbols::object_initializer_name()) == 0)) {
    return false;
  }

  if (target_method->is_final_method(klass->access_flags())) {
    // a final method never needs a new entry; final methods can be statically
    // resolved and they have to be present in the vtable only if they override
    // a super's method, in which case they re-use its entry
    allocate_new = false;
  } else if (klass->is_interface()) {
    allocate_new = false;  // see note below in needs_new_vtable_entry
    // An interface never allocates new vtable slots, only inherits old ones.
    // This method will either be assigned its own itable index later,
    // or be assigned an inherited vtable index in the loop below.
    // default methods inherited by classes store their vtable indices
    // in the inheritor's default_vtable_indices.
    // default methods inherited by interfaces may already have a
    // valid itable index, if so, don't change it.
    // Overpass methods in an interface will be assigned an itable index later
    // by an inheriting class.
    if ((!is_default || !target_method()->has_itable_index())) {
      target_method()->set_vtable_index(Method::pending_itable_index);
    }
  }

  // we need a new entry if there is no superclass
  Klass* super = klass->super();
  if (super == NULL) {
    return allocate_new;
  }

  // search through the vtable and update overridden entries
  // Since check_signature_loaders acquires SystemDictionary_lock
  // which can block for gc, once we are in this loop, use handles
  // For classfiles built with >= jdk7, we now look for transitive overrides

  Symbol* name = target_method()->name();
  Symbol* signature = target_method()->signature();

  Klass* target_klass = target_method()->method_holder();
  if (target_klass == NULL) {
    target_klass = _klass;
  }

  Handle target_loader(THREAD, target_klass->class_loader());

  Symbol* target_classname = target_klass->name();
  for(int i = 0; i < super_vtable_len; i++) {
    Method* super_method;
    if (is_preinitialized_vtable()) {
      // If this is a shared class, the vtable is already in the final state (fully
      // initialized). Need to look at the super's vtable.
      klassVtable superVtable = super->vtable();
      super_method = superVtable.method_at(i);
    } else {
      super_method = method_at(i);
    }
    // Check if method name matches.  Ignore match if klass is an interface and the
    // matching method is a non-public java.lang.Object method.  (See JVMS 5.4.3.4)
    // This is safe because the method at this slot should never get invoked.
    // (TBD: put in a method to throw NoSuchMethodError if this slot is ever used.)
    if (super_method->name() == name && super_method->signature() == signature &&
        (!_klass->is_interface() ||
         !SystemDictionary::is_nonpublic_Object_method(super_method))) {

      // get super_klass for method_holder for the found method
      InstanceKlass* super_klass =  super_method->method_holder();

      // Whether the method is being overridden
      bool overrides = false;

      // private methods are also never overridden
      if (!super_method->is_private() &&
          (is_default
          || ((super_klass->is_override(super_method, target_loader, target_classname, THREAD))
          || ((klass->major_version() >= VTABLE_TRANSITIVE_OVERRIDE_VERSION)
          && ((super_klass = find_transitive_override(super_klass,
                             target_method, i, target_loader,
                             target_classname, THREAD))
                             != (InstanceKlass*)NULL)))))
        {
        // Package private methods always need a new entry to root their own
        // overriding. They may also override other methods.
        if (!target_method()->is_package_private()) {
          allocate_new = false;
        }

        // Do not check loader constraints for overpass methods because overpass
        // methods are created by the jvm to throw exceptions.
        if (checkconstraints && !target_method()->is_overpass()) {
          // Override vtable entry if passes loader constraint check
          // if loader constraint checking requested
          // No need to visit his super, since he and his super
          // have already made any needed loader constraints.
          // Since loader constraints are transitive, it is enough
          // to link to the first super, and we get all the others.
          Handle super_loader(THREAD, super_klass->class_loader());

          if (target_loader() != super_loader()) {
            ResourceMark rm(THREAD);
            Symbol* failed_type_symbol =
              SystemDictionary::check_signature_loaders(signature, target_loader,
                                                        super_loader, true,
                                                        CHECK_(false));
            if (failed_type_symbol != NULL) {
              stringStream ss;
              ss.print("loader constraint violation for class %s: when selecting "
                       "overriding method '", klass->external_name());
              target_method()->print_external_name(&ss),
              ss.print("' the class loader %s of the "
                       "selected method's type %s, and the class loader %s for its super "
                       "type %s have different Class objects for the type %s used in the signature (%s; %s)",
                       target_klass->class_loader_data()->loader_name_and_id(),
                       target_klass->external_name(),
                       super_klass->class_loader_data()->loader_name_and_id(),
                       super_klass->external_name(),
                       failed_type_symbol->as_klass_external_name(),
                       target_klass->class_in_module_of_loader(false, true),
                       super_klass->class_in_module_of_loader(false, true));
              THROW_MSG_(vmSymbols::java_lang_LinkageError(), ss.as_string(), false);
            }
          }
        }

        put_method_at(target_method(), i);
        overrides = true;
        if (!is_default) {
          target_method()->set_vtable_index(i);
        } else {
          if (def_vtable_indices != NULL) {
            if (is_preinitialized_vtable()) {
              // At runtime initialize_vtable is rerun as part of link_class_impl()
              // for a shared class loaded by the non-boot loader.
              // The dumptime vtable index should be the same as the runtime index.
              assert(def_vtable_indices->at(default_index) == i,
                     "dump time vtable index is different from runtime index");
            } else {
              def_vtable_indices->at_put(default_index, i);
            }
          }
          assert(super_method->is_default_method() || super_method->is_overpass()
                 || super_method->is_abstract(), "default override error");
        }
      } else {
        overrides = false;
      }
      log_vtables(i, overrides, target_method, target_klass, super_method, THREAD);
    }
  }
  return allocate_new;
}

void klassVtable::put_method_at(Method* m, int index) {
  assert(!m->is_private(), "private methods should not be in vtable");
  if (is_preinitialized_vtable()) {
    // At runtime initialize_vtable is rerun as part of link_class_impl()
    // for shared class loaded by the non-boot loader to obtain the loader
    // constraints based on the runtime classloaders' context. The dumptime
    // method at the vtable index should be the same as the runtime method.
    assert(table()[index].method() == m,
           "archived method is different from the runtime method");
  } else {
    if (log_develop_is_enabled(Trace, vtables)) {
      ResourceMark rm;
      LogTarget(Trace, vtables) lt;
      LogStream ls(lt);
      const char* sig = (m != NULL) ? m->name_and_sig_as_C_string() : "<NULL>";
      ls.print("adding %s at index %d, flags: ", sig, index);
      if (m != NULL) {
        m->print_linkage_flags(&ls);
      }
      ls.cr();
    }
    table()[index].set(m);
  }
}

// Find out if a method "m" with superclass "super", loader "classloader" and
// name "classname" needs a new vtable entry.  Let P be a class package defined
// by "classloader" and "classname".
// NOTE: The logic used here is very similar to the one used for computing
// the vtables indices for a method. We cannot directly use that function because,
// we allocate the InstanceKlass at load time, and that requires that the
// superclass has been loaded.
// However, the vtable entries are filled in at link time, and therefore
// the superclass' vtable may not yet have been filled in.
bool klassVtable::needs_new_vtable_entry(const methodHandle& target_method,
                                         const Klass* super,
                                         Handle classloader,
                                         Symbol* classname,
                                         AccessFlags class_flags,
                                         u2 major_version,
                                         TRAPS) {
  if (class_flags.is_interface()) {
    // Interfaces do not use vtables, except for java.lang.Object methods,
    // so there is no point to assigning
    // a vtable index to any of their local methods.  If we refrain from doing this,
    // we can use Method::_vtable_index to hold the itable index
    return false;
  }

  if (target_method->is_final_method(class_flags) ||
      // a final method never needs a new entry; final methods can be statically
      // resolved and they have to be present in the vtable only if they override
      // a super's method, in which case they re-use its entry
      (target_method()->is_private()) ||
      // private methods don't need to be in vtable
      (target_method()->is_static()) ||
      // static methods don't need to be in vtable
      (target_method()->name()->fast_compare(vmSymbols::object_initializer_name()) == 0)
      // <init> is never called dynamically-bound
      ) {
    return false;
  }

  // Concrete interface methods do not need new entries, they override
  // abstract method entries using default inheritance rules
  if (target_method()->method_holder() != NULL &&
      target_method()->method_holder()->is_interface()  &&
      !target_method()->is_abstract()) {
    assert(target_method()->is_default_method(),
           "unexpected interface method type");
    return false;
  }

  // we need a new entry if there is no superclass
  if (super == NULL) {
    return true;
  }

  // Package private methods always need a new entry to root their own
  // overriding. This allows transitive overriding to work.
  if (target_method()->is_package_private()) {
    return true;
  }

  // search through the super class hierarchy to see if we need
  // a new entry
  ResourceMark rm(THREAD);
  Symbol* name = target_method()->name();
  Symbol* signature = target_method()->signature();
  const Klass* k = super;
  Method* super_method = NULL;
  InstanceKlass *holder = NULL;
  Method* recheck_method =  NULL;
  bool found_pkg_prvt_method = false;
  while (k != NULL) {
    // lookup through the hierarchy for a method with matching name and sign.
    super_method = InstanceKlass::cast(k)->lookup_method(name, signature);
    if (super_method == NULL) {
      break; // we still have to search for a matching miranda method
    }
    // get the class holding the matching method
    // make sure you use that class for is_override
    InstanceKlass* superk = super_method->method_holder();
    // we want only instance method matches
    // ignore private methods found via lookup_method since they do not participate in overriding,
    // and since we do override around them: e.g. a.m pub/b.m private/c.m pub,
    // ignore private, c.m pub does override a.m pub
    // For classes that were not javac'd together, we also do transitive overriding around
    // methods that have less accessibility
    if ((!super_method->is_static()) &&
       (!super_method->is_private())) {
      if (superk->is_override(super_method, classloader, classname, THREAD)) {
        return false;
      // else keep looking for transitive overrides
      }
      // If we get here then one of the super classes has a package private method
      // that will not get overridden because it is in a different package.  But,
      // that package private method does "override" any matching methods in super
      // interfaces, so there will be no miranda vtable entry created.  So, set flag
      // to TRUE for use below, in case there are no methods in super classes that
      // this target method overrides.
      assert(super_method->is_package_private(), "super_method must be package private");
      assert(!superk->is_same_class_package(classloader(), classname),
             "Must be different packages");
      found_pkg_prvt_method = true;
    }

    // Start with lookup result and continue to search up, for versions supporting transitive override
    if (major_version >= VTABLE_TRANSITIVE_OVERRIDE_VERSION) {
      k = superk->super(); // haven't found an override match yet; continue to look
    } else {
      break;
    }
  }

  // If found_pkg_prvt_method is set, then the ONLY matching method in the
  // superclasses is package private in another package. That matching method will
  // prevent a miranda vtable entry from being created. Because the target method can not
  // override the package private method in another package, then it needs to be the root
  // for its own vtable entry.
  if (found_pkg_prvt_method) {
     return true;
  }

  // if the target method is public or protected it may have a matching
  // miranda method in the super, whose entry it should re-use.
  // Actually, to handle cases that javac would not generate, we need
  // this check for all access permissions.
  const InstanceKlass *sk = InstanceKlass::cast(super);
  if (sk->has_miranda_methods()) {
    if (sk->lookup_method_in_all_interfaces(name, signature, Klass::find_defaults) != NULL) {
      return false; // found a matching miranda; we do not need a new entry
    }
  }
  return true; // found no match; we need a new entry
}

// Support for miranda methods

// get the vtable index of a miranda method with matching "name" and "signature"
int klassVtable::index_of_miranda(Symbol* name, Symbol* signature) {
  // search from the bottom, might be faster
  for (int i = (length() - 1); i >= 0; i--) {
    Method* m = table()[i].method();
    if (is_miranda_entry_at(i) &&
        m->name() == name && m->signature() == signature) {
      return i;
    }
  }
  return Method::invalid_vtable_index;
}

// check if an entry at an index is miranda
// requires that method m at entry be declared ("held") by an interface.
bool klassVtable::is_miranda_entry_at(int i) {
  Method* m = method_at(i);
  Klass* method_holder = m->method_holder();
  InstanceKlass *mhk = InstanceKlass::cast(method_holder);

  // miranda methods are public abstract instance interface methods in a class's vtable
  if (mhk->is_interface()) {
    assert(m->is_public(), "should be public");
    assert(ik()->implements_interface(method_holder) , "this class should implement the interface");
    if (is_miranda(m, ik()->methods(), ik()->default_methods(), ik()->super(), klass()->is_interface())) {
      return true;
    }
  }
  return false;
}

// Check if a method is a miranda method, given a class's methods array,
// its default_method table and its super class.
// "Miranda" means an abstract non-private method that would not be
// overridden for the local class.
// A "miranda" method should only include non-private interface
// instance methods, i.e. not private methods, not static methods,
// not default methods (concrete interface methods), not overpass methods.
// If a given class already has a local (including overpass) method, a
// default method, or any of its superclasses has the same which would have
// overridden an abstract method, then this is not a miranda method.
//
// Miranda methods are checked multiple times.
// Pass 1: during class load/class file parsing: before vtable size calculation:
// include superinterface abstract and default methods (non-private instance).
// We include potential default methods to give them space in the vtable.
// During the first run, the current instanceKlass has not yet been
// created, the superclasses and superinterfaces do have instanceKlasses
// but may not have vtables, the default_methods list is empty, no overpasses.
// Default method generation uses the all_mirandas array as the starter set for
// maximally-specific default method calculation.  So, for both classes and
// interfaces, it is necessary that the first pass will find all non-private
// interface instance methods, whether or not they are concrete.
//
// Pass 2: recalculated during vtable initialization: only include abstract methods.
// The goal of pass 2 is to walk through the superinterfaces to see if any of
// the superinterface methods (which were all abstract pre-default methods)
// need to be added to the vtable.
// With the addition of default methods, we have three new challenges:
// overpasses, static interface methods and private interface methods.
// Static and private interface methods do not get added to the vtable and
// are not seen by the method resolution process, so we skip those.
// Overpass methods are already in the vtable, so vtable lookup will
// find them and we don't need to add a miranda method to the end of
// the vtable. So we look for overpass methods and if they are found we
// return false. Note that we inherit our superclasses vtable, so
// the superclass' search also needs to use find_overpass so that if
// one is found we return false.
// False means - we don't need a miranda method added to the vtable.
//
// During the second run, default_methods is set up, so concrete methods from
// superinterfaces with matching names/signatures to default_methods are already
// in the default_methods list and do not need to be appended to the vtable
// as mirandas. Abstract methods may already have been handled via
// overpasses - either local or superclass overpasses, which may be
// in the vtable already.
//
// Pass 3: They are also checked by link resolution and selection,
// for invocation on a method (not interface method) reference that
// resolves to a method with an interface as its method_holder.
// Used as part of walking from the bottom of the vtable to find
// the vtable index for the miranda method.
//
// Part of the Miranda Rights in the US mean that if you do not have
// an attorney one will be appointed for you.
bool klassVtable::is_miranda(Method* m, Array<Method*>* class_methods,
                             Array<Method*>* default_methods, const Klass* super,
                             bool is_interface) {
  if (m->is_static() || m->is_private() || m->is_overpass()) {
    return false;
  }
  Symbol* name = m->name();
  Symbol* signature = m->signature();

  // First look in local methods to see if already covered
  if (InstanceKlass::find_local_method(class_methods, name, signature,
              Klass::find_overpass, Klass::skip_static, Klass::skip_private) != NULL)
  {
    return false;
  }

  // Check local default methods
  if ((default_methods != NULL) &&
    (InstanceKlass::find_method(default_methods, name, signature) != NULL))
   {
     return false;
   }

  // Iterate on all superclasses, which should be InstanceKlasses.
  // Note that we explicitly look for overpasses at each level.
  // Overpasses may or may not exist for supers for pass 1,
  // they should have been created for pass 2 and later.

  for (const Klass* cursuper = super; cursuper != NULL; cursuper = cursuper->super())
  {
     Method* found_mth = InstanceKlass::cast(cursuper)->find_local_method(name, signature,
       Klass::find_overpass, Klass::skip_static, Klass::skip_private);
     // Ignore non-public methods in java.lang.Object if klass is an interface.
     if (found_mth != NULL && (!is_interface ||
         !SystemDictionary::is_nonpublic_Object_method(found_mth))) {
       return false;
     }
  }

  return true;
}

// Scans current_interface_methods for miranda methods that do not
// already appear in new_mirandas, or default methods,  and are also not defined-and-non-private
// in super (superclass).  These mirandas are added to all_mirandas if it is
// not null; in addition, those that are not duplicates of miranda methods
// inherited by super from its interfaces are added to new_mirandas.
// Thus, new_mirandas will be the set of mirandas that this class introduces,
// all_mirandas will be the set of all mirandas applicable to this class
// including all defined in superclasses.
void klassVtable::add_new_mirandas_to_lists(
    GrowableArray<Method*>* new_mirandas, GrowableArray<Method*>* all_mirandas,
    Array<Method*>* current_interface_methods, Array<Method*>* class_methods,
    Array<Method*>* default_methods, const Klass* super, bool is_interface) {

  // iterate thru the current interface's method to see if it a miranda
  int num_methods = current_interface_methods->length();
  for (int i = 0; i < num_methods; i++) {
    Method* im = current_interface_methods->at(i);
    bool is_duplicate = false;
    int num_of_current_mirandas = new_mirandas->length();
    // check for duplicate mirandas in different interfaces we implement
    for (int j = 0; j < num_of_current_mirandas; j++) {
      Method* miranda = new_mirandas->at(j);
      if ((im->name() == miranda->name()) &&
          (im->signature() == miranda->signature())) {
        is_duplicate = true;
        break;
      }
    }

    if (!is_duplicate) { // we don't want duplicate miranda entries in the vtable
      if (is_miranda(im, class_methods, default_methods, super, is_interface)) { // is it a miranda at all?
        const InstanceKlass *sk = InstanceKlass::cast(super);
        // check if it is a duplicate of a super's miranda
        if (sk->lookup_method_in_all_interfaces(im->name(), im->signature(), Klass::find_defaults) == NULL) {
          new_mirandas->append(im);
        }
        if (all_mirandas != NULL) {
          all_mirandas->append(im);
        }
      }
    }
  }
}

void klassVtable::get_mirandas(GrowableArray<Method*>* new_mirandas,
                               GrowableArray<Method*>* all_mirandas,
                               const Klass* super,
                               Array<Method*>* class_methods,
                               Array<Method*>* default_methods,
                               Array<Klass*>* local_interfaces,
                               bool is_interface) {
  assert((new_mirandas->length() == 0) , "current mirandas must be 0");

  // iterate thru the local interfaces looking for a miranda
  int num_local_ifs = local_interfaces->length();
  for (int i = 0; i < num_local_ifs; i++) {
    InstanceKlass *ik = InstanceKlass::cast(local_interfaces->at(i));
    add_new_mirandas_to_lists(new_mirandas, all_mirandas,
                              ik->methods(), class_methods,
                              default_methods, super, is_interface);
    // iterate thru each local's super interfaces
    Array<Klass*>* super_ifs = ik->transitive_interfaces();
    int num_super_ifs = super_ifs->length();
    for (int j = 0; j < num_super_ifs; j++) {
      InstanceKlass *sik = InstanceKlass::cast(super_ifs->at(j));
      add_new_mirandas_to_lists(new_mirandas, all_mirandas,
                                sik->methods(), class_methods,
                                default_methods, super, is_interface);
    }
  }
}

// Discover miranda methods ("miranda" = "interface abstract, no binding"),
// and append them into the vtable starting at index initialized,
// return the new value of initialized.
// Miranda methods use vtable entries, but do not get assigned a vtable_index
// The vtable_index is discovered by searching from the end of the vtable
int klassVtable::fill_in_mirandas(int initialized) {
  GrowableArray<Method*> mirandas(20);
  get_mirandas(&mirandas, NULL, ik()->super(), ik()->methods(),
               ik()->default_methods(), ik()->local_interfaces(),
               klass()->is_interface());
  for (int i = 0; i < mirandas.length(); i++) {
    if (log_develop_is_enabled(Trace, vtables)) {
      Method* meth = mirandas.at(i);
      ResourceMark rm(Thread::current());
      LogTarget(Trace, vtables) lt;
      LogStream ls(lt);
      if (meth != NULL) {
        char* sig = meth->name_and_sig_as_C_string();
        ls.print("fill in mirandas with %s index %d, flags: ",
                     sig, initialized);
        meth->print_linkage_flags(&ls);
        ls.cr();
      }
    }
    put_method_at(mirandas.at(i), initialized);
    ++initialized;
  }
  return initialized;
}

// Copy this class's vtable to the vtable beginning at start.
// Used to copy superclass vtable to prefix of subclass's vtable.
void klassVtable::copy_vtable_to(vtableEntry* start) {
  Copy::disjoint_words((HeapWord*)table(), (HeapWord*)start, _length * vtableEntry::size());
}

#if INCLUDE_JVMTI
bool klassVtable::adjust_default_method(int vtable_index, Method* old_method, Method* new_method) {
  // If old_method is default, find this vtable index in default_vtable_indices
  // and replace that method in the _default_methods list
  bool updated = false;

  Array<Method*>* default_methods = ik()->default_methods();
  if (default_methods != NULL) {
    int len = default_methods->length();
    for (int idx = 0; idx < len; idx++) {
      if (vtable_index == ik()->default_vtable_indices()->at(idx)) {
        if (default_methods->at(idx) == old_method) {
          default_methods->at_put(idx, new_method);
          updated = true;
        }
        break;
      }
    }
  }
  return updated;
}

// search the vtable for uses of either obsolete or EMCP methods
void klassVtable::adjust_method_entries(bool * trace_name_printed) {
  int prn_enabled = 0;
  ResourceMark rm;

  for (int index = 0; index < length(); index++) {
    Method* old_method = unchecked_method_at(index);
    if (old_method == NULL || !old_method->is_old()) {
      continue; // skip uninteresting entries
    }
    assert(!old_method->is_deleted(), "vtable methods may not be deleted");

    Method* new_method = old_method->get_new_method();
    put_method_at(new_method, index);

    // For default methods, need to update the _default_methods array
    // which can only have one method entry for a given signature
    bool updated_default = false;
    if (old_method->is_default_method()) {
      updated_default = adjust_default_method(index, old_method, new_method);
    }

    if (!(*trace_name_printed)) {
      log_info(redefine, class, update)
        ("adjust: klassname=%s for methods from name=%s",
         _klass->external_name(), old_method->method_holder()->external_name());
      *trace_name_printed = true;
    }
    log_trace(redefine, class, update, vtables)
      ("vtable method update: class: %s method: %s, updated default = %s",
       _klass->external_name(), new_method->external_name(), updated_default ? "true" : "false");
  }
}

// a vtable should never contain old or obsolete methods
bool klassVtable::check_no_old_or_obsolete_entries() {
  ResourceMark rm;

  for (int i = 0; i < length(); i++) {
    Method* m = unchecked_method_at(i);
    if (m != NULL &&
        (NOT_PRODUCT(!m->is_valid() ||) m->is_old() || m->is_obsolete())) {
      log_trace(redefine, class, update, vtables)
        ("vtable check found old method entry: class: %s old: %d obsolete: %d, method: %s",
         _klass->external_name(), m->is_old(), m->is_obsolete(), m->external_name());
      return false;
    }
  }
  return true;
}

void klassVtable::dump_vtable() {
  tty->print_cr("vtable dump --");
  for (int i = 0; i < length(); i++) {
    Method* m = unchecked_method_at(i);
    if (m != NULL) {
      tty->print("      (%5d)  ", i);
      m->access_flags().print_on(tty);
      if (m->is_default_method()) {
        tty->print("default ");
      }
      if (m->is_overpass()) {
        tty->print("overpass");
      }
      tty->print(" --  ");
      m->print_name(tty);
      tty->cr();
    }
  }
}
#endif // INCLUDE_JVMTI

// CDS/RedefineClasses support - clear vtables so they can be reinitialized
void klassVtable::clear_vtable() {
  for (int i = 0; i < _length; i++) table()[i].clear();
}

bool klassVtable::is_initialized() {
  return _length == 0 || table()[0].method() != NULL;
}

//-----------------------------------------------------------------------------------------
// Itable code

// Initialize a itableMethodEntry
void itableMethodEntry::initialize(InstanceKlass* klass, Method* m) {
  if (m == NULL) return;

#ifdef ASSERT
  if (MetaspaceShared::is_in_shared_metaspace((void*)&_method) &&
     !MetaspaceShared::remapped_readwrite() &&
     m->method_holder()->verified_at_dump_time() &&
     klass->verified_at_dump_time()) {
    // At runtime initialize_itable is rerun as part of link_class_impl()
    // for a shared class loaded by the non-boot loader.
    // The dumptime itable method entry should be the same as the runtime entry.
    // For a shared old class which was not linked during dump time, we can't compare the dumptime
    // itable method entry with the runtime entry.
    assert(_method == m, "sanity");
  }
#endif
  _method = m;
}

klassItable::klassItable(InstanceKlass* klass) {
  _klass = klass;

  if (klass->itable_length() > 0) {
    itableOffsetEntry* offset_entry = (itableOffsetEntry*)klass->start_of_itable();
    if (offset_entry  != NULL && offset_entry->interface_klass() != NULL) { // Check that itable is initialized
      // First offset entry points to the first method_entry
      intptr_t* method_entry  = (intptr_t *)(((address)klass) + offset_entry->offset());
      intptr_t* end         = klass->end_of_itable();

      _table_offset      = (intptr_t*)offset_entry - (intptr_t*)klass;
      _size_offset_table = (method_entry - ((intptr_t*)offset_entry)) / itableOffsetEntry::size();
      _size_method_table = (end - method_entry)                  / itableMethodEntry::size();
      assert(_table_offset >= 0 && _size_offset_table >= 0 && _size_method_table >= 0, "wrong computation");
      return;
    }
  }

  // The length of the itable was either zero, or it has not yet been initialized.
  _table_offset      = 0;
  _size_offset_table = 0;
  _size_method_table = 0;
}

static int initialize_count = 0;

// Initialization
void klassItable::initialize_itable(bool checkconstraints, TRAPS) {
  if (_klass->is_interface()) {
    // This needs to go after vtable indices are assigned but
    // before implementors need to know the number of itable indices.
    assign_itable_indices_for_interface(_klass);
  }

  // Cannot be setup doing bootstrapping, interfaces don't have
  // itables, and klass with only ones entry have empty itables
  if (Universe::is_bootstrapping() ||
      _klass->is_interface() ||
      _klass->itable_length() == itableOffsetEntry::size()) return;

  // There's alway an extra itable entry so we can null-terminate it.
  guarantee(size_offset_table() >= 1, "too small");
  int num_interfaces = size_offset_table() - 1;
  if (num_interfaces > 0) {
    log_develop_debug(itables)("%3d: Initializing itables for %s", ++initialize_count,
                       _klass->name()->as_C_string());


    // Iterate through all interfaces
    int i;
    for(i = 0; i < num_interfaces; i++) {
      itableOffsetEntry* ioe = offset_entry(i);
      HandleMark hm(THREAD);
      Klass* interf = ioe->interface_klass();
      assert(interf != NULL && ioe->offset() != 0, "bad offset entry in itable");
      initialize_itable_for_interface(ioe->offset(), interf, checkconstraints, CHECK);
    }

  }
  // Check that the last entry is empty
  itableOffsetEntry* ioe = offset_entry(size_offset_table() - 1);
  guarantee(ioe->interface_klass() == NULL && ioe->offset() == 0, "terminator entry missing");
}


inline bool interface_method_needs_itable_index(Method* m) {
  if (m->is_static())           return false;   // e.g., Stream.empty
  if (m->is_initializer())      return false;   // <init> or <clinit>
  if (m->is_private())          return false;   // uses direct call
  // If an interface redeclares a method from java.lang.Object,
  // it should already have a vtable index, don't touch it.
  // e.g., CharSequence.toString (from initialize_vtable)
  // if (m->has_vtable_index())  return false; // NO!
  return true;
}

int klassItable::assign_itable_indices_for_interface(Klass* klass) {
  // an interface does not have an itable, but its methods need to be numbered
  log_develop_debug(itables)("%3d: Initializing itable indices for interface %s",
                             ++initialize_count, klass->name()->as_C_string());
  Array<Method*>* methods = InstanceKlass::cast(klass)->methods();
  int nof_methods = methods->length();
  int ime_num = 0;
  for (int i = 0; i < nof_methods; i++) {
    Method* m = methods->at(i);
    if (interface_method_needs_itable_index(m)) {
      assert(!m->is_final_method(), "no final interface methods");
      // If m is already assigned a vtable index, do not disturb it.
      if (log_develop_is_enabled(Trace, itables)) {
        ResourceMark rm;
        LogTarget(Trace, itables) lt;
        LogStream ls(lt);
        assert(m != NULL, "methods can never be null");
        const char* sig = m->name_and_sig_as_C_string();
        if (m->has_vtable_index()) {
          ls.print("vtable index %d for method: %s, flags: ", m->vtable_index(), sig);
        } else {
          ls.print("itable index %d for method: %s, flags: ", ime_num, sig);
        }
        m->print_linkage_flags(&ls);
        ls.cr();
      }
      if (!m->has_vtable_index()) {
        // A shared method could have an initialized itable_index that
        // is < 0.
        assert(m->vtable_index() == Method::pending_itable_index ||
               m->is_shared(),
               "set by initialize_vtable");
        m->set_itable_index(ime_num);
        // Progress to next itable entry
        ime_num++;
      }
    }
  }
  assert(ime_num == method_count_for_interface(klass), "proper sizing");
  return ime_num;
}

int klassItable::method_count_for_interface(Klass* interf) {
  assert(interf->is_instance_klass(), "must be");
  assert(interf->is_interface(), "must be");
  Array<Method*>* methods = InstanceKlass::cast(interf)->methods();
  int nof_methods = methods->length();
  int length = 0;
  while (nof_methods > 0) {
    Method* m = methods->at(nof_methods-1);
    if (m->has_itable_index()) {
      length = m->itable_index() + 1;
      break;
    }
    nof_methods -= 1;
  }
#ifdef ASSERT
  int nof_methods_copy = nof_methods;
  while (nof_methods_copy > 0) {
    Method* mm = methods->at(--nof_methods_copy);
    assert(!mm->has_itable_index() || mm->itable_index() < length, "");
  }
#endif //ASSERT
  // return the rightmost itable index, plus one; or 0 if no methods have
  // itable indices
  return length;
}


void klassItable::initialize_itable_for_interface(int method_table_offset, Klass* interf, bool checkconstraints, TRAPS) {
  Array<Method*>* methods = InstanceKlass::cast(interf)->methods();
  int nof_methods = methods->length();
  HandleMark hm;
  Handle interface_loader (THREAD, InstanceKlass::cast(interf)->class_loader());

  int ime_count = method_count_for_interface(interf);
  for (int i = 0; i < nof_methods; i++) {
    Method* m = methods->at(i);
    methodHandle target;
    if (m->has_itable_index()) {
      // This search must match the runtime resolution, i.e. selection search for invokeinterface
      // to correctly enforce loader constraints for interface method inheritance.
      // Private methods are skipped as a private class method can never be the implementation
      // of an interface method.
      // Invokespecial does not perform selection based on the receiver, so it does not use
      // the cached itable.
      target = LinkResolver::lookup_instance_method_in_klasses(_klass, m->name(), m->signature(),
                                                               Klass::skip_private, CHECK);
    }
    if (target == NULL || !target->is_public() || target->is_abstract() || target->is_overpass()) {
      assert(target == NULL || !target->is_overpass() || target->is_public(),
             "Non-public overpass method!");
      // Entry does not resolve. Leave it empty for AbstractMethodError or other error.
      if (!(target == NULL) && !target->is_public()) {
        // Stuff an IllegalAccessError throwing method in there instead.
        itableOffsetEntry::method_entry(_klass, method_table_offset)[m->itable_index()].
            initialize(_klass, Universe::throw_illegal_access_error());
      }
    } else {
      // Entry did resolve, check loader constraints before initializing
      // if checkconstraints requested
      if (checkconstraints) {
        Handle method_holder_loader (THREAD, target->method_holder()->class_loader());
        if (method_holder_loader() != interface_loader()) {
          ResourceMark rm(THREAD);
          Symbol* failed_type_symbol =
            SystemDictionary::check_signature_loaders(m->signature(),
                                                      method_holder_loader,
                                                      interface_loader,
                                                      true, CHECK);
          if (failed_type_symbol != NULL) {
            stringStream ss;
            ss.print("loader constraint violation in interface itable"
                     " initialization for class %s: when selecting method '",
                     _klass->external_name());
            m->print_external_name(&ss),
            ss.print("' the class loader %s for super interface %s, and the class"
                     " loader %s of the selected method's %s, %s have"
                     " different Class objects for the type %s used in the signature (%s; %s)",
                     interf->class_loader_data()->loader_name_and_id(),
                     interf->external_name(),
                     target()->method_holder()->class_loader_data()->loader_name_and_id(),
                     target()->method_holder()->external_kind(),
                     target()->method_holder()->external_name(),
                     failed_type_symbol->as_klass_external_name(),
                     interf->class_in_module_of_loader(false, true),
                     target()->method_holder()->class_in_module_of_loader(false, true));
            THROW_MSG(vmSymbols::java_lang_LinkageError(), ss.as_string());
          }
        }
      }

      // ime may have moved during GC so recalculate address
      int ime_num = m->itable_index();
      assert(ime_num < ime_count, "oob");
      itableOffsetEntry::method_entry(_klass, method_table_offset)[ime_num].initialize(_klass, target());
      if (log_develop_is_enabled(Trace, itables)) {
        ResourceMark rm(THREAD);
        if (target() != NULL) {
          LogTarget(Trace, itables) lt;
          LogStream ls(lt);
          char* sig = target()->name_and_sig_as_C_string();
          ls.print("interface: %s, ime_num: %d, target: %s, method_holder: %s ",
                       interf->internal_name(), ime_num, sig,
                       target()->method_holder()->internal_name());
          ls.print("target_method flags: ");
          target()->print_linkage_flags(&ls);
          ls.cr();
        }
      }
    }
  }
}

#if INCLUDE_JVMTI
// search the itable for uses of either obsolete or EMCP methods
void klassItable::adjust_method_entries(bool * trace_name_printed) {
<<<<<<< HEAD

=======
  ResourceMark rm;
>>>>>>> cee8535a
  itableMethodEntry* ime = method_entry(0);

  for (int i = 0; i < _size_method_table; i++, ime++) {
    Method* old_method = ime->method();
    if (old_method == NULL || !old_method->is_old()) {
      continue; // skip uninteresting entries
    }
    assert(!old_method->is_deleted(), "itable methods may not be deleted");
    Method* new_method = old_method->get_new_method();
<<<<<<< HEAD
    ime->initialize(_klass, new_method);
=======
    ime->initialize(new_method);
>>>>>>> cee8535a

    if (!(*trace_name_printed)) {
      log_info(redefine, class, update)("adjust: name=%s", old_method->method_holder()->external_name());
      *trace_name_printed = true;
    }
    log_trace(redefine, class, update, itables)
      ("itable method update: class: %s method: %s", _klass->external_name(), new_method->external_name());
  }
}

// an itable should never contain old or obsolete methods
bool klassItable::check_no_old_or_obsolete_entries() {
  ResourceMark rm;
  itableMethodEntry* ime = method_entry(0);

  for (int i = 0; i < _size_method_table; i++) {
    Method* m = ime->method();
    if (m != NULL &&
        (NOT_PRODUCT(!m->is_valid() ||) m->is_old() || m->is_obsolete())) {
      log_trace(redefine, class, update, itables)
        ("itable check found old method entry: class: %s old: %d obsolete: %d, method: %s",
         _klass->external_name(), m->is_old(), m->is_obsolete(), m->external_name());
      return false;
    }
    ime++;
  }
  return true;
}

void klassItable::dump_itable() {
  itableMethodEntry* ime = method_entry(0);
  tty->print_cr("itable dump --");
  for (int i = 0; i < _size_method_table; i++) {
    Method* m = ime->method();
    if (m != NULL) {
      tty->print("      (%5d)  ", i);
      m->access_flags().print_on(tty);
      if (m->is_default_method()) {
        tty->print("default ");
      }
      tty->print(" --  ");
      m->print_name(tty);
      tty->cr();
    }
    ime++;
  }
}
#endif // INCLUDE_JVMTI

// Setup
class InterfaceVisiterClosure : public StackObj {
 public:
  virtual void doit(Klass* intf, int method_count) = 0;
};

// Visit all interfaces with at least one itable method
void visit_all_interfaces(Array<Klass*>* transitive_intf, InterfaceVisiterClosure *blk) {
  // Handle array argument
  for(int i = 0; i < transitive_intf->length(); i++) {
    Klass* intf = transitive_intf->at(i);
    assert(intf->is_interface(), "sanity check");

    // Find no. of itable methods
    int method_count = 0;
    // method_count = klassItable::method_count_for_interface(intf);
    Array<Method*>* methods = InstanceKlass::cast(intf)->methods();
    if (methods->length() > 0) {
      for (int i = methods->length(); --i >= 0; ) {
        if (interface_method_needs_itable_index(methods->at(i))) {
          method_count++;
        }
      }
    }

    // Visit all interfaces which either have any methods or can participate in receiver type check.
    // We do not bother to count methods in transitive interfaces, although that would allow us to skip
    // this step in the rare case of a zero-method interface extending another zero-method interface.
    if (method_count > 0 || InstanceKlass::cast(intf)->transitive_interfaces()->length() > 0) {
      blk->doit(intf, method_count);
    }
  }
}

class CountInterfacesClosure : public InterfaceVisiterClosure {
 private:
  int _nof_methods;
  int _nof_interfaces;
 public:
   CountInterfacesClosure() { _nof_methods = 0; _nof_interfaces = 0; }

   int nof_methods() const    { return _nof_methods; }
   int nof_interfaces() const { return _nof_interfaces; }

   void doit(Klass* intf, int method_count) { _nof_methods += method_count; _nof_interfaces++; }
};

class SetupItableClosure : public InterfaceVisiterClosure  {
 private:
  itableOffsetEntry* _offset_entry;
  itableMethodEntry* _method_entry;
  address            _klass_begin;
 public:
  SetupItableClosure(address klass_begin, itableOffsetEntry* offset_entry, itableMethodEntry* method_entry) {
    _klass_begin  = klass_begin;
    _offset_entry = offset_entry;
    _method_entry = method_entry;
  }

  itableMethodEntry* method_entry() const { return _method_entry; }

  void doit(Klass* intf, int method_count) {
    int offset = ((address)_method_entry) - _klass_begin;
    _offset_entry->initialize(intf, offset);
    _offset_entry++;
    _method_entry += method_count;
  }
};

int klassItable::compute_itable_size(Array<Klass*>* transitive_interfaces) {
  // Count no of interfaces and total number of interface methods
  CountInterfacesClosure cic;
  visit_all_interfaces(transitive_interfaces, &cic);

  // There's alway an extra itable entry so we can null-terminate it.
  int itable_size = calc_itable_size(cic.nof_interfaces() + 1, cic.nof_methods());

  // Statistics
  update_stats(itable_size * wordSize);

  return itable_size;
}


// Fill out offset table and interface klasses into the itable space
void klassItable::setup_itable_offset_table(InstanceKlass* klass) {
  if (klass->itable_length() == 0) return;
  assert(!klass->is_interface(), "Should have zero length itable");

  // Count no of interfaces and total number of interface methods
  CountInterfacesClosure cic;
  visit_all_interfaces(klass->transitive_interfaces(), &cic);
  int nof_methods    = cic.nof_methods();
  int nof_interfaces = cic.nof_interfaces();

  // Add one extra entry so we can null-terminate the table
  nof_interfaces++;

  assert(compute_itable_size(klass->transitive_interfaces()) ==
         calc_itable_size(nof_interfaces, nof_methods),
         "mismatch calculation of itable size");

  // Fill-out offset table
  itableOffsetEntry* ioe = (itableOffsetEntry*)klass->start_of_itable();
  itableMethodEntry* ime = (itableMethodEntry*)(ioe + nof_interfaces);
  intptr_t* end               = klass->end_of_itable();
  assert((oop*)(ime + nof_methods) <= (oop*)klass->start_of_nonstatic_oop_maps(), "wrong offset calculation (1)");
  assert((oop*)(end) == (oop*)(ime + nof_methods),                      "wrong offset calculation (2)");

  // Visit all interfaces and initialize itable offset table
  SetupItableClosure sic((address)klass, ioe, ime);
  visit_all_interfaces(klass->transitive_interfaces(), &sic);

#ifdef ASSERT
  ime  = sic.method_entry();
  oop* v = (oop*) klass->end_of_itable();
  assert( (oop*)(ime) == v, "wrong offset calculation (2)");
#endif
}


// inverse to itable_index
Method* klassItable::method_for_itable_index(Klass* intf, int itable_index) {
  assert(InstanceKlass::cast(intf)->is_interface(), "sanity check");
  assert(intf->verify_itable_index(itable_index), "");
  Array<Method*>* methods = InstanceKlass::cast(intf)->methods();

  if (itable_index < 0 || itable_index >= method_count_for_interface(intf))
    return NULL;                // help caller defend against bad indices

  int index = itable_index;
  Method* m = methods->at(index);
  int index2 = -1;
  while (!m->has_itable_index() ||
         (index2 = m->itable_index()) != itable_index) {
    assert(index2 < itable_index, "monotonic");
    if (++index == methods->length())
      return NULL;
    m = methods->at(index);
  }
  assert(m->itable_index() == itable_index, "correct inverse");

  return m;
}

void klassVtable::verify(outputStream* st, bool forced) {
  // make sure table is initialized
  if (!Universe::is_fully_initialized()) return;
#ifndef PRODUCT
  // avoid redundant verifies
  if (!forced && _verify_count == Universe::verify_count()) return;
  _verify_count = Universe::verify_count();
#endif
  oop* end_of_obj = (oop*)_klass + _klass->size();
  oop* end_of_vtable = (oop *)&table()[_length];
  if (end_of_vtable > end_of_obj) {
    fatal("klass %s: klass object too short (vtable extends beyond end)",
          _klass->internal_name());
  }

  for (int i = 0; i < _length; i++) table()[i].verify(this, st);
  // verify consistency with superKlass vtable
  Klass* super = _klass->super();
  if (super != NULL) {
    InstanceKlass* sk = InstanceKlass::cast(super);
    klassVtable vt = sk->vtable();
    for (int i = 0; i < vt.length(); i++) {
      verify_against(st, &vt, i);
    }
  }
}

void klassVtable::verify_against(outputStream* st, klassVtable* vt, int index) {
  vtableEntry* vte = &vt->table()[index];
  if (vte->method()->name()      != table()[index].method()->name() ||
      vte->method()->signature() != table()[index].method()->signature()) {
    fatal("mismatched name/signature of vtable entries");
  }
}

#ifndef PRODUCT
void klassVtable::print() {
  ResourceMark rm;
  tty->print("klassVtable for klass %s (length %d):\n", _klass->internal_name(), length());
  for (int i = 0; i < length(); i++) {
    table()[i].print();
    tty->cr();
  }
}
#endif

void vtableEntry::verify(klassVtable* vt, outputStream* st) {
  NOT_PRODUCT(FlagSetting fs(IgnoreLockingAssertions, true));
  Klass* vtklass = vt->klass();
  if (vtklass->is_instance_klass() &&
     (InstanceKlass::cast(vtklass)->major_version() >= klassVtable::VTABLE_TRANSITIVE_OVERRIDE_VERSION)) {
    assert(method() != NULL, "must have set method");
  }
  if (method() != NULL) {
    method()->verify();
    // we sub_type, because it could be a miranda method
    if (!vtklass->is_subtype_of(method()->method_holder())) {
#ifndef PRODUCT
      print();
#endif
      fatal("vtableEntry " PTR_FORMAT ": method is from subclass", p2i(this));
    }
 }
}

#ifndef PRODUCT

void vtableEntry::print() {
  ResourceMark rm;
  tty->print("vtableEntry %s: ", method()->name()->as_C_string());
  if (Verbose) {
    tty->print("m " PTR_FORMAT " ", p2i(method()));
  }
}

class VtableStats : AllStatic {
 public:
  static int no_klasses;                // # classes with vtables
  static int no_array_klasses;          // # array classes
  static int no_instance_klasses;       // # instanceKlasses
  static int sum_of_vtable_len;         // total # of vtable entries
  static int sum_of_array_vtable_len;   // total # of vtable entries in array klasses only
  static int fixed;                     // total fixed overhead in bytes
  static int filler;                    // overhead caused by filler bytes
  static int entries;                   // total bytes consumed by vtable entries
  static int array_entries;             // total bytes consumed by array vtable entries

  static void do_class(Klass* k) {
    Klass* kl = k;
    klassVtable vt = kl->vtable();
    no_klasses++;
    if (kl->is_instance_klass()) {
      no_instance_klasses++;
      kl->array_klasses_do(do_class);
    }
    if (kl->is_array_klass()) {
      no_array_klasses++;
      sum_of_array_vtable_len += vt.length();
    }
    sum_of_vtable_len += vt.length();
  }

  static void compute() {
    LockedClassesDo locked_do_class(&do_class);
    ClassLoaderDataGraph::classes_do(&locked_do_class);
    fixed  = no_klasses * oopSize;      // vtable length
    // filler size is a conservative approximation
    filler = oopSize * (no_klasses - no_instance_klasses) * (sizeof(InstanceKlass) - sizeof(ArrayKlass) - 1);
    entries = sizeof(vtableEntry) * sum_of_vtable_len;
    array_entries = sizeof(vtableEntry) * sum_of_array_vtable_len;
  }
};

int VtableStats::no_klasses = 0;
int VtableStats::no_array_klasses = 0;
int VtableStats::no_instance_klasses = 0;
int VtableStats::sum_of_vtable_len = 0;
int VtableStats::sum_of_array_vtable_len = 0;
int VtableStats::fixed = 0;
int VtableStats::filler = 0;
int VtableStats::entries = 0;
int VtableStats::array_entries = 0;

void klassVtable::print_statistics() {
  ResourceMark rm;
  HandleMark hm;
  VtableStats::compute();
  tty->print_cr("vtable statistics:");
  tty->print_cr("%6d classes (%d instance, %d array)", VtableStats::no_klasses, VtableStats::no_instance_klasses, VtableStats::no_array_klasses);
  int total = VtableStats::fixed + VtableStats::filler + VtableStats::entries;
  tty->print_cr("%6d bytes fixed overhead (refs + vtable object header)", VtableStats::fixed);
  tty->print_cr("%6d bytes filler overhead", VtableStats::filler);
  tty->print_cr("%6d bytes for vtable entries (%d for arrays)", VtableStats::entries, VtableStats::array_entries);
  tty->print_cr("%6d bytes total", total);
}

int  klassItable::_total_classes;   // Total no. of classes with itables
long klassItable::_total_size;      // Total no. of bytes used for itables

void klassItable::print_statistics() {
 tty->print_cr("itable statistics:");
 tty->print_cr("%6d classes with itables", _total_classes);
 tty->print_cr("%6lu K uses for itables (average by class: %ld bytes)", _total_size / K, _total_size / _total_classes);
}

#endif // PRODUCT<|MERGE_RESOLUTION|>--- conflicted
+++ resolved
@@ -1301,11 +1301,7 @@
 #if INCLUDE_JVMTI
 // search the itable for uses of either obsolete or EMCP methods
 void klassItable::adjust_method_entries(bool * trace_name_printed) {
-<<<<<<< HEAD
-
-=======
   ResourceMark rm;
->>>>>>> cee8535a
   itableMethodEntry* ime = method_entry(0);
 
   for (int i = 0; i < _size_method_table; i++, ime++) {
@@ -1315,11 +1311,7 @@
     }
     assert(!old_method->is_deleted(), "itable methods may not be deleted");
     Method* new_method = old_method->get_new_method();
-<<<<<<< HEAD
     ime->initialize(_klass, new_method);
-=======
-    ime->initialize(new_method);
->>>>>>> cee8535a
 
     if (!(*trace_name_printed)) {
       log_info(redefine, class, update)("adjust: name=%s", old_method->method_holder()->external_name());
