/*
 * Copyright (c) 1997, 2018, Oracle and/or its affiliates. All rights reserved.
 * DO NOT ALTER OR REMOVE COPYRIGHT NOTICES OR THIS FILE HEADER.
 *
 * This code is free software; you can redistribute it and/or modify it
 * under the terms of the GNU General Public License version 2 only, as
 * published by the Free Software Foundation.
 *
 * This code is distributed in the hope that it will be useful, but WITHOUT
 * ANY WARRANTY; without even the implied warranty of MERCHANTABILITY or
 * FITNESS FOR A PARTICULAR PURPOSE.  See the GNU General Public License
 * version 2 for more details (a copy is included in the LICENSE file that
 * accompanied this code).
 *
 * You should have received a copy of the GNU General Public License version
 * 2 along with this work; if not, write to the Free Software Foundation,
 * Inc., 51 Franklin St, Fifth Floor, Boston, MA 02110-1301 USA.
 *
 * Please contact Oracle, 500 Oracle Parkway, Redwood Shores, CA 94065 USA
 * or visit www.oracle.com if you need additional information or have any
 * questions.
 *
 */

#ifndef SHARE_VM_OOPS_METHODOOP_HPP
#define SHARE_VM_OOPS_METHODOOP_HPP

#include "classfile/vmSymbols.hpp"
#include "code/compressedStream.hpp"
#include "compiler/compilerDefinitions.hpp"
#include "compiler/oopMap.hpp"
#include "interpreter/invocationCounter.hpp"
#include "oops/annotations.hpp"
#include "oops/constantPool.hpp"
#include "oops/methodCounters.hpp"
#include "oops/instanceKlass.hpp"
#include "oops/oop.hpp"
#include "oops/typeArrayOop.hpp"
#include "utilities/accessFlags.hpp"
#include "utilities/align.hpp"
#include "utilities/growableArray.hpp"
#include "utilities/macros.hpp"
#if INCLUDE_JFR
#include "jfr/support/jfrTraceIdExtension.hpp"
#endif


// A Method represents a Java method.
//
// Note that most applications load thousands of methods, so keeping the size of this
// class small has a big impact on footprint.
//
// Note that native_function and signature_handler have to be at fixed offsets
// (required by the interpreter)
//
//  Method embedded field layout (after declared fields):
//   [EMBEDDED native_function       (present only if native) ]
//   [EMBEDDED signature_handler     (present only if native) ]

class CheckedExceptionElement;
class LocalVariableTableElement;
class AdapterHandlerEntry;
class MethodData;
class MethodCounters;
class ConstMethod;
class InlineTableSizes;
class KlassSizeStats;
class CompiledMethod;

class Method : public Metadata {
 friend class VMStructs;
 friend class JVMCIVMStructs;
 private:
  // If you add a new field that points to any metaspace object, you
  // must add this field to Method::metaspace_pointers_do().
  ConstMethod*      _constMethod;                // Method read-only data.
  MethodData*       _method_data;
  MethodCounters*   _method_counters;
  AccessFlags       _access_flags;               // Access flags
  int               _vtable_index;               // vtable index of this method (see VtableIndexFlag)
                                                 // note: can have vtables with >2**16 elements (because of inheritance)
  u2                _intrinsic_id;               // vmSymbols::intrinsic_id (0 == _none)

  // Flags
  enum Flags {
    _caller_sensitive      = 1 << 0,
    _force_inline          = 1 << 1,
    _dont_inline           = 1 << 2,
    _hidden                = 1 << 3,
    _has_injected_profile  = 1 << 4,
    _running_emcp          = 1 << 5,
    _intrinsic_candidate   = 1 << 6,
    _reserved_stack_access = 1 << 7
  };
  mutable u2 _flags;

  JFR_ONLY(DEFINE_TRACE_FLAG;)

#ifndef PRODUCT
  int64_t _compiled_invocation_count;
#endif
  // Entry point for calling both from and to the interpreter.
  address _i2i_entry;           // All-args-on-stack calling convention
  // Entry point for calling from compiled code, to compiled code if it exists
  // or else the interpreter.
  volatile address _from_compiled_entry;        // Cache of: _code ? _code->entry_point() : _adapter->c2i_entry()
  // The entry point for calling both from and to compiled code is
  // "_code->entry_point()".  Because of tiered compilation and de-opt, this
  // field can come and go.  It can transition from NULL to not-null at any
  // time (whenever a compile completes).  It can transition from not-null to
  // NULL only at safepoints (because of a de-opt).
  CompiledMethod* volatile _code;                       // Points to the corresponding piece of native code
  volatile address           _from_interpreted_entry; // Cache of _code ? _adapter->i2c_entry() : _i2i_entry

#if INCLUDE_AOT && defined(TIERED)
  CompiledMethod* _aot_code;
#endif

  // Constructor
  Method(ConstMethod* xconst, AccessFlags access_flags);
 public:

  static Method* allocate(ClassLoaderData* loader_data,
                          int byte_code_size,
                          AccessFlags access_flags,
                          InlineTableSizes* sizes,
                          ConstMethod::MethodType method_type,
                          TRAPS);

  // CDS and vtbl checking can create an empty Method to get vtbl pointer.
  Method(){}

  bool is_method() const volatile { return true; }

  void restore_unshareable_info(TRAPS);

  // accessors for instance variables

  ConstMethod* constMethod() const             { return _constMethod; }
  void set_constMethod(ConstMethod* xconst)    { _constMethod = xconst; }


  static address make_adapters(const methodHandle& mh, TRAPS);
  address from_compiled_entry() const;
  address from_compiled_entry_no_trampoline() const;
  address from_interpreted_entry() const;

  // access flag
  AccessFlags access_flags() const               { return _access_flags;  }
  void set_access_flags(AccessFlags flags)       { _access_flags = flags; }

  // name
  Symbol* name() const                           { return constants()->symbol_at(name_index()); }
  int name_index() const                         { return constMethod()->name_index();         }
  void set_name_index(int index)                 { constMethod()->set_name_index(index);       }

  // signature
  Symbol* signature() const                      { return constants()->symbol_at(signature_index()); }
  int signature_index() const                    { return constMethod()->signature_index();         }
  void set_signature_index(int index)            { constMethod()->set_signature_index(index);       }

  // generics support
  Symbol* generic_signature() const              { int idx = generic_signature_index(); return ((idx != 0) ? constants()->symbol_at(idx) : (Symbol*)NULL); }
  int generic_signature_index() const            { return constMethod()->generic_signature_index(); }
  void set_generic_signature_index(int index)    { constMethod()->set_generic_signature_index(index); }

  // annotations support
  AnnotationArray* annotations() const           {
    return constMethod()->method_annotations();
  }
  AnnotationArray* parameter_annotations() const {
    return constMethod()->parameter_annotations();
  }
  AnnotationArray* annotation_default() const    {
    return constMethod()->default_annotations();
  }
  AnnotationArray* type_annotations() const      {
    return constMethod()->type_annotations();
  }

  // Helper routine: get klass name + "." + method name + signature as
  // C string, for the purpose of providing more useful
  // fatal error handling. The string is allocated in resource
  // area if a buffer is not provided by the caller.
  char* name_and_sig_as_C_string() const;
  char* name_and_sig_as_C_string(char* buf, int size) const;

  // Static routine in the situations we don't have a Method*
  static char* name_and_sig_as_C_string(Klass* klass, Symbol* method_name, Symbol* signature);
  static char* name_and_sig_as_C_string(Klass* klass, Symbol* method_name, Symbol* signature, char* buf, int size);

  // Get return type + klass name + "." + method name + ( parameters types )
  // as a C string or print it to an outputStream.
  // This is to be used to assemble strings passed to Java, so that
  // the text more resembles Java code. Used in exception messages.
  // Memory is allocated in the resource area; the caller needs
  // a ResourceMark.
  const char* external_name() const;
  void  print_external_name(outputStream *os) const;

  static const char* external_name(                  Klass* klass, Symbol* method_name, Symbol* signature);
  static void  print_external_name(outputStream *os, Klass* klass, Symbol* method_name, Symbol* signature);

  Bytecodes::Code java_code_at(int bci) const {
    return Bytecodes::java_code_at(this, bcp_from(bci));
  }
  Bytecodes::Code code_at(int bci) const {
    return Bytecodes::code_at(this, bcp_from(bci));
  }

  // JVMTI breakpoints
#if !INCLUDE_JVMTI
  Bytecodes::Code orig_bytecode_at(int bci) const {
    ShouldNotReachHere();
    return Bytecodes::_shouldnotreachhere;
  }
  void set_orig_bytecode_at(int bci, Bytecodes::Code code) {
    ShouldNotReachHere();
  };
  u2   number_of_breakpoints() const {return 0;}
#else // !INCLUDE_JVMTI
  Bytecodes::Code orig_bytecode_at(int bci) const;
  void set_orig_bytecode_at(int bci, Bytecodes::Code code);
  void set_breakpoint(int bci);
  void clear_breakpoint(int bci);
  void clear_all_breakpoints();
  // Tracking number of breakpoints, for fullspeed debugging.
  // Only mutated by VM thread.
  u2   number_of_breakpoints()             const {
    MethodCounters* mcs = method_counters();
    if (mcs == NULL) {
      return 0;
    } else {
      return mcs->number_of_breakpoints();
    }
  }
  void incr_number_of_breakpoints(TRAPS)         {
    MethodCounters* mcs = get_method_counters(CHECK);
    if (mcs != NULL) {
      mcs->incr_number_of_breakpoints();
    }
  }
  void decr_number_of_breakpoints(TRAPS)         {
    MethodCounters* mcs = get_method_counters(CHECK);
    if (mcs != NULL) {
      mcs->decr_number_of_breakpoints();
    }
  }
  // Initialization only
  void clear_number_of_breakpoints()             {
    MethodCounters* mcs = method_counters();
    if (mcs != NULL) {
      mcs->clear_number_of_breakpoints();
    }
  }
#endif // !INCLUDE_JVMTI

  // index into InstanceKlass methods() array
  // note: also used by jfr
  u2 method_idnum() const           { return constMethod()->method_idnum(); }
  void set_method_idnum(u2 idnum)   { constMethod()->set_method_idnum(idnum); }

  u2 orig_method_idnum() const           { return constMethod()->orig_method_idnum(); }
  void set_orig_method_idnum(u2 idnum)   { constMethod()->set_orig_method_idnum(idnum); }

  // code size
  int code_size() const                  { return constMethod()->code_size(); }

  // method size in words
  int method_size() const                { return sizeof(Method)/wordSize + ( is_native() ? 2 : 0 ); }

  // constant pool for Klass* holding this method
  ConstantPool* constants() const              { return constMethod()->constants(); }
  void set_constants(ConstantPool* c)          { constMethod()->set_constants(c); }

  // max stack
  // return original max stack size for method verification
  int  verifier_max_stack() const                { return constMethod()->max_stack(); }
  int           max_stack() const                { return constMethod()->max_stack() + extra_stack_entries(); }
  void      set_max_stack(int size)              {        constMethod()->set_max_stack(size); }

  // max locals
  int  max_locals() const                        { return constMethod()->max_locals(); }
  void set_max_locals(int size)                  { constMethod()->set_max_locals(size); }

  int highest_comp_level() const;
  void set_highest_comp_level(int level);
  int highest_osr_comp_level() const;
  void set_highest_osr_comp_level(int level);

#if COMPILER2_OR_JVMCI
  // Count of times method was exited via exception while interpreting
  void interpreter_throwout_increment(TRAPS) {
    MethodCounters* mcs = get_method_counters(CHECK);
    if (mcs != NULL) {
      mcs->interpreter_throwout_increment();
    }
  }
#endif

  int  interpreter_throwout_count() const        {
    MethodCounters* mcs = method_counters();
    if (mcs == NULL) {
      return 0;
    } else {
      return mcs->interpreter_throwout_count();
    }
  }

  // size of parameters
  int  size_of_parameters() const                { return constMethod()->size_of_parameters(); }
  void set_size_of_parameters(int size)          { constMethod()->set_size_of_parameters(size); }

  bool has_stackmap_table() const {
    return constMethod()->has_stackmap_table();
  }

  Array<u1>* stackmap_data() const {
    return constMethod()->stackmap_data();
  }

  void set_stackmap_data(Array<u1>* sd) {
    constMethod()->set_stackmap_data(sd);
  }

  // exception handler table
  bool has_exception_handler() const
                             { return constMethod()->has_exception_handler(); }
  int exception_table_length() const
                             { return constMethod()->exception_table_length(); }
  ExceptionTableElement* exception_table_start() const
                             { return constMethod()->exception_table_start(); }

  // Finds the first entry point bci of an exception handler for an
  // exception of klass ex_klass thrown at throw_bci. A value of NULL
  // for ex_klass indicates that the exception klass is not known; in
  // this case it matches any constraint class. Returns -1 if the
  // exception cannot be handled in this method. The handler
  // constraint classes are loaded if necessary. Note that this may
  // throw an exception if loading of the constraint classes causes
  // an IllegalAccessError (bugid 4307310) or an OutOfMemoryError.
  // If an exception is thrown, returns the bci of the
  // exception handler which caused the exception to be thrown, which
  // is needed for proper retries. See, for example,
  // InterpreterRuntime::exception_handler_for_exception.
  static int fast_exception_handler_bci_for(const methodHandle& mh, Klass* ex_klass, int throw_bci, TRAPS);

  // method data access
  MethodData* method_data() const              {
    return _method_data;
  }

  void set_method_data(MethodData* data);

  MethodCounters* method_counters() const {
    return _method_counters;
  }

  void clear_method_counters() {
    _method_counters = NULL;
  }

  bool init_method_counters(MethodCounters* counters);

#ifdef TIERED
  // We are reusing interpreter_invocation_count as a holder for the previous event count!
  // We can do that since interpreter_invocation_count is not used in tiered.
  int prev_event_count() const                   {
    if (method_counters() == NULL) {
      return 0;
    } else {
      return method_counters()->interpreter_invocation_count();
    }
  }
  void set_prev_event_count(int count) {
    MethodCounters* mcs = method_counters();
    if (mcs != NULL) {
      mcs->set_interpreter_invocation_count(count);
    }
  }
  jlong prev_time() const                        {
    MethodCounters* mcs = method_counters();
    return mcs == NULL ? 0 : mcs->prev_time();
  }
  void set_prev_time(jlong time) {
    MethodCounters* mcs = method_counters();
    if (mcs != NULL) {
      mcs->set_prev_time(time);
    }
  }
  float rate() const                             {
    MethodCounters* mcs = method_counters();
    return mcs == NULL ? 0 : mcs->rate();
  }
  void set_rate(float rate) {
    MethodCounters* mcs = method_counters();
    if (mcs != NULL) {
      mcs->set_rate(rate);
    }
  }

#if INCLUDE_AOT
  void set_aot_code(CompiledMethod* aot_code) {
    _aot_code = aot_code;
  }

  CompiledMethod* aot_code() const {
    return _aot_code;
  }
#else
  CompiledMethod* aot_code() const { return NULL; }
#endif // INCLUDE_AOT
#endif // TIERED

  int nmethod_age() const {
    if (method_counters() == NULL) {
      return INT_MAX;
    } else {
      return method_counters()->nmethod_age();
    }
  }

  int invocation_count();
  int backedge_count();

  bool was_executed_more_than(int n);
  bool was_never_executed()                      { return !was_executed_more_than(0); }

  static void build_interpreter_method_data(const methodHandle& method, TRAPS);

  static MethodCounters* build_method_counters(Method* m, TRAPS);

  int interpreter_invocation_count() {
    if (TieredCompilation) {
      return invocation_count();
    } else {
      MethodCounters* mcs = method_counters();
      return (mcs == NULL) ? 0 : mcs->interpreter_invocation_count();
    }
  }
#if COMPILER2_OR_JVMCI
  int increment_interpreter_invocation_count(TRAPS) {
    if (TieredCompilation) ShouldNotReachHere();
    MethodCounters* mcs = get_method_counters(CHECK_0);
    return (mcs == NULL) ? 0 : mcs->increment_interpreter_invocation_count();
  }
#endif

#ifndef PRODUCT
  int64_t  compiled_invocation_count() const    { return _compiled_invocation_count;}
  void set_compiled_invocation_count(int count) { _compiled_invocation_count = (int64_t)count; }
 #else
   // for PrintMethodData in a product build
  int64_t  compiled_invocation_count() const    { return 0; }
#endif // not PRODUCT

  // Clear (non-shared space) pointers which could not be relevant
  // if this (shared) method were mapped into another JVM.
  void remove_unshareable_info();

  // nmethod/verified compiler entry
  address verified_code_entry();
  bool check_code() const;      // Not inline to avoid circular ref
  CompiledMethod* volatile code() const;
  void clear_code(bool acquire_lock = true);    // Clear out any compiled code
  static void set_code(const methodHandle& mh, CompiledMethod* code);
  void set_adapter_entry(AdapterHandlerEntry* adapter) {
    constMethod()->set_adapter_entry(adapter);
  }
  void update_adapter_trampoline(AdapterHandlerEntry* adapter) {
    constMethod()->update_adapter_trampoline(adapter);
  }

  address get_i2c_entry();
  address get_c2i_entry();
  address get_c2i_unverified_entry();
  AdapterHandlerEntry* adapter() const {
    return constMethod()->adapter();
  }
  // setup entry points
  void link_method(const methodHandle& method, TRAPS);
  // clear entry points. Used by sharing code during dump time
  void unlink_method() NOT_CDS_RETURN;

  virtual void metaspace_pointers_do(MetaspaceClosure* iter);
  virtual MetaspaceObj::Type type() const { return MethodType; }

  // vtable index
  enum VtableIndexFlag {
    // Valid vtable indexes are non-negative (>= 0).
    // These few negative values are used as sentinels.
    itable_index_max        = -10, // first itable index, growing downward
    pending_itable_index    = -9,  // itable index will be assigned
    invalid_vtable_index    = -4,  // distinct from any valid vtable index
    garbage_vtable_index    = -3,  // not yet linked; no vtable layout yet
    nonvirtual_vtable_index = -2   // there is no need for vtable dispatch
    // 6330203 Note:  Do not use -1, which was overloaded with many meanings.
  };
  DEBUG_ONLY(bool valid_vtable_index() const     { return _vtable_index >= nonvirtual_vtable_index; })
  bool has_vtable_index() const                  { return _vtable_index >= 0; }
  int  vtable_index() const                      { return _vtable_index; }
  void set_vtable_index(int index);
  DEBUG_ONLY(bool valid_itable_index() const     { return _vtable_index <= pending_itable_index; })
  bool has_itable_index() const                  { return _vtable_index <= itable_index_max; }
  int  itable_index() const                      { assert(valid_itable_index(), "");
                                                   return itable_index_max - _vtable_index; }
  void set_itable_index(int index);

  // interpreter entry
  address interpreter_entry() const              { return _i2i_entry; }
  // Only used when first initialize so we can set _i2i_entry and _from_interpreted_entry
  void set_interpreter_entry(address entry) {
    assert(!(is_shared() && method_holder()->verified_at_dump_time()), "shared method's interpreter entry should not be changed at run time");
    if (_i2i_entry != entry) {
      _i2i_entry = entry;
    }
    if (_from_interpreted_entry != entry) {
      _from_interpreted_entry = entry;
    }
  }

  // native function (used for native methods only)
  enum {
    native_bind_event_is_interesting = true
  };
  address native_function() const                { return *(native_function_addr()); }

  // Must specify a real function (not NULL).
  // Use clear_native_function() to unregister.
  void set_native_function(address function, bool post_event_flag);
  bool has_native_function() const;
  void clear_native_function();

  // signature handler (used for native methods only)
  address signature_handler() const              { return *(signature_handler_addr()); }
  void set_signature_handler(address handler);

  // Interpreter oopmap support
  void mask_for(int bci, InterpreterOopMap* mask);

  // operations on invocation counter
  void print_invocation_count();

  // byte codes
  void    set_code(address code)      { return constMethod()->set_code(code); }
  address code_base() const           { return constMethod()->code_base(); }
  bool    contains(address bcp) const { return constMethod()->contains(bcp); }

  // prints byte codes
  void print_codes() const            { print_codes_on(tty); }
  void print_codes_on(outputStream* st) const;
  void print_codes_on(int from, int to, outputStream* st) const;

  // method parameters
  bool has_method_parameters() const
                         { return constMethod()->has_method_parameters(); }
  int method_parameters_length() const
                         { return constMethod()->method_parameters_length(); }
  MethodParametersElement* method_parameters_start() const
                          { return constMethod()->method_parameters_start(); }

  // checked exceptions
  int checked_exceptions_length() const
                         { return constMethod()->checked_exceptions_length(); }
  CheckedExceptionElement* checked_exceptions_start() const
                          { return constMethod()->checked_exceptions_start(); }

  // localvariable table
  bool has_localvariable_table() const
                          { return constMethod()->has_localvariable_table(); }
  int localvariable_table_length() const
                        { return constMethod()->localvariable_table_length(); }
  LocalVariableTableElement* localvariable_table_start() const
                         { return constMethod()->localvariable_table_start(); }

  bool has_linenumber_table() const
                              { return constMethod()->has_linenumber_table(); }
  u_char* compressed_linenumber_table() const
                       { return constMethod()->compressed_linenumber_table(); }

  // method holder (the Klass* holding this method)
  InstanceKlass* method_holder() const         { return constants()->pool_holder(); }

  void compute_size_of_parameters(Thread *thread); // word size of parameters (receiver if any + arguments)
  Symbol* klass_name() const;                    // returns the name of the method holder
  BasicType result_type() const;                 // type of the method result
  bool is_returning_oop() const                  { BasicType r = result_type(); return (r == T_OBJECT || r == T_ARRAY); }
  bool is_returning_fp() const                   { BasicType r = result_type(); return (r == T_FLOAT || r == T_DOUBLE); }

  // Checked exceptions thrown by this method (resolved to mirrors)
  objArrayHandle resolved_checked_exceptions(TRAPS) { return resolved_checked_exceptions_impl(this, THREAD); }

  // Access flags
  bool is_public() const                         { return access_flags().is_public();      }
  bool is_private() const                        { return access_flags().is_private();     }
  bool is_protected() const                      { return access_flags().is_protected();   }
  bool is_package_private() const                { return !is_public() && !is_private() && !is_protected(); }
  bool is_static() const                         { return access_flags().is_static();      }
  bool is_final() const                          { return access_flags().is_final();       }
  bool is_synchronized() const                   { return access_flags().is_synchronized();}
  bool is_native() const                         { return access_flags().is_native();      }
  bool is_abstract() const                       { return access_flags().is_abstract();    }
  bool is_strict() const                         { return access_flags().is_strict();      }
  bool is_synthetic() const                      { return access_flags().is_synthetic();   }

  // returns true if contains only return operation
  bool is_empty_method() const;

  // returns true if this is a vanilla constructor
  bool is_vanilla_constructor() const;

  // checks method and its method holder
  bool is_final_method() const;
  bool is_final_method(AccessFlags class_access_flags) const;
  // interface method declared with 'default' - excludes private interface methods
  bool is_default_method() const;

  // true if method needs no dynamic dispatch (final and/or no vtable entry)
  bool can_be_statically_bound() const;
  bool can_be_statically_bound(AccessFlags class_access_flags) const;

  // returns true if the method has any backward branches.
  bool has_loops() {
    return access_flags().loops_flag_init() ? access_flags().has_loops() : compute_has_loops_flag();
  };

  bool compute_has_loops_flag();

  bool has_jsrs() {
    return access_flags().has_jsrs();
  };
  void set_has_jsrs() {
    _access_flags.set_has_jsrs();
  }

  // returns true if the method has any monitors.
  bool has_monitors() const                      { return is_synchronized() || access_flags().has_monitor_bytecodes(); }
  bool has_monitor_bytecodes() const             { return access_flags().has_monitor_bytecodes(); }

  void set_has_monitor_bytecodes()               { _access_flags.set_has_monitor_bytecodes(); }

  // monitor matching. This returns a conservative estimate of whether the monitorenter/monitorexit bytecodes
  // propererly nest in the method. It might return false, even though they actually nest properly, since the info.
  // has not been computed yet.
  bool guaranteed_monitor_matching() const       { return access_flags().is_monitor_matching(); }
  void set_guaranteed_monitor_matching()         { _access_flags.set_monitor_matching(); }

  // returns true if the method is an accessor function (setter/getter).
  bool is_accessor() const;

  // returns true if the method is a getter
  bool is_getter() const;

  // returns true if the method is a setter
  bool is_setter() const;

  // returns true if the method does nothing but return a constant of primitive type
  bool is_constant_getter() const;

  // returns true if the method is an initializer (<init> or <clinit>).
  bool is_initializer() const;

  // returns true if the method is static OR if the classfile version < 51
  bool has_valid_initializer_flags() const;

  // returns true if the method name is <clinit> and the method has
  // valid static initializer flags.
  bool is_static_initializer() const;

  // returns true if the method name is <init>
  bool is_object_initializer() const;

  // compiled code support
  // NOTE: code() is inherently racy as deopt can be clearing code
  // simultaneously. Use with caution.
  bool has_compiled_code() const;

#ifdef TIERED
  bool has_aot_code() const                      { return aot_code() != NULL; }
#endif

  // sizing
  static int header_size()                       {
    return align_up((int)sizeof(Method), wordSize) / wordSize;
  }
  static int size(bool is_native);
  int size() const                               { return method_size(); }
#if INCLUDE_SERVICES
  void collect_statistics(KlassSizeStats *sz) const;
#endif
  void log_touched(TRAPS);
  static void print_touched_methods(outputStream* out);

  // interpreter support
  static ByteSize const_offset()                 { return byte_offset_of(Method, _constMethod       ); }
  static ByteSize access_flags_offset()          { return byte_offset_of(Method, _access_flags      ); }
  static ByteSize from_compiled_offset()         { return byte_offset_of(Method, _from_compiled_entry); }
  static ByteSize code_offset()                  { return byte_offset_of(Method, _code); }
  static ByteSize method_data_offset()           {
    return byte_offset_of(Method, _method_data);
  }
  static ByteSize method_counters_offset()       {
    return byte_offset_of(Method, _method_counters);
  }
#ifndef PRODUCT
  static ByteSize compiled_invocation_counter_offset() { return byte_offset_of(Method, _compiled_invocation_count); }
#endif // not PRODUCT
  static ByteSize native_function_offset()       { return in_ByteSize(sizeof(Method));                 }
  static ByteSize from_interpreted_offset()      { return byte_offset_of(Method, _from_interpreted_entry ); }
  static ByteSize interpreter_entry_offset()     { return byte_offset_of(Method, _i2i_entry ); }
  static ByteSize signature_handler_offset()     { return in_ByteSize(sizeof(Method) + wordSize);      }
  static ByteSize itable_index_offset()          { return byte_offset_of(Method, _vtable_index ); }

  // for code generation
  static int method_data_offset_in_bytes()       { return offset_of(Method, _method_data); }
  static int intrinsic_id_offset_in_bytes()      { return offset_of(Method, _intrinsic_id); }
  static int intrinsic_id_size_in_bytes()        { return sizeof(u2); }

  // Static methods that are used to implement member methods where an exposed this pointer
  // is needed due to possible GCs
  static objArrayHandle resolved_checked_exceptions_impl(Method* method, TRAPS);

  // Returns the byte code index from the byte code pointer
  int     bci_from(address bcp) const;
  address bcp_from(int bci) const;
  address bcp_from(address bcp) const;
  int validate_bci_from_bcp(address bcp) const;
  int validate_bci(int bci) const;

  // Returns the line number for a bci if debugging information for the method is prowided,
  // -1 is returned otherwise.
  int line_number_from_bci(int bci) const;

  // Reflection support
  bool is_overridden_in(Klass* k) const;

  // Stack walking support
  bool is_ignored_by_security_stack_walk() const;

  // JSR 292 support
  bool is_method_handle_intrinsic() const;          // MethodHandles::is_signature_polymorphic_intrinsic(intrinsic_id)
  bool is_compiled_lambda_form() const;             // intrinsic_id() == vmIntrinsics::_compiledLambdaForm
  bool has_member_arg() const;                      // intrinsic_id() == vmIntrinsics::_linkToSpecial, etc.
  static methodHandle make_method_handle_intrinsic(vmIntrinsics::ID iid, // _invokeBasic, _linkToVirtual
                                                   Symbol* signature, //anything at all
                                                   TRAPS);
  static Klass* check_non_bcp_klass(Klass* klass);

  enum {
    // How many extra stack entries for invokedynamic
    extra_stack_entries_for_jsr292 = 1
  };

  // this operates only on invoke methods:
  // presize interpreter frames for extra interpreter stack entries, if needed
  // Account for the extra appendix argument for invokehandle/invokedynamic
  static int extra_stack_entries() { return extra_stack_entries_for_jsr292; }
  static int extra_stack_words();  // = extra_stack_entries() * Interpreter::stackElementSize

  // RedefineClasses() support:
  bool is_old() const                               { return access_flags().is_old(); }
  void set_is_old()                                 { _access_flags.set_is_old(); }
  bool is_obsolete() const                          { return access_flags().is_obsolete(); }
  void set_is_obsolete()                            { _access_flags.set_is_obsolete(); }
  bool is_deleted() const                           { return access_flags().is_deleted(); }
  void set_is_deleted()                             { _access_flags.set_is_deleted(); }

  bool is_running_emcp() const {
    // EMCP methods are old but not obsolete or deleted. Equivalent
    // Modulo Constant Pool means the method is equivalent except
    // the constant pool and instructions that access the constant
    // pool might be different.
    // If a breakpoint is set in a redefined method, its EMCP methods that are
    // still running must have a breakpoint also.
    return (_flags & _running_emcp) != 0;
  }

  void set_running_emcp(bool x) {
    _flags = x ? (_flags | _running_emcp) : (_flags & ~_running_emcp);
  }

  bool on_stack() const                             { return access_flags().on_stack(); }
  void set_on_stack(const bool value);

  // see the definition in Method*.cpp for the gory details
  bool should_not_be_cached() const;

  // JVMTI Native method prefixing support:
  bool is_prefixed_native() const                   { return access_flags().is_prefixed_native(); }
  void set_is_prefixed_native()                     { _access_flags.set_is_prefixed_native(); }

  // Rewriting support
  static methodHandle clone_with_new_data(const methodHandle& m, u_char* new_code, int new_code_length,
                                          u_char* new_compressed_linenumber_table, int new_compressed_linenumber_size, TRAPS);

  // jmethodID handling
  // Because the useful life-span of a jmethodID cannot be determined,
  // once created they are never reclaimed.  The methods to which they refer,
  // however, can be GC'ed away if the class is unloaded or if the method is
  // made obsolete or deleted -- in these cases, the jmethodID
  // refers to NULL (as is the case for any weak reference).
  static jmethodID make_jmethod_id(ClassLoaderData* loader_data, Method* mh);
  static void destroy_jmethod_id(ClassLoaderData* loader_data, jmethodID mid);

  // Ensure there is enough capacity in the internal tracking data
  // structures to hold the number of jmethodIDs you plan to generate.
  // This saves substantial time doing allocations.
  static void ensure_jmethod_ids(ClassLoaderData* loader_data, int capacity);

  // Use resolve_jmethod_id() in situations where the caller is expected
  // to provide a valid jmethodID; the only sanity checks are in asserts;
  // result guaranteed not to be NULL.
  inline static Method* resolve_jmethod_id(jmethodID mid) {
    assert(mid != NULL, "JNI method id should not be null");
    return *((Method**)mid);
  }

  // Use checked_resolve_jmethod_id() in situations where the caller
  // should provide a valid jmethodID, but might not. NULL is returned
  // when the jmethodID does not refer to a valid method.
  static Method* checked_resolve_jmethod_id(jmethodID mid);

  static void change_method_associated_with_jmethod_id(jmethodID old_jmid_ptr, Method* new_method);
  static bool is_method_id(jmethodID mid);

  // Clear methods
  static void clear_jmethod_ids(ClassLoaderData* loader_data);
  static void print_jmethod_ids(const ClassLoaderData* loader_data, outputStream* out) PRODUCT_RETURN;

  // Get this method's jmethodID -- allocate if it doesn't exist
  jmethodID jmethod_id()                            { return method_holder()->get_jmethod_id(this); }

  // Lookup the jmethodID for this method.  Return NULL if not found.
  // NOTE that this function can be called from a signal handler
  // (see AsyncGetCallTrace support for Forte Analyzer) and this
  // needs to be async-safe. No allocation should be done and
  // so handles are not used to avoid deadlock.
  jmethodID find_jmethod_id_or_null()               { return method_holder()->jmethod_id_or_null(this); }

  // Support for inlining of intrinsic methods
  vmIntrinsics::ID intrinsic_id() const          { return (vmIntrinsics::ID) _intrinsic_id;           }
  void     set_intrinsic_id(vmIntrinsics::ID id) {                           _intrinsic_id = (u2) id; }

  // Helper routines for intrinsic_id() and vmIntrinsics::method().
  void init_intrinsic_id();     // updates from _none if a match
  static vmSymbols::SID klass_id_for_intrinsics(const Klass* holder);

  bool caller_sensitive() {
    return (_flags & _caller_sensitive) != 0;
  }
  void set_caller_sensitive(bool x) {
    _flags = x ? (_flags | _caller_sensitive) : (_flags & ~_caller_sensitive);
  }

  bool force_inline() {
    return (_flags & _force_inline) != 0;
  }
  void set_force_inline(bool x) {
    _flags = x ? (_flags | _force_inline) : (_flags & ~_force_inline);
  }

  bool dont_inline() {
    return (_flags & _dont_inline) != 0;
  }
  void set_dont_inline(bool x) {
    _flags = x ? (_flags | _dont_inline) : (_flags & ~_dont_inline);
  }

  bool is_hidden() {
    return (_flags & _hidden) != 0;
  }
  void set_hidden(bool x) {
    _flags = x ? (_flags | _hidden) : (_flags & ~_hidden);
  }

  bool intrinsic_candidate() {
    return (_flags & _intrinsic_candidate) != 0;
  }
  void set_intrinsic_candidate(bool x) {
    _flags = x ? (_flags | _intrinsic_candidate) : (_flags & ~_intrinsic_candidate);
  }

  bool has_injected_profile() {
    return (_flags & _has_injected_profile) != 0;
  }
  void set_has_injected_profile(bool x) {
    _flags = x ? (_flags | _has_injected_profile) : (_flags & ~_has_injected_profile);
  }

  bool has_reserved_stack_access() {
    return (_flags & _reserved_stack_access) != 0;
  }

  void set_has_reserved_stack_access(bool x) {
    _flags = x ? (_flags | _reserved_stack_access) : (_flags & ~_reserved_stack_access);
  }

  JFR_ONLY(DEFINE_TRACE_FLAG_ACCESSOR;)

  ConstMethod::MethodType method_type() const {
      return _constMethod->method_type();
  }
  bool is_overpass() const { return method_type() == ConstMethod::OVERPASS; }

  // On-stack replacement support
  bool has_osr_nmethod(int level, bool match_level) {
   return method_holder()->lookup_osr_nmethod(this, InvocationEntryBci, level, match_level) != NULL;
  }

  int mark_osr_nmethods() {
    return method_holder()->mark_osr_nmethods(this);
  }

  nmethod* lookup_osr_nmethod_for(int bci, int level, bool match_level) {
    return method_holder()->lookup_osr_nmethod(this, bci, level, match_level);
  }

  // Find if klass for method is loaded
  bool is_klass_loaded_by_klass_index(int klass_index) const;
  bool is_klass_loaded(int refinfo_index, bool must_be_resolved = false) const;

  // Indicates whether compilation failed earlier for this method, or
  // whether it is not compilable for another reason like having a
  // breakpoint set in it.
  bool  is_not_compilable(int comp_level = CompLevel_any) const;
  void set_not_compilable(int comp_level = CompLevel_all, bool report = true, const char* reason = NULL);
  void set_not_compilable_quietly(int comp_level = CompLevel_all) {
    set_not_compilable(comp_level, false);
  }
  bool  is_not_osr_compilable(int comp_level = CompLevel_any) const;
  void set_not_osr_compilable(int comp_level = CompLevel_all, bool report = true, const char* reason = NULL);
  void set_not_osr_compilable_quietly(int comp_level = CompLevel_all) {
    set_not_osr_compilable(comp_level, false);
  }
  bool is_always_compilable() const;

 private:
  void print_made_not_compilable(int comp_level, bool is_osr, bool report, const char* reason);

 public:
  MethodCounters* get_method_counters(TRAPS) {
    if (_method_counters == NULL) {
      build_method_counters(this, CHECK_AND_CLEAR_NULL);
    }
    return _method_counters;
  }

  bool   is_not_c1_compilable() const         { return access_flags().is_not_c1_compilable();  }
  void  set_not_c1_compilable()               {       _access_flags.set_not_c1_compilable();   }
  void clear_not_c1_compilable()              {       _access_flags.clear_not_c1_compilable(); }
  bool   is_not_c2_compilable() const         { return access_flags().is_not_c2_compilable();  }
  void  set_not_c2_compilable()               {       _access_flags.set_not_c2_compilable();   }
  void clear_not_c2_compilable()              {       _access_flags.clear_not_c2_compilable(); }

  bool    is_not_c1_osr_compilable() const    { return is_not_c1_compilable(); }  // don't waste an accessFlags bit
  void   set_not_c1_osr_compilable()          {       set_not_c1_compilable(); }  // don't waste an accessFlags bit
  void clear_not_c1_osr_compilable()          {     clear_not_c1_compilable(); }  // don't waste an accessFlags bit
  bool   is_not_c2_osr_compilable() const     { return access_flags().is_not_c2_osr_compilable();  }
  void  set_not_c2_osr_compilable()           {       _access_flags.set_not_c2_osr_compilable();   }
  void clear_not_c2_osr_compilable()          {       _access_flags.clear_not_c2_osr_compilable(); }

  // Background compilation support
  bool queued_for_compilation() const  { return access_flags().queued_for_compilation(); }
  void set_queued_for_compilation()    { _access_flags.set_queued_for_compilation();     }
  void clear_queued_for_compilation()  { _access_flags.clear_queued_for_compilation();   }

  // Resolve all classes in signature, return 'true' if successful
  static bool load_signature_classes(const methodHandle& m, TRAPS);

  // Return if true if not all classes references in signature, including return type, has been loaded
  static bool has_unloaded_classes_in_signature(const methodHandle& m, TRAPS);

  // Printing
  void print_short_name(outputStream* st = tty); // prints as klassname::methodname; Exposed so field engineers can debug VM
#if INCLUDE_JVMTI
  void print_name(outputStream* st = tty); // prints as "virtual void foo(int)"; exposed for TraceRedefineClasses
#else
  void print_name(outputStream* st = tty)        PRODUCT_RETURN; // prints as "virtual void foo(int)"
#endif

  // Helper routine used for method sorting
  static void sort_methods(Array<Method*>* methods, bool idempotent = false, bool set_idnums = true);

  // Deallocation function for redefine classes or if an error occurs
  void deallocate_contents(ClassLoaderData* loader_data);

  Method* get_new_method() const {
    InstanceKlass* holder = method_holder();
    Method* new_method = holder->method_with_idnum(orig_method_idnum());

<<<<<<< HEAD
    assert(new_method != NULL, "method_with_idnum() should not be NULL");
=======
    assert(new_method != NULL, "method_with_idnum() should not be null");
>>>>>>> f356adbf
    assert(this != new_method, "sanity check");
    return new_method;
  }

  // Printing
#ifndef PRODUCT
  void print_on(outputStream* st) const;
#endif
  void print_value_on(outputStream* st) const;
  void print_linkage_flags(outputStream* st) PRODUCT_RETURN;

  const char* internal_name() const { return "{method}"; }

  // Check for valid method pointer
  static bool has_method_vptr(const void* ptr);
  static bool is_valid_method(const Method* m);

  // Verify
  void verify() { verify_on(tty); }
  void verify_on(outputStream* st);

 private:

  // Inlined elements
  address* native_function_addr() const          { assert(is_native(), "must be native"); return (address*) (this+1); }
  address* signature_handler_addr() const        { return native_function_addr() + 1; }
};


// Utility class for compressing line number tables

class CompressedLineNumberWriteStream: public CompressedWriteStream {
 private:
  int _bci;
  int _line;
 public:
  // Constructor
  CompressedLineNumberWriteStream(int initial_size) : CompressedWriteStream(initial_size), _bci(0), _line(0) {}
  CompressedLineNumberWriteStream(u_char* buffer, int initial_size) : CompressedWriteStream(buffer, initial_size), _bci(0), _line(0) {}

  // Write (bci, line number) pair to stream
  void write_pair_regular(int bci_delta, int line_delta);

  inline void write_pair_inline(int bci, int line) {
    int bci_delta = bci - _bci;
    int line_delta = line - _line;
    _bci = bci;
    _line = line;
    // Skip (0,0) deltas - they do not add information and conflict with terminator.
    if (bci_delta == 0 && line_delta == 0) return;
    // Check if bci is 5-bit and line number 3-bit unsigned.
    if (((bci_delta & ~0x1F) == 0) && ((line_delta & ~0x7) == 0)) {
      // Compress into single byte.
      jubyte value = ((jubyte) bci_delta << 3) | (jubyte) line_delta;
      // Check that value doesn't match escape character.
      if (value != 0xFF) {
        write_byte(value);
        return;
      }
    }
    write_pair_regular(bci_delta, line_delta);
  }

// Windows AMD64 + Apr 2005 PSDK with /O2 generates bad code for write_pair.
// Disabling optimization doesn't work for methods in header files
// so we force it to call through the non-optimized version in the .cpp.
// It's gross, but it's the only way we can ensure that all callers are
// fixed.  _MSC_VER is defined by the windows compiler
#if defined(_M_AMD64) && _MSC_VER >= 1400
  void write_pair(int bci, int line);
#else
  void write_pair(int bci, int line) { write_pair_inline(bci, line); }
#endif

  // Write end-of-stream marker
  void write_terminator()                        { write_byte(0); }
};


// Utility class for decompressing line number tables

class CompressedLineNumberReadStream: public CompressedReadStream {
 private:
  int _bci;
  int _line;
 public:
  // Constructor
  CompressedLineNumberReadStream(u_char* buffer);
  // Read (bci, line number) pair from stream. Returns false at end-of-stream.
  bool read_pair();
  // Accessing bci and line number (after calling read_pair)
  int bci() const                               { return _bci; }
  int line() const                              { return _line; }
};


#if INCLUDE_JVMTI

/// Fast Breakpoints.

// If this structure gets more complicated (because bpts get numerous),
// move it into its own header.

// There is presently no provision for concurrent access
// to breakpoint lists, which is only OK for JVMTI because
// breakpoints are written only at safepoints, and are read
// concurrently only outside of safepoints.

class BreakpointInfo : public CHeapObj<mtClass> {
  friend class VMStructs;
 private:
  Bytecodes::Code  _orig_bytecode;
  int              _bci;
  u2               _name_index;       // of method
  u2               _signature_index;  // of method
  BreakpointInfo*  _next;             // simple storage allocation

 public:
  BreakpointInfo(Method* m, int bci);

  // accessors
  Bytecodes::Code orig_bytecode()                     { return _orig_bytecode; }
  void        set_orig_bytecode(Bytecodes::Code code) { _orig_bytecode = code; }
  int         bci()                                   { return _bci; }

  BreakpointInfo*          next() const               { return _next; }
  void                 set_next(BreakpointInfo* n)    { _next = n; }

  // helps for searchers
  bool match(const Method* m, int bci) {
    return bci == _bci && match(m);
  }

  bool match(const Method* m) {
    return _name_index == m->name_index() &&
      _signature_index == m->signature_index();
  }

  void set(Method* method);
  void clear(Method* method);
};

#endif // INCLUDE_JVMTI

// Utility class for access exception handlers
class ExceptionTable : public StackObj {
 private:
  ExceptionTableElement* _table;
  u2  _length;

 public:
  ExceptionTable(const Method* m) {
    if (m->has_exception_handler()) {
      _table = m->exception_table_start();
      _length = m->exception_table_length();
    } else {
      _table = NULL;
      _length = 0;
    }
  }

  int length() const {
    return _length;
  }

  u2 start_pc(int idx) const {
    assert(idx < _length, "out of bounds");
    return _table[idx].start_pc;
  }

  void set_start_pc(int idx, u2 value) {
    assert(idx < _length, "out of bounds");
    _table[idx].start_pc = value;
  }

  u2 end_pc(int idx) const {
    assert(idx < _length, "out of bounds");
    return _table[idx].end_pc;
  }

  void set_end_pc(int idx, u2 value) {
    assert(idx < _length, "out of bounds");
    _table[idx].end_pc = value;
  }

  u2 handler_pc(int idx) const {
    assert(idx < _length, "out of bounds");
    return _table[idx].handler_pc;
  }

  void set_handler_pc(int idx, u2 value) {
    assert(idx < _length, "out of bounds");
    _table[idx].handler_pc = value;
  }

  u2 catch_type_index(int idx) const {
    assert(idx < _length, "out of bounds");
    return _table[idx].catch_type_index;
  }

  void set_catch_type_index(int idx, u2 value) {
    assert(idx < _length, "out of bounds");
    _table[idx].catch_type_index = value;
  }
};

#endif // SHARE_VM_OOPS_METHODOOP_HPP<|MERGE_RESOLUTION|>--- conflicted
+++ resolved
@@ -988,11 +988,7 @@
     InstanceKlass* holder = method_holder();
     Method* new_method = holder->method_with_idnum(orig_method_idnum());
 
-<<<<<<< HEAD
-    assert(new_method != NULL, "method_with_idnum() should not be NULL");
-=======
     assert(new_method != NULL, "method_with_idnum() should not be null");
->>>>>>> f356adbf
     assert(this != new_method, "sanity check");
     return new_method;
   }
