--- conflicted
+++ resolved
@@ -4593,10 +4593,7 @@
     }
   }
 }
-#endif
-
-<<<<<<< HEAD
-=======
+
 void PhaseIdealLoop::dump_idom(Node* n) const {
   if (has_ctrl(n)) {
     tty->print_cr("No idom for data nodes");
@@ -4610,7 +4607,6 @@
 }
 #endif // NOT PRODUCT
 
->>>>>>> be2c9efa
 #if !defined(PRODUCT) || INCLUDE_SHENANDOAHGC
 // Collect a R-P-O for the whole CFG.
 // Result list is in post-order (scan backwards for RPO)
