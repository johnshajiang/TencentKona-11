--- conflicted
+++ resolved
@@ -2847,15 +2847,9 @@
 //----------------------------build_and_optimize-------------------------------
 // Create a PhaseLoop.  Build the ideal Loop tree.  Map each Ideal Node to
 // its corresponding LoopNode.  If 'optimize' is true, do some loop cleanups.
-<<<<<<< HEAD
-void PhaseIdealLoop::build_and_optimize(LoopOptsMode mode) {
-  bool do_split_ifs = (mode == LoopOptsDefault);
-  bool skip_loop_opts = (mode == LoopOptsNone);
-=======
 void PhaseIdealLoop::build_and_optimize() {
-  bool do_split_ifs = (_mode == LoopOptsDefault || _mode == LoopOptsLastRound);
+  bool do_split_ifs = (_mode == LoopOptsDefault);
   bool skip_loop_opts = (_mode == LoopOptsNone);
->>>>>>> edd32ef6
 #if INCLUDE_SHENANDOAHGC
   bool shenandoah_opts = (_mode == LoopOptsShenandoahExpand ||
                           _mode == LoopOptsShenandoahPostExpand);
@@ -3023,15 +3017,8 @@
   build_loop_late( visited, worklist, nstack );
 
   if (_verify_only) {
-<<<<<<< HEAD
     C->restore_major_progress(old_progress);
-    assert(C->unique() == unique, "verification mode made Nodes? ? ?");
-=======
-    // restore major progress flag
-    for (int i = 0; i < old_progress; i++)
-      C->set_major_progress();
     assert(C->unique() == unique, "verification _mode made Nodes? ? ?");
->>>>>>> edd32ef6
     assert(_igvn._worklist.size() == orig_worklist_size, "shouldn't push anything");
     return;
   }
@@ -3124,16 +3111,8 @@
   // that require basic-block info (like cloning through Phi's)
   if( SplitIfBlocks && do_split_ifs ) {
     visited.Clear();
-<<<<<<< HEAD
-    split_if_with_blocks( visited, nstack, mode);
+    split_if_with_blocks( visited, nstack, _mode);
     NOT_PRODUCT( if( VerifyLoopOptimizations ) verify(); );
-=======
-    split_if_with_blocks( visited, nstack, _mode == LoopOptsLastRound );
-    NOT_PRODUCT( if( VerifyLoopOptimizations ) verify(); );
-    if (_mode == LoopOptsLastRound) {
-      C->set_major_progress();
-    }
->>>>>>> edd32ef6
   }
 
   if (!C->major_progress() && do_expensive_nodes && process_expensive_nodes()) {
