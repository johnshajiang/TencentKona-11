/*
 * Copyright (c) 2016, 2018, Oracle and/or its affiliates. All rights reserved.
 * DO NOT ALTER OR REMOVE COPYRIGHT NOTICES OR THIS FILE HEADER.
 *
 * This code is free software; you can redistribute it and/or modify it
 * under the terms of the GNU General Public License version 2 only, as
 * published by the Free Software Foundation.
 *
 * This code is distributed in the hope that it will be useful, but WITHOUT
 * ANY WARRANTY; without even the implied warranty of MERCHANTABILITY or
 * FITNESS FOR A PARTICULAR PURPOSE.  See the GNU General Public License
 * version 2 for more details (a copy is included in the LICENSE file that
 * accompanied this code).
 *
 * You should have received a copy of the GNU General Public License version
 * 2 along with this work; if not, write to the Free Software Foundation,
 * Inc., 51 Franklin St, Fifth Floor, Boston, MA 02110-1301 USA.
 *
 * Please contact Oracle, 500 Oracle Parkway, Redwood Shores, CA 94065 USA
 * or visit www.oracle.com if you need additional information or have any
 * questions.
 *
 */

#include "precompiled.hpp"
#include "gc/shared/barrierSet.hpp"
#include "gc/shared/c2/barrierSetC2.hpp"
#include "gc/shared/c2/cardTableBarrierSetC2.hpp"
#include "opto/arraycopynode.hpp"
#include "opto/graphKit.hpp"
#include "runtime/sharedRuntime.hpp"
#include "utilities/macros.hpp"
#if INCLUDE_SHENANDOAHGC
#include "gc/shenandoah/c2/shenandoahBarrierSetC2.hpp"
#endif

ArrayCopyNode::ArrayCopyNode(Compile* C, bool alloc_tightly_coupled, bool has_negative_length_guard)
  : CallNode(arraycopy_type(), NULL, TypePtr::BOTTOM),
    _kind(None),
    _alloc_tightly_coupled(alloc_tightly_coupled),
    _has_negative_length_guard(has_negative_length_guard),
    _arguments_validated(false),
    _src_type(TypeOopPtr::BOTTOM),
    _dest_type(TypeOopPtr::BOTTOM) {
  init_class_id(Class_ArrayCopy);
  init_flags(Flag_is_macro);
  C->add_macro_node(this);
}

uint ArrayCopyNode::size_of() const { return sizeof(*this); }

ArrayCopyNode* ArrayCopyNode::make(GraphKit* kit, bool may_throw,
                                   Node* src, Node* src_offset,
                                   Node* dest, Node* dest_offset,
                                   Node* length,
                                   bool alloc_tightly_coupled,
                                   bool has_negative_length_guard,
                                   Node* src_klass, Node* dest_klass,
                                   Node* src_length, Node* dest_length) {

  ArrayCopyNode* ac = new ArrayCopyNode(kit->C, alloc_tightly_coupled, has_negative_length_guard);
  Node* prev_mem = kit->set_predefined_input_for_runtime_call(ac);

  ac->init_req(ArrayCopyNode::Src, src);
  ac->init_req(ArrayCopyNode::SrcPos, src_offset);
  ac->init_req(ArrayCopyNode::Dest, dest);
  ac->init_req(ArrayCopyNode::DestPos, dest_offset);
  ac->init_req(ArrayCopyNode::Length, length);
  ac->init_req(ArrayCopyNode::SrcLen, src_length);
  ac->init_req(ArrayCopyNode::DestLen, dest_length);
  ac->init_req(ArrayCopyNode::SrcKlass, src_klass);
  ac->init_req(ArrayCopyNode::DestKlass, dest_klass);

  if (may_throw) {
    ac->set_req(TypeFunc::I_O , kit->i_o());
    kit->add_safepoint_edges(ac, false);
  }

  return ac;
}

void ArrayCopyNode::connect_outputs(GraphKit* kit, bool deoptimize_on_exception) {
  kit->set_all_memory_call(this, true);
  kit->set_control(kit->gvn().transform(new ProjNode(this,TypeFunc::Control)));
  kit->set_i_o(kit->gvn().transform(new ProjNode(this, TypeFunc::I_O)));
  kit->make_slow_call_ex(this, kit->env()->Throwable_klass(), true, deoptimize_on_exception);
  kit->set_all_memory_call(this);
}

#ifndef PRODUCT
const char* ArrayCopyNode::_kind_names[] = {"arraycopy", "arraycopy, validated arguments", "clone", "oop array clone", "CopyOf", "CopyOfRange"};

void ArrayCopyNode::dump_spec(outputStream *st) const {
  CallNode::dump_spec(st);
  st->print(" (%s%s)", _kind_names[_kind], _alloc_tightly_coupled ? ", tightly coupled allocation" : "");
}

void ArrayCopyNode::dump_compact_spec(outputStream* st) const {
  st->print("%s%s", _kind_names[_kind], _alloc_tightly_coupled ? ",tight" : "");
}
#endif

intptr_t ArrayCopyNode::get_length_if_constant(PhaseGVN *phase) const {
  // check that length is constant
  Node* length = in(ArrayCopyNode::Length);
  const Type* length_type = phase->type(length);

  if (length_type == Type::TOP) {
    return -1;
  }

  assert(is_clonebasic() || is_arraycopy() || is_copyof() || is_copyofrange(), "unexpected array copy type");

  return is_clonebasic() ? length->find_intptr_t_con(-1) : length->find_int_con(-1);
}

int ArrayCopyNode::get_count(PhaseGVN *phase) const {
  Node* src = in(ArrayCopyNode::Src);
  const Type* src_type = phase->type(src);

  if (is_clonebasic()) {
    if (src_type->isa_instptr()) {
      const TypeInstPtr* inst_src = src_type->is_instptr();
      ciInstanceKlass* ik = inst_src->klass()->as_instance_klass();
      // ciInstanceKlass::nof_nonstatic_fields() doesn't take injected
      // fields into account. They are rare anyway so easier to simply
      // skip instances with injected fields.
      if ((!inst_src->klass_is_exact() && (ik->is_interface() || ik->has_subklass())) || ik->has_injected_fields()) {
        return -1;
      }
      int nb_fields = ik->nof_nonstatic_fields();
      return nb_fields;
    } else {
      const TypeAryPtr* ary_src = src_type->isa_aryptr();
      assert (ary_src != NULL, "not an array or instance?");
      // clone passes a length as a rounded number of longs. If we're
      // cloning an array we'll do it element by element. If the
      // length input to ArrayCopyNode is constant, length of input
      // array must be too.

      assert((get_length_if_constant(phase) == -1) == !ary_src->size()->is_con() ||
             phase->is_IterGVN() || StressReflectiveCode, "inconsistent");

      if (ary_src->size()->is_con()) {
        return ary_src->size()->get_con();
      }
      return -1;
    }
  }

  return get_length_if_constant(phase);
}

Node* ArrayCopyNode::load(BarrierSetC2* bs, PhaseGVN *phase, Node*& ctl, MergeMemNode* mem, Node* adr, const TypePtr* adr_type, const Type *type, BasicType bt) {
  DecoratorSet decorators = C2_READ_ACCESS | C2_CONTROL_DEPENDENT_LOAD | IN_HEAP | C2_ARRAY_COPY;
  C2AccessValuePtr addr(adr, adr_type);
  C2OptAccess access(*phase, ctl, mem, decorators, bt, adr->in(AddPNode::Base), addr);
  Node* res = bs->load_at(access, type);
  ctl = access.ctl();
  return res;
}

void ArrayCopyNode::store(BarrierSetC2* bs, PhaseGVN *phase, Node*& ctl, MergeMemNode* mem, Node* adr, const TypePtr* adr_type, Node* val, const Type *type, BasicType bt) {
  DecoratorSet decorators = C2_WRITE_ACCESS | IN_HEAP | C2_ARRAY_COPY;
  if (is_alloc_tightly_coupled()) {
    decorators |= C2_TIGHLY_COUPLED_ALLOC;
  }
  C2AccessValuePtr addr(adr, adr_type);
  C2AccessValue value(val, type);
  C2OptAccess access(*phase, ctl, mem, decorators, bt, adr->in(AddPNode::Base), addr);
  bs->store_at(access, value);
  ctl = access.ctl();
}


Node* ArrayCopyNode::try_clone_instance(PhaseGVN *phase, bool can_reshape, int count) {
  if (!is_clonebasic()) {
    return NULL;
  }

  Node* src = in(ArrayCopyNode::Src);
  Node* dest = in(ArrayCopyNode::Dest);
  Node* ctl = in(TypeFunc::Control);
  Node* in_mem = in(TypeFunc::Memory);

  const Type* src_type = phase->type(src);

  assert(src->is_AddP(), "should be base + off");
  assert(dest->is_AddP(), "should be base + off");
  Node* base_src = src->in(AddPNode::Base);
  Node* base_dest = dest->in(AddPNode::Base);

  MergeMemNode* mem = MergeMemNode::make(in_mem);

  const TypeInstPtr* inst_src = src_type->isa_instptr();

  if (inst_src == NULL) {
    return NULL;
  }

  if (!inst_src->klass_is_exact()) {
    ciInstanceKlass* ik = inst_src->klass()->as_instance_klass();
    assert(!ik->is_interface() && !ik->has_subklass(), "inconsistent klass hierarchy");
    phase->C->dependencies()->assert_leaf_type(ik);
  }

  ciInstanceKlass* ik = inst_src->klass()->as_instance_klass();
  assert(ik->nof_nonstatic_fields() <= ArrayCopyLoadStoreMaxElem, "too many fields");

  BarrierSetC2* bs = BarrierSet::barrier_set()->barrier_set_c2();
  for (int i = 0; i < count; i++) {
    ciField* field = ik->nonstatic_field_at(i);
    int fieldidx = phase->C->alias_type(field)->index();
    const TypePtr* adr_type = phase->C->alias_type(field)->adr_type();
    Node* off = phase->MakeConX(field->offset());
    Node* next_src = phase->transform(new AddPNode(base_src,base_src,off));
    Node* next_dest = phase->transform(new AddPNode(base_dest,base_dest,off));
    BasicType bt = field->layout_type();

    const Type *type;
    if (bt == T_OBJECT) {
      if (!field->type()->is_loaded()) {
        type = TypeInstPtr::BOTTOM;
      } else {
        ciType* field_klass = field->type();
        type = TypeOopPtr::make_from_klass(field_klass->as_klass());
      }
    } else {
      type = Type::get_const_basic_type(bt);
    }

<<<<<<< HEAD
    Node* v = LoadNode::make(*phase, ctl, mem->memory_at(fieldidx), next_src, adr_type, type, bt, MemNode::unordered);
    v = phase->transform(v);
#if INCLUDE_SHENANDOAHGC
    if (UseShenandoahGC && bt == T_OBJECT) {
      v = ShenandoahBarrierSetC2::bsc2()->arraycopy_load_reference_barrier(phase, v);
    }
#endif
    Node* s = StoreNode::make(*phase, ctl, mem->memory_at(fieldidx), next_dest, adr_type, v, bt, MemNode::unordered);
    s = phase->transform(s);
    mem->set_memory_at(fieldidx, s);
=======
    Node* v = load(bs, phase, ctl, mem, next_src, adr_type, type, bt);
    store(bs, phase, ctl, mem, next_dest, adr_type, v, type, bt);
>>>>>>> be2c9efa
  }

  if (!finish_transform(phase, can_reshape, ctl, mem)) {
    // Return NodeSentinel to indicate that the transform failed
    return NodeSentinel;
  }

  return mem;
}

bool ArrayCopyNode::prepare_array_copy(PhaseGVN *phase, bool can_reshape,
                                       Node*& adr_src,
                                       Node*& base_src,
                                       Node*& adr_dest,
                                       Node*& base_dest,
                                       BasicType& copy_type,
                                       const Type*& value_type,
                                       bool& disjoint_bases) {
  Node* src = in(ArrayCopyNode::Src);
  Node* dest = in(ArrayCopyNode::Dest);
  const Type* src_type = phase->type(src);
  const TypeAryPtr* ary_src = src_type->isa_aryptr();

  if (is_arraycopy() || is_copyofrange() || is_copyof()) {
    const Type* dest_type = phase->type(dest);
    const TypeAryPtr* ary_dest = dest_type->isa_aryptr();
    Node* src_offset = in(ArrayCopyNode::SrcPos);
    Node* dest_offset = in(ArrayCopyNode::DestPos);

    // newly allocated object is guaranteed to not overlap with source object
    disjoint_bases = is_alloc_tightly_coupled();

    if (ary_src  == NULL || ary_src->klass()  == NULL ||
        ary_dest == NULL || ary_dest->klass() == NULL) {
      // We don't know if arguments are arrays
      return false;
    }

    BasicType src_elem  = ary_src->klass()->as_array_klass()->element_type()->basic_type();
    BasicType dest_elem = ary_dest->klass()->as_array_klass()->element_type()->basic_type();
    if (src_elem  == T_ARRAY)  src_elem  = T_OBJECT;
    if (dest_elem == T_ARRAY)  dest_elem = T_OBJECT;

    if (src_elem != dest_elem || dest_elem == T_VOID) {
      // We don't know if arguments are arrays of the same type
      return false;
    }

    BarrierSetC2* bs = BarrierSet::barrier_set()->barrier_set_c2();
    if (bs->array_copy_requires_gc_barriers(is_alloc_tightly_coupled(), dest_elem, false, BarrierSetC2::Optimization)) {
      // It's an object array copy but we can't emit the card marking
      // that is needed
      return false;
    }

    value_type = ary_src->elem();

    base_src = src;
    base_dest = dest;

    uint shift  = exact_log2(type2aelembytes(dest_elem));
    uint header = arrayOopDesc::base_offset_in_bytes(dest_elem);

    adr_src = src;
    adr_dest = dest;

    src_offset = Compile::conv_I2X_index(phase, src_offset, ary_src->size());
    dest_offset = Compile::conv_I2X_index(phase, dest_offset, ary_dest->size());
    if (src_offset->is_top() || dest_offset->is_top()) {
      // Offset is out of bounds (the ArrayCopyNode will be removed)
      return false;
    }

    Node* src_scale = phase->transform(new LShiftXNode(src_offset, phase->intcon(shift)));
    Node* dest_scale = phase->transform(new LShiftXNode(dest_offset, phase->intcon(shift)));

    adr_src = phase->transform(new AddPNode(base_src, adr_src, src_scale));
    adr_dest = phase->transform(new AddPNode(base_dest, adr_dest, dest_scale));

    adr_src = new AddPNode(base_src, adr_src, phase->MakeConX(header));
    adr_dest = new AddPNode(base_dest, adr_dest, phase->MakeConX(header));

    adr_src = phase->transform(adr_src);
    adr_dest = phase->transform(adr_dest);

    copy_type = dest_elem;
  } else {
    assert(ary_src != NULL, "should be a clone");
    assert(is_clonebasic(), "should be");

    disjoint_bases = true;
    assert(src->is_AddP(), "should be base + off");
    assert(dest->is_AddP(), "should be base + off");
    adr_src = src;
    base_src = src->in(AddPNode::Base);
    adr_dest = dest;
    base_dest = dest->in(AddPNode::Base);

    assert(phase->type(src->in(AddPNode::Offset))->is_intptr_t()->get_con() == phase->type(dest->in(AddPNode::Offset))->is_intptr_t()->get_con(), "same start offset?");
    BasicType elem = ary_src->klass()->as_array_klass()->element_type()->basic_type();
    if (elem == T_ARRAY)  elem = T_OBJECT;

    BarrierSetC2* bs = BarrierSet::barrier_set()->barrier_set_c2();
    if (bs->array_copy_requires_gc_barriers(true, elem, true, BarrierSetC2::Optimization)) {
      return false;
    }

    int diff = arrayOopDesc::base_offset_in_bytes(elem) - phase->type(src->in(AddPNode::Offset))->is_intptr_t()->get_con();
    assert(diff >= 0, "clone should not start after 1st array element");
    if (diff > 0) {
      adr_src = phase->transform(new AddPNode(base_src, adr_src, phase->MakeConX(diff)));
      adr_dest = phase->transform(new AddPNode(base_dest, adr_dest, phase->MakeConX(diff)));
    }

    copy_type = elem;
    value_type = ary_src->elem();
  }
  return true;
}

const TypePtr* ArrayCopyNode::get_address_type(PhaseGVN *phase, Node* n) {
  const Type* at = phase->type(n);
  assert(at != Type::TOP, "unexpected type");
  const TypePtr* atp = at->isa_ptr();
  // adjust atp to be the correct array element address type
  atp = atp->add_offset(Type::OffsetBot);
  return atp;
}

void ArrayCopyNode::array_copy_test_overlap(PhaseGVN *phase, bool can_reshape, bool disjoint_bases, int count, Node*& forward_ctl, Node*& backward_ctl) {
  Node* ctl = in(TypeFunc::Control);
  if (!disjoint_bases && count > 1) {
    Node* src_offset = in(ArrayCopyNode::SrcPos);
    Node* dest_offset = in(ArrayCopyNode::DestPos);
    assert(src_offset != NULL && dest_offset != NULL, "should be");
    Node* cmp = phase->transform(new CmpINode(src_offset, dest_offset));
    Node *bol = phase->transform(new BoolNode(cmp, BoolTest::lt));
    IfNode *iff = new IfNode(ctl, bol, PROB_FAIR, COUNT_UNKNOWN);

    phase->transform(iff);

    forward_ctl = phase->transform(new IfFalseNode(iff));
    backward_ctl = phase->transform(new IfTrueNode(iff));
  } else {
    forward_ctl = ctl;
  }
}

Node* ArrayCopyNode::array_copy_forward(PhaseGVN *phase,
                                        bool can_reshape,
                                        Node*& forward_ctl,
                                        MergeMemNode* mm,
                                        const TypePtr* atp_src,
                                        const TypePtr* atp_dest,
                                        Node* adr_src,
                                        Node* base_src,
                                        Node* adr_dest,
                                        Node* base_dest,
                                        BasicType copy_type,
                                        const Type* value_type,
                                        int count) {
  if (!forward_ctl->is_top()) {
    // copy forward
    mm = mm->clone()->as_MergeMem();

    if (count > 0) {
<<<<<<< HEAD
      Node* v = LoadNode::make(*phase, forward_ctl, start_mem_src, adr_src, atp_src, value_type, copy_type, MemNode::unordered);
      v = phase->transform(v);
#if INCLUDE_SHENANDOAHGC
      if (UseShenandoahGC && copy_type == T_OBJECT) {
        v = ShenandoahBarrierSetC2::bsc2()->arraycopy_load_reference_barrier(phase, v);
      }
#endif
      mem = StoreNode::make(*phase, forward_ctl, mem, adr_dest, atp_dest, v, copy_type, MemNode::unordered);
      mem = phase->transform(mem);
=======
      BarrierSetC2* bs = BarrierSet::barrier_set()->barrier_set_c2();
      Node* v = load(bs, phase, forward_ctl, mm, adr_src, atp_src, value_type, copy_type);
      store(bs, phase, forward_ctl, mm, adr_dest, atp_dest, v, value_type, copy_type);
>>>>>>> be2c9efa
      for (int i = 1; i < count; i++) {
        Node* off  = phase->MakeConX(type2aelembytes(copy_type) * i);
        Node* next_src = phase->transform(new AddPNode(base_src,adr_src,off));
        Node* next_dest = phase->transform(new AddPNode(base_dest,adr_dest,off));
<<<<<<< HEAD
        v = LoadNode::make(*phase, forward_ctl, same_alias ? mem : start_mem_src, next_src, atp_src, value_type, copy_type, MemNode::unordered);
        v = phase->transform(v);
#if INCLUDE_SHENANDOAHGC
        if (UseShenandoahGC && copy_type == T_OBJECT) {
          v = ShenandoahBarrierSetC2::bsc2()->arraycopy_load_reference_barrier(phase, v);
        }
#endif
        mem = StoreNode::make(*phase, forward_ctl,mem,next_dest,atp_dest,v, copy_type, MemNode::unordered);
        mem = phase->transform(mem);
=======
        v = load(bs, phase, forward_ctl, mm, next_src, atp_src, value_type, copy_type);
        store(bs, phase, forward_ctl, mm, next_dest, atp_dest, v, value_type, copy_type);
>>>>>>> be2c9efa
      }
    } else if(can_reshape) {
      PhaseIterGVN* igvn = phase->is_IterGVN();
      igvn->_worklist.push(adr_src);
      igvn->_worklist.push(adr_dest);
    }
    return mm;
  }
  return phase->C->top();
}

Node* ArrayCopyNode::array_copy_backward(PhaseGVN *phase,
                                         bool can_reshape,
                                         Node*& backward_ctl,
                                         MergeMemNode* mm,
                                         const TypePtr* atp_src,
                                         const TypePtr* atp_dest,
                                         Node* adr_src,
                                         Node* base_src,
                                         Node* adr_dest,
                                         Node* base_dest,
                                         BasicType copy_type,
                                         const Type* value_type,
                                         int count) {
  if (!backward_ctl->is_top()) {
    // copy backward
    mm = mm->clone()->as_MergeMem();

    BarrierSetC2* bs = BarrierSet::barrier_set()->barrier_set_c2();
    assert(copy_type != T_OBJECT || !bs->array_copy_requires_gc_barriers(false, T_OBJECT, false, BarrierSetC2::Optimization), "only tightly coupled allocations for object arrays");

    if (count > 0) {
      for (int i = count-1; i >= 1; i--) {
        Node* off  = phase->MakeConX(type2aelembytes(copy_type) * i);
        Node* next_src = phase->transform(new AddPNode(base_src,adr_src,off));
        Node* next_dest = phase->transform(new AddPNode(base_dest,adr_dest,off));
<<<<<<< HEAD
        Node* v = LoadNode::make(*phase, backward_ctl, same_alias ? mem : start_mem_src, next_src, atp_src, value_type, copy_type, MemNode::unordered);
        v = phase->transform(v);
#if INCLUDE_SHENANDOAHGC
        if (UseShenandoahGC && copy_type == T_OBJECT) {
          v = ShenandoahBarrierSetC2::bsc2()->arraycopy_load_reference_barrier(phase, v);
        }
#endif
        mem = StoreNode::make(*phase, backward_ctl,mem,next_dest,atp_dest,v, copy_type, MemNode::unordered);
        mem = phase->transform(mem);
      }
      Node* v = LoadNode::make(*phase, backward_ctl, same_alias ? mem : start_mem_src, adr_src, atp_src, value_type, copy_type, MemNode::unordered);
      v = phase->transform(v);
#if INCLUDE_SHENANDOAHGC
      if (UseShenandoahGC && copy_type == T_OBJECT) {
        v = ShenandoahBarrierSetC2::bsc2()->arraycopy_load_reference_barrier(phase, v);
      }
#endif
      mem = StoreNode::make(*phase, backward_ctl, mem, adr_dest, atp_dest, v, copy_type, MemNode::unordered);
      mem = phase->transform(mem);
=======
        Node* v = load(bs, phase, backward_ctl, mm, next_src, atp_src, value_type, copy_type);
        store(bs, phase, backward_ctl, mm, next_dest, atp_dest, v, value_type, copy_type);
      }
      Node* v = load(bs, phase, backward_ctl, mm, adr_src, atp_src, value_type, copy_type);
      store(bs, phase, backward_ctl, mm, adr_dest, atp_dest, v, value_type, copy_type);
>>>>>>> be2c9efa
    } else if(can_reshape) {
      PhaseIterGVN* igvn = phase->is_IterGVN();
      igvn->_worklist.push(adr_src);
      igvn->_worklist.push(adr_dest);
    }
    return phase->transform(mm);
  }
  return phase->C->top();
}

bool ArrayCopyNode::finish_transform(PhaseGVN *phase, bool can_reshape,
                                     Node* ctl, Node *mem) {
  if (can_reshape) {
    PhaseIterGVN* igvn = phase->is_IterGVN();
    igvn->set_delay_transform(false);
    if (is_clonebasic()) {
      Node* out_mem = proj_out(TypeFunc::Memory);

      BarrierSetC2* bs = BarrierSet::barrier_set()->barrier_set_c2();
      if (out_mem->outcnt() != 1 || !out_mem->raw_out(0)->is_MergeMem() ||
          out_mem->raw_out(0)->outcnt() != 1 || !out_mem->raw_out(0)->raw_out(0)->is_MemBar()) {
        assert(bs->array_copy_requires_gc_barriers(true, T_OBJECT, true, BarrierSetC2::Optimization), "can only happen with card marking");
        return false;
      }

      igvn->replace_node(out_mem->raw_out(0), mem);

      Node* out_ctl = proj_out(TypeFunc::Control);
      igvn->replace_node(out_ctl, ctl);
    } else {
      // replace fallthrough projections of the ArrayCopyNode by the
      // new memory, control and the input IO.
      CallProjections callprojs;
      extract_projections(&callprojs, true, false);

      if (callprojs.fallthrough_ioproj != NULL) {
        igvn->replace_node(callprojs.fallthrough_ioproj, in(TypeFunc::I_O));
      }
      if (callprojs.fallthrough_memproj != NULL) {
        igvn->replace_node(callprojs.fallthrough_memproj, mem);
      }
      if (callprojs.fallthrough_catchproj != NULL) {
        igvn->replace_node(callprojs.fallthrough_catchproj, ctl);
      }

      // The ArrayCopyNode is not disconnected. It still has the
      // projections for the exception case. Replace current
      // ArrayCopyNode with a dummy new one with a top() control so
      // that this part of the graph stays consistent but is
      // eventually removed.

      set_req(0, phase->C->top());
      remove_dead_region(phase, can_reshape);
    }
  } else {
    if (in(TypeFunc::Control) != ctl) {
      // we can't return new memory and control from Ideal at parse time
      assert(!is_clonebasic() SHENANDOAHGC_ONLY(|| UseShenandoahGC), "added control for clone?");
<<<<<<< HEAD
      SHENANDOAHGC_ONLY(phase->record_for_igvn(this);)
=======
      phase->record_for_igvn(this);
>>>>>>> be2c9efa
      return false;
    }
  }
  return true;
}


Node *ArrayCopyNode::Ideal(PhaseGVN *phase, bool can_reshape) {
  if (remove_dead_region(phase, can_reshape))  return this;

  if (StressArrayCopyMacroNode && !can_reshape) {
    phase->record_for_igvn(this);
    return NULL;
  }

  // See if it's a small array copy and we can inline it as
  // loads/stores
  // Here we can only do:
  // - arraycopy if all arguments were validated before and we don't
  // need card marking
  // - clone for which we don't need to do card marking

  if (!is_clonebasic() && !is_arraycopy_validated() &&
      !is_copyofrange_validated() && !is_copyof_validated()) {
    return NULL;
  }

  assert(in(TypeFunc::Control) != NULL &&
         in(TypeFunc::Memory) != NULL &&
         in(ArrayCopyNode::Src) != NULL &&
         in(ArrayCopyNode::Dest) != NULL &&
         in(ArrayCopyNode::Length) != NULL &&
         ((in(ArrayCopyNode::SrcPos) != NULL && in(ArrayCopyNode::DestPos) != NULL) ||
          is_clonebasic()), "broken inputs");

  if (in(TypeFunc::Control)->is_top() ||
      in(TypeFunc::Memory)->is_top() ||
      phase->type(in(ArrayCopyNode::Src)) == Type::TOP ||
      phase->type(in(ArrayCopyNode::Dest)) == Type::TOP ||
      (in(ArrayCopyNode::SrcPos) != NULL && in(ArrayCopyNode::SrcPos)->is_top()) ||
      (in(ArrayCopyNode::DestPos) != NULL && in(ArrayCopyNode::DestPos)->is_top())) {
    return NULL;
  }

  int count = get_count(phase);

  if (count < 0 || count > ArrayCopyLoadStoreMaxElem) {
    return NULL;
  }

  Node* mem = try_clone_instance(phase, can_reshape, count);
  if (mem != NULL) {
    return (mem == NodeSentinel) ? NULL : mem;
  }

  Node* adr_src = NULL;
  Node* base_src = NULL;
  Node* adr_dest = NULL;
  Node* base_dest = NULL;
  BasicType copy_type = T_ILLEGAL;
  const Type* value_type = NULL;
  bool disjoint_bases = false;

  if (!prepare_array_copy(phase, can_reshape,
                          adr_src, base_src, adr_dest, base_dest,
                          copy_type, value_type, disjoint_bases)) {
    return NULL;
  }

  Node* src = in(ArrayCopyNode::Src);
  Node* dest = in(ArrayCopyNode::Dest);
  const TypePtr* atp_src = get_address_type(phase, src);
  const TypePtr* atp_dest = get_address_type(phase, dest);

  Node *in_mem = in(TypeFunc::Memory);
  if (!in_mem->is_MergeMem()) {
    in_mem = MergeMemNode::make(in_mem);
  }


  if (can_reshape) {
    assert(!phase->is_IterGVN()->delay_transform(), "cannot delay transforms");
    phase->is_IterGVN()->set_delay_transform(true);
  }

  Node* backward_ctl = phase->C->top();
  Node* forward_ctl = phase->C->top();
  array_copy_test_overlap(phase, can_reshape, disjoint_bases, count, forward_ctl, backward_ctl);

  Node* forward_mem = array_copy_forward(phase, can_reshape, forward_ctl,
                                         in_mem->as_MergeMem(),
                                         atp_src, atp_dest,
                                         adr_src, base_src, adr_dest, base_dest,
                                         copy_type, value_type, count);

  Node* backward_mem = array_copy_backward(phase, can_reshape, backward_ctl,
                                           in_mem->as_MergeMem(),
                                           atp_src, atp_dest,
                                           adr_src, base_src, adr_dest, base_dest,
                                           copy_type, value_type, count);

  Node* ctl = NULL;
  if (!forward_ctl->is_top() && !backward_ctl->is_top()) {
    ctl = new RegionNode(3);
    ctl->init_req(1, forward_ctl);
    ctl->init_req(2, backward_ctl);
    ctl = phase->transform(ctl);
    MergeMemNode* forward_mm = forward_mem->as_MergeMem();
    MergeMemNode* backward_mm = backward_mem->as_MergeMem();
    for (MergeMemStream mms(forward_mm, backward_mm); mms.next_non_empty2(); ) {
      if (mms.memory() != mms.memory2()) {
        Node* phi = new PhiNode(ctl, Type::MEMORY, phase->C->get_adr_type(mms.alias_idx()));
        phi->init_req(1, mms.memory());
        phi->init_req(2, mms.memory2());
        phi = phase->transform(phi);
        mms.set_memory(phi);
      }
    }
    mem = forward_mem;
  } else if (!forward_ctl->is_top()) {
    ctl = forward_ctl;
    mem = forward_mem;
  } else {
    assert(!backward_ctl->is_top(), "no copy?");
    ctl = backward_ctl;
    mem = backward_mem;
  }

  if (can_reshape) {
    assert(phase->is_IterGVN()->delay_transform(), "should be delaying transforms");
    phase->is_IterGVN()->set_delay_transform(false);
  }

  if (!finish_transform(phase, can_reshape, ctl, mem)) {
    return NULL;
  }

  return mem;
}

bool ArrayCopyNode::may_modify(const TypeOopPtr *t_oop, PhaseTransform *phase) {
  Node* dest = in(ArrayCopyNode::Dest);
  if (dest->is_top()) {
    return false;
  }
  const TypeOopPtr* dest_t = phase->type(dest)->is_oopptr();
  assert(!dest_t->is_known_instance() || _dest_type->is_known_instance(), "result of EA not recorded");
  assert(in(ArrayCopyNode::Src)->is_top() || !phase->type(in(ArrayCopyNode::Src))->is_oopptr()->is_known_instance() ||
         _src_type->is_known_instance(), "result of EA not recorded");

  if (_dest_type != TypeOopPtr::BOTTOM || t_oop->is_known_instance()) {
    assert(_dest_type == TypeOopPtr::BOTTOM || _dest_type->is_known_instance(), "result of EA is known instance");
    return t_oop->instance_id() == _dest_type->instance_id();
  }

  return CallNode::may_modify_arraycopy_helper(dest_t, t_oop, phase);
}

bool ArrayCopyNode::may_modify_helper(const TypeOopPtr *t_oop, Node* n, PhaseTransform *phase, CallNode*& call) {
  if (n != NULL &&
      n->is_Call() &&
      n->as_Call()->may_modify(t_oop, phase) &&
      (n->as_Call()->is_ArrayCopy() || n->as_Call()->is_call_to_arraycopystub())) {
    call = n->as_Call();
    return true;
  }
  return false;
}

bool ArrayCopyNode::may_modify(const TypeOopPtr *t_oop, MemBarNode* mb, PhaseTransform *phase, ArrayCopyNode*& ac) {

  Node* c = mb->in(0);

  BarrierSetC2* bs = BarrierSet::barrier_set()->barrier_set_c2();
  // step over g1 gc barrier if we're at e.g. a clone with ReduceInitialCardMarks off
  c = bs->step_over_gc_barrier(c);

  CallNode* call = NULL;
  guarantee(c != NULL, "step_over_gc_barrier failed, there must be something to step to.");
  if (c->is_Region()) {
    for (uint i = 1; i < c->req(); i++) {
      if (c->in(i) != NULL) {
        Node* n = c->in(i)->in(0);
        if (may_modify_helper(t_oop, n, phase, call)) {
          ac = call->isa_ArrayCopy();
          assert(c == mb->in(0), "only for clone");
          return true;
        }
      }
    }
  } else if (may_modify_helper(t_oop, c->in(0), phase, call)) {
    ac = call->isa_ArrayCopy();
#ifdef ASSERT
    bool use_ReduceInitialCardMarks = BarrierSet::barrier_set()->is_a(BarrierSet::CardTableBarrierSet) &&
      static_cast<CardTableBarrierSetC2*>(bs)->use_ReduceInitialCardMarks();
    assert(c == mb->in(0) || (ac != NULL && ac->is_clonebasic() && !use_ReduceInitialCardMarks), "only for clone");
#endif
    return true;
  }

  return false;
}

// Does this array copy modify offsets between offset_lo and offset_hi
// in the destination array
// if must_modify is false, return true if the copy could write
// between offset_lo and offset_hi
// if must_modify is true, return true if the copy is guaranteed to
// write between offset_lo and offset_hi
bool ArrayCopyNode::modifies(intptr_t offset_lo, intptr_t offset_hi, PhaseTransform* phase, bool must_modify) const {
  assert(_kind == ArrayCopy || _kind == CopyOf || _kind == CopyOfRange, "only for real array copies");

  Node* dest = in(Dest);
  Node* dest_pos = in(DestPos);
  Node* len = in(Length);

  const TypeInt *dest_pos_t = phase->type(dest_pos)->isa_int();
  const TypeInt *len_t = phase->type(len)->isa_int();
  const TypeAryPtr* ary_t = phase->type(dest)->isa_aryptr();

  if (dest_pos_t == NULL || len_t == NULL || ary_t == NULL) {
    return !must_modify;
  }

  BasicType ary_elem = ary_t->klass()->as_array_klass()->element_type()->basic_type();
  uint header = arrayOopDesc::base_offset_in_bytes(ary_elem);
  uint elemsize = type2aelembytes(ary_elem);

  jlong dest_pos_plus_len_lo = (((jlong)dest_pos_t->_lo) + len_t->_lo) * elemsize + header;
  jlong dest_pos_plus_len_hi = (((jlong)dest_pos_t->_hi) + len_t->_hi) * elemsize + header;
  jlong dest_pos_lo = ((jlong)dest_pos_t->_lo) * elemsize + header;
  jlong dest_pos_hi = ((jlong)dest_pos_t->_hi) * elemsize + header;

  if (must_modify) {
    if (offset_lo >= dest_pos_hi && offset_hi < dest_pos_plus_len_lo) {
      return true;
    }
  } else {
    if (offset_hi >= dest_pos_lo && offset_lo < dest_pos_plus_len_hi) {
      return true;
    }
  }
  return false;
}<|MERGE_RESOLUTION|>--- conflicted
+++ resolved
@@ -229,21 +229,8 @@
       type = Type::get_const_basic_type(bt);
     }
 
-<<<<<<< HEAD
-    Node* v = LoadNode::make(*phase, ctl, mem->memory_at(fieldidx), next_src, adr_type, type, bt, MemNode::unordered);
-    v = phase->transform(v);
-#if INCLUDE_SHENANDOAHGC
-    if (UseShenandoahGC && bt == T_OBJECT) {
-      v = ShenandoahBarrierSetC2::bsc2()->arraycopy_load_reference_barrier(phase, v);
-    }
-#endif
-    Node* s = StoreNode::make(*phase, ctl, mem->memory_at(fieldidx), next_dest, adr_type, v, bt, MemNode::unordered);
-    s = phase->transform(s);
-    mem->set_memory_at(fieldidx, s);
-=======
     Node* v = load(bs, phase, ctl, mem, next_src, adr_type, type, bt);
     store(bs, phase, ctl, mem, next_dest, adr_type, v, type, bt);
->>>>>>> be2c9efa
   }
 
   if (!finish_transform(phase, can_reshape, ctl, mem)) {
@@ -410,39 +397,15 @@
     mm = mm->clone()->as_MergeMem();
 
     if (count > 0) {
-<<<<<<< HEAD
-      Node* v = LoadNode::make(*phase, forward_ctl, start_mem_src, adr_src, atp_src, value_type, copy_type, MemNode::unordered);
-      v = phase->transform(v);
-#if INCLUDE_SHENANDOAHGC
-      if (UseShenandoahGC && copy_type == T_OBJECT) {
-        v = ShenandoahBarrierSetC2::bsc2()->arraycopy_load_reference_barrier(phase, v);
-      }
-#endif
-      mem = StoreNode::make(*phase, forward_ctl, mem, adr_dest, atp_dest, v, copy_type, MemNode::unordered);
-      mem = phase->transform(mem);
-=======
       BarrierSetC2* bs = BarrierSet::barrier_set()->barrier_set_c2();
       Node* v = load(bs, phase, forward_ctl, mm, adr_src, atp_src, value_type, copy_type);
       store(bs, phase, forward_ctl, mm, adr_dest, atp_dest, v, value_type, copy_type);
->>>>>>> be2c9efa
       for (int i = 1; i < count; i++) {
         Node* off  = phase->MakeConX(type2aelembytes(copy_type) * i);
         Node* next_src = phase->transform(new AddPNode(base_src,adr_src,off));
         Node* next_dest = phase->transform(new AddPNode(base_dest,adr_dest,off));
-<<<<<<< HEAD
-        v = LoadNode::make(*phase, forward_ctl, same_alias ? mem : start_mem_src, next_src, atp_src, value_type, copy_type, MemNode::unordered);
-        v = phase->transform(v);
-#if INCLUDE_SHENANDOAHGC
-        if (UseShenandoahGC && copy_type == T_OBJECT) {
-          v = ShenandoahBarrierSetC2::bsc2()->arraycopy_load_reference_barrier(phase, v);
-        }
-#endif
-        mem = StoreNode::make(*phase, forward_ctl,mem,next_dest,atp_dest,v, copy_type, MemNode::unordered);
-        mem = phase->transform(mem);
-=======
         v = load(bs, phase, forward_ctl, mm, next_src, atp_src, value_type, copy_type);
         store(bs, phase, forward_ctl, mm, next_dest, atp_dest, v, value_type, copy_type);
->>>>>>> be2c9efa
       }
     } else if(can_reshape) {
       PhaseIterGVN* igvn = phase->is_IterGVN();
@@ -479,33 +442,11 @@
         Node* off  = phase->MakeConX(type2aelembytes(copy_type) * i);
         Node* next_src = phase->transform(new AddPNode(base_src,adr_src,off));
         Node* next_dest = phase->transform(new AddPNode(base_dest,adr_dest,off));
-<<<<<<< HEAD
-        Node* v = LoadNode::make(*phase, backward_ctl, same_alias ? mem : start_mem_src, next_src, atp_src, value_type, copy_type, MemNode::unordered);
-        v = phase->transform(v);
-#if INCLUDE_SHENANDOAHGC
-        if (UseShenandoahGC && copy_type == T_OBJECT) {
-          v = ShenandoahBarrierSetC2::bsc2()->arraycopy_load_reference_barrier(phase, v);
-        }
-#endif
-        mem = StoreNode::make(*phase, backward_ctl,mem,next_dest,atp_dest,v, copy_type, MemNode::unordered);
-        mem = phase->transform(mem);
-      }
-      Node* v = LoadNode::make(*phase, backward_ctl, same_alias ? mem : start_mem_src, adr_src, atp_src, value_type, copy_type, MemNode::unordered);
-      v = phase->transform(v);
-#if INCLUDE_SHENANDOAHGC
-      if (UseShenandoahGC && copy_type == T_OBJECT) {
-        v = ShenandoahBarrierSetC2::bsc2()->arraycopy_load_reference_barrier(phase, v);
-      }
-#endif
-      mem = StoreNode::make(*phase, backward_ctl, mem, adr_dest, atp_dest, v, copy_type, MemNode::unordered);
-      mem = phase->transform(mem);
-=======
         Node* v = load(bs, phase, backward_ctl, mm, next_src, atp_src, value_type, copy_type);
         store(bs, phase, backward_ctl, mm, next_dest, atp_dest, v, value_type, copy_type);
       }
       Node* v = load(bs, phase, backward_ctl, mm, adr_src, atp_src, value_type, copy_type);
       store(bs, phase, backward_ctl, mm, adr_dest, atp_dest, v, value_type, copy_type);
->>>>>>> be2c9efa
     } else if(can_reshape) {
       PhaseIterGVN* igvn = phase->is_IterGVN();
       igvn->_worklist.push(adr_src);
@@ -564,11 +505,7 @@
     if (in(TypeFunc::Control) != ctl) {
       // we can't return new memory and control from Ideal at parse time
       assert(!is_clonebasic() SHENANDOAHGC_ONLY(|| UseShenandoahGC), "added control for clone?");
-<<<<<<< HEAD
-      SHENANDOAHGC_ONLY(phase->record_for_igvn(this);)
-=======
       phase->record_for_igvn(this);
->>>>>>> be2c9efa
       return false;
     }
   }
