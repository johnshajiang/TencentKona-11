/*
 * Copyright (c) 2016, 2018, Oracle and/or its affiliates. All rights reserved.
 * DO NOT ALTER OR REMOVE COPYRIGHT NOTICES OR THIS FILE HEADER.
 *
 * This code is free software; you can redistribute it and/or modify it
 * under the terms of the GNU General Public License version 2 only, as
 * published by the Free Software Foundation.
 *
 * This code is distributed in the hope that it will be useful, but WITHOUT
 * ANY WARRANTY; without even the implied warranty of MERCHANTABILITY or
 * FITNESS FOR A PARTICULAR PURPOSE.  See the GNU General Public License
 * version 2 for more details (a copy is included in the LICENSE file that
 * accompanied this code).
 *
 * You should have received a copy of the GNU General Public License version
 * 2 along with this work; if not, write to the Free Software Foundation,
 * Inc., 51 Franklin St, Fifth Floor, Boston, MA 02110-1301 USA.
 *
 * Please contact Oracle, 500 Oracle Parkway, Redwood Shores, CA 94065 USA
 * or visit www.oracle.com if you need additional information or have any
 * questions.
 *
 */

#include "precompiled.hpp"
#include "gc/shared/barrierSet.hpp"
#include "gc/shared/c2/barrierSetC2.hpp"
#include "gc/shared/c2/cardTableBarrierSetC2.hpp"
#include "opto/arraycopynode.hpp"
#include "opto/graphKit.hpp"
#include "runtime/sharedRuntime.hpp"
#include "utilities/macros.hpp"
#if INCLUDE_SHENANDOAHGC
#include "gc/shenandoah/c2/shenandoahBarrierSetC2.hpp"
#endif

ArrayCopyNode::ArrayCopyNode(Compile* C, bool alloc_tightly_coupled, bool has_negative_length_guard)
  : CallNode(arraycopy_type(), NULL, TypePtr::BOTTOM),
    _kind(None),
    _alloc_tightly_coupled(alloc_tightly_coupled),
    _has_negative_length_guard(has_negative_length_guard),
    _arguments_validated(false),
    _src_type(TypeOopPtr::BOTTOM),
    _dest_type(TypeOopPtr::BOTTOM) {
  init_class_id(Class_ArrayCopy);
  init_flags(Flag_is_macro);
  C->add_macro_node(this);
}

uint ArrayCopyNode::size_of() const { return sizeof(*this); }

ArrayCopyNode* ArrayCopyNode::make(GraphKit* kit, bool may_throw,
                                   Node* src, Node* src_offset,
                                   Node* dest, Node* dest_offset,
                                   Node* length,
                                   bool alloc_tightly_coupled,
                                   bool has_negative_length_guard,
                                   Node* src_klass, Node* dest_klass,
                                   Node* src_length, Node* dest_length) {

  ArrayCopyNode* ac = new ArrayCopyNode(kit->C, alloc_tightly_coupled, has_negative_length_guard);
  Node* prev_mem = kit->set_predefined_input_for_runtime_call(ac);

  ac->init_req(ArrayCopyNode::Src, src);
  ac->init_req(ArrayCopyNode::SrcPos, src_offset);
  ac->init_req(ArrayCopyNode::Dest, dest);
  ac->init_req(ArrayCopyNode::DestPos, dest_offset);
  ac->init_req(ArrayCopyNode::Length, length);
  ac->init_req(ArrayCopyNode::SrcLen, src_length);
  ac->init_req(ArrayCopyNode::DestLen, dest_length);
  ac->init_req(ArrayCopyNode::SrcKlass, src_klass);
  ac->init_req(ArrayCopyNode::DestKlass, dest_klass);

  if (may_throw) {
    ac->set_req(TypeFunc::I_O , kit->i_o());
    kit->add_safepoint_edges(ac, false);
  }

  return ac;
}

void ArrayCopyNode::connect_outputs(GraphKit* kit, bool deoptimize_on_exception) {
  kit->set_all_memory_call(this, true);
  kit->set_control(kit->gvn().transform(new ProjNode(this,TypeFunc::Control)));
  kit->set_i_o(kit->gvn().transform(new ProjNode(this, TypeFunc::I_O)));
  kit->make_slow_call_ex(this, kit->env()->Throwable_klass(), true, deoptimize_on_exception);
  kit->set_all_memory_call(this);
}

#ifndef PRODUCT
const char* ArrayCopyNode::_kind_names[] = {"arraycopy", "arraycopy, validated arguments", "clone", "oop array clone", "CopyOf", "CopyOfRange"};

void ArrayCopyNode::dump_spec(outputStream *st) const {
  CallNode::dump_spec(st);
  st->print(" (%s%s)", _kind_names[_kind], _alloc_tightly_coupled ? ", tightly coupled allocation" : "");
}

void ArrayCopyNode::dump_compact_spec(outputStream* st) const {
  st->print("%s%s", _kind_names[_kind], _alloc_tightly_coupled ? ",tight" : "");
}
#endif

intptr_t ArrayCopyNode::get_length_if_constant(PhaseGVN *phase) const {
  // check that length is constant
  Node* length = in(ArrayCopyNode::Length);
  const Type* length_type = phase->type(length);

  if (length_type == Type::TOP) {
    return -1;
  }

  assert(is_clonebasic() || is_arraycopy() || is_copyof() || is_copyofrange(), "unexpected array copy type");

  return is_clonebasic() ? length->find_intptr_t_con(-1) : length->find_int_con(-1);
}

int ArrayCopyNode::get_count(PhaseGVN *phase) const {
  Node* src = in(ArrayCopyNode::Src);
  const Type* src_type = phase->type(src);

  if (is_clonebasic()) {
    if (src_type->isa_instptr()) {
      const TypeInstPtr* inst_src = src_type->is_instptr();
      ciInstanceKlass* ik = inst_src->klass()->as_instance_klass();
      // ciInstanceKlass::nof_nonstatic_fields() doesn't take injected
      // fields into account. They are rare anyway so easier to simply
      // skip instances with injected fields.
      if ((!inst_src->klass_is_exact() && (ik->is_interface() || ik->has_subklass())) || ik->has_injected_fields()) {
        return -1;
      }
      int nb_fields = ik->nof_nonstatic_fields();
      return nb_fields;
    } else {
      const TypeAryPtr* ary_src = src_type->isa_aryptr();
      assert (ary_src != NULL, "not an array or instance?");
      // clone passes a length as a rounded number of longs. If we're
      // cloning an array we'll do it element by element. If the
      // length input to ArrayCopyNode is constant, length of input
      // array must be too.

      assert((get_length_if_constant(phase) == -1) == !ary_src->size()->is_con() ||
             phase->is_IterGVN() || StressReflectiveCode, "inconsistent");

      if (ary_src->size()->is_con()) {
        return ary_src->size()->get_con();
      }
      return -1;
    }
  }

  return get_length_if_constant(phase);
}

Node* ArrayCopyNode::load(BarrierSetC2* bs, PhaseGVN *phase, Node*& ctl, MergeMemNode* mem, Node* adr, const TypePtr* adr_type, const Type *type, BasicType bt) {
  DecoratorSet decorators = C2_READ_ACCESS | C2_CONTROL_DEPENDENT_LOAD | IN_HEAP | C2_ARRAY_COPY;
  C2AccessValuePtr addr(adr, adr_type);
  C2OptAccess access(*phase, ctl, mem, decorators, bt, adr->in(AddPNode::Base), addr);
  Node* res = bs->load_at(access, type);
  ctl = access.ctl();
  return res;
}

void ArrayCopyNode::store(BarrierSetC2* bs, PhaseGVN *phase, Node*& ctl, MergeMemNode* mem, Node* adr, const TypePtr* adr_type, Node* val, const Type *type, BasicType bt) {
  DecoratorSet decorators = C2_WRITE_ACCESS | IN_HEAP | C2_ARRAY_COPY;
  if (is_alloc_tightly_coupled()) {
    decorators |= C2_TIGHLY_COUPLED_ALLOC;
  }
  C2AccessValuePtr addr(adr, adr_type);
  C2AccessValue value(val, type);
  C2OptAccess access(*phase, ctl, mem, decorators, bt, adr->in(AddPNode::Base), addr);
  bs->store_at(access, value);
  ctl = access.ctl();
}


Node* ArrayCopyNode::try_clone_instance(PhaseGVN *phase, bool can_reshape, int count) {
  if (!is_clonebasic()) {
    return NULL;
  }

  Node* src = in(ArrayCopyNode::Src);
  Node* dest = in(ArrayCopyNode::Dest);
  Node* ctl = in(TypeFunc::Control);
  Node* in_mem = in(TypeFunc::Memory);

  const Type* src_type = phase->type(src);

  assert(src->is_AddP(), "should be base + off");
  assert(dest->is_AddP(), "should be base + off");
  Node* base_src = src->in(AddPNode::Base);
  Node* base_dest = dest->in(AddPNode::Base);

  MergeMemNode* mem = MergeMemNode::make(in_mem);

  const TypeInstPtr* inst_src = src_type->isa_instptr();

  if (inst_src == NULL) {
    return NULL;
  }

  if (!inst_src->klass_is_exact()) {
    ciInstanceKlass* ik = inst_src->klass()->as_instance_klass();
    assert(!ik->is_interface() && !ik->has_subklass(), "inconsistent klass hierarchy");
    phase->C->dependencies()->assert_leaf_type(ik);
  }

  ciInstanceKlass* ik = inst_src->klass()->as_instance_klass();
  assert(ik->nof_nonstatic_fields() <= ArrayCopyLoadStoreMaxElem, "too many fields");

  BarrierSetC2* bs = BarrierSet::barrier_set()->barrier_set_c2();
  for (int i = 0; i < count; i++) {
    ciField* field = ik->nonstatic_field_at(i);
    int fieldidx = phase->C->alias_type(field)->index();
    const TypePtr* adr_type = phase->C->alias_type(field)->adr_type();
    Node* off = phase->MakeConX(field->offset());
    Node* next_src = phase->transform(new AddPNode(base_src,base_src,off));
    Node* next_dest = phase->transform(new AddPNode(base_dest,base_dest,off));
    BasicType bt = field->layout_type();

    const Type *type;
    if (bt == T_OBJECT) {
      if (!field->type()->is_loaded()) {
        type = TypeInstPtr::BOTTOM;
      } else {
        ciType* field_klass = field->type();
        type = TypeOopPtr::make_from_klass(field_klass->as_klass());
      }
    } else {
      type = Type::get_const_basic_type(bt);
    }

    Node* v = load(bs, phase, ctl, mem, next_src, adr_type, type, bt);
    store(bs, phase, ctl, mem, next_dest, adr_type, v, type, bt);
  }

  if (!finish_transform(phase, can_reshape, ctl, mem)) {
    // Return NodeSentinel to indicate that the transform failed
    return NodeSentinel;
  }

  return mem;
}

bool ArrayCopyNode::prepare_array_copy(PhaseGVN *phase, bool can_reshape,
                                       Node*& adr_src,
                                       Node*& base_src,
                                       Node*& adr_dest,
                                       Node*& base_dest,
                                       BasicType& copy_type,
                                       const Type*& value_type,
                                       bool& disjoint_bases) {
  Node* src = in(ArrayCopyNode::Src);
  Node* dest = in(ArrayCopyNode::Dest);
  const Type* src_type = phase->type(src);
  const TypeAryPtr* ary_src = src_type->isa_aryptr();

  if (is_arraycopy() || is_copyofrange() || is_copyof()) {
    const Type* dest_type = phase->type(dest);
    const TypeAryPtr* ary_dest = dest_type->isa_aryptr();
    Node* src_offset = in(ArrayCopyNode::SrcPos);
    Node* dest_offset = in(ArrayCopyNode::DestPos);

    // newly allocated object is guaranteed to not overlap with source object
    disjoint_bases = is_alloc_tightly_coupled();

    if (ary_src  == NULL || ary_src->klass()  == NULL ||
        ary_dest == NULL || ary_dest->klass() == NULL) {
      // We don't know if arguments are arrays
      return false;
    }

    BasicType src_elem  = ary_src->klass()->as_array_klass()->element_type()->basic_type();
    BasicType dest_elem = ary_dest->klass()->as_array_klass()->element_type()->basic_type();
    if (src_elem  == T_ARRAY)  src_elem  = T_OBJECT;
    if (dest_elem == T_ARRAY)  dest_elem = T_OBJECT;

    if (src_elem != dest_elem || dest_elem == T_VOID) {
      // We don't know if arguments are arrays of the same type
      return false;
    }

    BarrierSetC2* bs = BarrierSet::barrier_set()->barrier_set_c2();
    if (bs->array_copy_requires_gc_barriers(is_alloc_tightly_coupled(), dest_elem, false, BarrierSetC2::Optimization)) {
      // It's an object array copy but we can't emit the card marking
      // that is needed
      return false;
    }

    value_type = ary_src->elem();

    base_src = src;
    base_dest = dest;

    uint shift  = exact_log2(type2aelembytes(dest_elem));
    uint header = arrayOopDesc::base_offset_in_bytes(dest_elem);

    adr_src = src;
    adr_dest = dest;

    src_offset = Compile::conv_I2X_index(phase, src_offset, ary_src->size());
    dest_offset = Compile::conv_I2X_index(phase, dest_offset, ary_dest->size());
    if (src_offset->is_top() || dest_offset->is_top()) {
      // Offset is out of bounds (the ArrayCopyNode will be removed)
      return false;
    }

    Node* src_scale = phase->transform(new LShiftXNode(src_offset, phase->intcon(shift)));
    Node* dest_scale = phase->transform(new LShiftXNode(dest_offset, phase->intcon(shift)));

    adr_src = phase->transform(new AddPNode(base_src, adr_src, src_scale));
    adr_dest = phase->transform(new AddPNode(base_dest, adr_dest, dest_scale));

    adr_src = new AddPNode(base_src, adr_src, phase->MakeConX(header));
    adr_dest = new AddPNode(base_dest, adr_dest, phase->MakeConX(header));

    adr_src = phase->transform(adr_src);
    adr_dest = phase->transform(adr_dest);

    copy_type = dest_elem;
  } else {
    assert(ary_src != NULL, "should be a clone");
    assert(is_clonebasic(), "should be");

    disjoint_bases = true;
    assert(src->is_AddP(), "should be base + off");
    assert(dest->is_AddP(), "should be base + off");
    adr_src = src;
    base_src = src->in(AddPNode::Base);
    adr_dest = dest;
    base_dest = dest->in(AddPNode::Base);

    assert(phase->type(src->in(AddPNode::Offset))->is_intptr_t()->get_con() == phase->type(dest->in(AddPNode::Offset))->is_intptr_t()->get_con(), "same start offset?");
    BasicType elem = ary_src->klass()->as_array_klass()->element_type()->basic_type();
    if (elem == T_ARRAY)  elem = T_OBJECT;

    BarrierSetC2* bs = BarrierSet::barrier_set()->barrier_set_c2();
    if (bs->array_copy_requires_gc_barriers(true, elem, true, BarrierSetC2::Optimization)) {
      return false;
    }

    int diff = arrayOopDesc::base_offset_in_bytes(elem) - phase->type(src->in(AddPNode::Offset))->is_intptr_t()->get_con();
    assert(diff >= 0, "clone should not start after 1st array element");
    if (diff > 0) {
      adr_src = phase->transform(new AddPNode(base_src, adr_src, phase->MakeConX(diff)));
      adr_dest = phase->transform(new AddPNode(base_dest, adr_dest, phase->MakeConX(diff)));
    }

    copy_type = elem;
    value_type = ary_src->elem();
  }
  return true;
}

const TypePtr* ArrayCopyNode::get_address_type(PhaseGVN* phase, const TypePtr* atp, Node* n) {
  if (atp == TypeOopPtr::BOTTOM) {
    atp = phase->type(n)->isa_ptr();
  }
  // adjust atp to be the correct array element address type
  return atp->add_offset(Type::OffsetBot);
}

void ArrayCopyNode::array_copy_test_overlap(PhaseGVN *phase, bool can_reshape, bool disjoint_bases, int count, Node*& forward_ctl, Node*& backward_ctl) {
  Node* ctl = in(TypeFunc::Control);
  if (!disjoint_bases && count > 1) {
    Node* src_offset = in(ArrayCopyNode::SrcPos);
    Node* dest_offset = in(ArrayCopyNode::DestPos);
    assert(src_offset != NULL && dest_offset != NULL, "should be");
    Node* cmp = phase->transform(new CmpINode(src_offset, dest_offset));
    Node *bol = phase->transform(new BoolNode(cmp, BoolTest::lt));
    IfNode *iff = new IfNode(ctl, bol, PROB_FAIR, COUNT_UNKNOWN);

    phase->transform(iff);

    forward_ctl = phase->transform(new IfFalseNode(iff));
    backward_ctl = phase->transform(new IfTrueNode(iff));
  } else {
    forward_ctl = ctl;
  }
}

Node* ArrayCopyNode::array_copy_forward(PhaseGVN *phase,
                                        bool can_reshape,
                                        Node*& forward_ctl,
                                        MergeMemNode* mm,
                                        const TypePtr* atp_src,
                                        const TypePtr* atp_dest,
                                        Node* adr_src,
                                        Node* base_src,
                                        Node* adr_dest,
                                        Node* base_dest,
                                        BasicType copy_type,
                                        const Type* value_type,
                                        int count) {
  if (!forward_ctl->is_top()) {
    // copy forward
    mm = mm->clone()->as_MergeMem();

    if (count > 0) {
      BarrierSetC2* bs = BarrierSet::barrier_set()->barrier_set_c2();
      Node* v = load(bs, phase, forward_ctl, mm, adr_src, atp_src, value_type, copy_type);
      store(bs, phase, forward_ctl, mm, adr_dest, atp_dest, v, value_type, copy_type);
      for (int i = 1; i < count; i++) {
        Node* off  = phase->MakeConX(type2aelembytes(copy_type) * i);
        Node* next_src = phase->transform(new AddPNode(base_src,adr_src,off));
        Node* next_dest = phase->transform(new AddPNode(base_dest,adr_dest,off));
        v = load(bs, phase, forward_ctl, mm, next_src, atp_src, value_type, copy_type);
        store(bs, phase, forward_ctl, mm, next_dest, atp_dest, v, value_type, copy_type);
      }
    } else if(can_reshape) {
      PhaseIterGVN* igvn = phase->is_IterGVN();
      igvn->_worklist.push(adr_src);
      igvn->_worklist.push(adr_dest);
    }
    return mm;
  }
  return phase->C->top();
}

Node* ArrayCopyNode::array_copy_backward(PhaseGVN *phase,
                                         bool can_reshape,
                                         Node*& backward_ctl,
                                         MergeMemNode* mm,
                                         const TypePtr* atp_src,
                                         const TypePtr* atp_dest,
                                         Node* adr_src,
                                         Node* base_src,
                                         Node* adr_dest,
                                         Node* base_dest,
                                         BasicType copy_type,
                                         const Type* value_type,
                                         int count) {
  if (!backward_ctl->is_top()) {
    // copy backward
    mm = mm->clone()->as_MergeMem();

    BarrierSetC2* bs = BarrierSet::barrier_set()->barrier_set_c2();
    assert(copy_type != T_OBJECT || !bs->array_copy_requires_gc_barriers(false, T_OBJECT, false, BarrierSetC2::Optimization), "only tightly coupled allocations for object arrays");

    if (count > 0) {
      for (int i = count-1; i >= 1; i--) {
        Node* off  = phase->MakeConX(type2aelembytes(copy_type) * i);
        Node* next_src = phase->transform(new AddPNode(base_src,adr_src,off));
        Node* next_dest = phase->transform(new AddPNode(base_dest,adr_dest,off));
        Node* v = load(bs, phase, backward_ctl, mm, next_src, atp_src, value_type, copy_type);
        store(bs, phase, backward_ctl, mm, next_dest, atp_dest, v, value_type, copy_type);
      }
      Node* v = load(bs, phase, backward_ctl, mm, adr_src, atp_src, value_type, copy_type);
      store(bs, phase, backward_ctl, mm, adr_dest, atp_dest, v, value_type, copy_type);
    } else if(can_reshape) {
      PhaseIterGVN* igvn = phase->is_IterGVN();
      igvn->_worklist.push(adr_src);
      igvn->_worklist.push(adr_dest);
    }
    return phase->transform(mm);
  }
  return phase->C->top();
}

bool ArrayCopyNode::finish_transform(PhaseGVN *phase, bool can_reshape,
                                     Node* ctl, Node *mem) {
  if (can_reshape) {
    PhaseIterGVN* igvn = phase->is_IterGVN();
    igvn->set_delay_transform(false);
    if (is_clonebasic()) {
      Node* out_mem = proj_out(TypeFunc::Memory);

      BarrierSetC2* bs = BarrierSet::barrier_set()->barrier_set_c2();
      if (out_mem->outcnt() != 1 || !out_mem->raw_out(0)->is_MergeMem() ||
          out_mem->raw_out(0)->outcnt() != 1 || !out_mem->raw_out(0)->raw_out(0)->is_MemBar()) {
        assert(bs->array_copy_requires_gc_barriers(true, T_OBJECT, true, BarrierSetC2::Optimization), "can only happen with card marking");
        return false;
      }

      igvn->replace_node(out_mem->raw_out(0), mem);

      Node* out_ctl = proj_out(TypeFunc::Control);
      igvn->replace_node(out_ctl, ctl);
    } else {
      // replace fallthrough projections of the ArrayCopyNode by the
      // new memory, control and the input IO.
      CallProjections callprojs;
      extract_projections(&callprojs, true, false);

      if (callprojs.fallthrough_ioproj != NULL) {
        igvn->replace_node(callprojs.fallthrough_ioproj, in(TypeFunc::I_O));
      }
      if (callprojs.fallthrough_memproj != NULL) {
        igvn->replace_node(callprojs.fallthrough_memproj, mem);
      }
      if (callprojs.fallthrough_catchproj != NULL) {
        igvn->replace_node(callprojs.fallthrough_catchproj, ctl);
      }

      // The ArrayCopyNode is not disconnected. It still has the
      // projections for the exception case. Replace current
      // ArrayCopyNode with a dummy new one with a top() control so
      // that this part of the graph stays consistent but is
      // eventually removed.

      set_req(0, phase->C->top());
      remove_dead_region(phase, can_reshape);
    }
  } else {
    if (in(TypeFunc::Control) != ctl) {
      // we can't return new memory and control from Ideal at parse time
      assert(!is_clonebasic() SHENANDOAHGC_ONLY(|| UseShenandoahGC), "added control for clone?");
      phase->record_for_igvn(this);
      return false;
    }
  }
  return true;
}


Node *ArrayCopyNode::Ideal(PhaseGVN *phase, bool can_reshape) {
  if (remove_dead_region(phase, can_reshape))  return this;

  if (StressArrayCopyMacroNode && !can_reshape) {
    phase->record_for_igvn(this);
    return NULL;
  }

  // See if it's a small array copy and we can inline it as
  // loads/stores
  // Here we can only do:
  // - arraycopy if all arguments were validated before and we don't
  // need card marking
  // - clone for which we don't need to do card marking

  if (!is_clonebasic() && !is_arraycopy_validated() &&
      !is_copyofrange_validated() && !is_copyof_validated()) {
    return NULL;
  }

  assert(in(TypeFunc::Control) != NULL &&
         in(TypeFunc::Memory) != NULL &&
         in(ArrayCopyNode::Src) != NULL &&
         in(ArrayCopyNode::Dest) != NULL &&
         in(ArrayCopyNode::Length) != NULL &&
         ((in(ArrayCopyNode::SrcPos) != NULL && in(ArrayCopyNode::DestPos) != NULL) ||
          is_clonebasic()), "broken inputs");

  if (in(TypeFunc::Control)->is_top() ||
      in(TypeFunc::Memory)->is_top() ||
      phase->type(in(ArrayCopyNode::Src)) == Type::TOP ||
      phase->type(in(ArrayCopyNode::Dest)) == Type::TOP ||
      (in(ArrayCopyNode::SrcPos) != NULL && in(ArrayCopyNode::SrcPos)->is_top()) ||
      (in(ArrayCopyNode::DestPos) != NULL && in(ArrayCopyNode::DestPos)->is_top())) {
    return NULL;
  }

  int count = get_count(phase);

  if (count < 0 || count > ArrayCopyLoadStoreMaxElem) {
    return NULL;
  }

  Node* mem = try_clone_instance(phase, can_reshape, count);
  if (mem != NULL) {
    return (mem == NodeSentinel) ? NULL : mem;
  }

  Node* adr_src = NULL;
  Node* base_src = NULL;
  Node* adr_dest = NULL;
  Node* base_dest = NULL;
  BasicType copy_type = T_ILLEGAL;
  const Type* value_type = NULL;
  bool disjoint_bases = false;

  if (!prepare_array_copy(phase, can_reshape,
                          adr_src, base_src, adr_dest, base_dest,
                          copy_type, value_type, disjoint_bases)) {
    return NULL;
  }

  Node* src = in(ArrayCopyNode::Src);
  Node* dest = in(ArrayCopyNode::Dest);
<<<<<<< HEAD
  const TypePtr* atp_src = get_address_type(phase, src);
  const TypePtr* atp_dest = get_address_type(phase, dest);
=======
  const TypePtr* atp_src = get_address_type(phase, _src_type, src);
  const TypePtr* atp_dest = get_address_type(phase, _dest_type, dest);
  uint alias_idx_src = phase->C->get_alias_index(atp_src);
  uint alias_idx_dest = phase->C->get_alias_index(atp_dest);
>>>>>>> 96cd8afb

  Node *in_mem = in(TypeFunc::Memory);
  if (!in_mem->is_MergeMem()) {
    in_mem = MergeMemNode::make(in_mem);
  }


  if (can_reshape) {
    assert(!phase->is_IterGVN()->delay_transform(), "cannot delay transforms");
    phase->is_IterGVN()->set_delay_transform(true);
  }

  Node* backward_ctl = phase->C->top();
  Node* forward_ctl = phase->C->top();
  array_copy_test_overlap(phase, can_reshape, disjoint_bases, count, forward_ctl, backward_ctl);

  Node* forward_mem = array_copy_forward(phase, can_reshape, forward_ctl,
                                         in_mem->as_MergeMem(),
                                         atp_src, atp_dest,
                                         adr_src, base_src, adr_dest, base_dest,
                                         copy_type, value_type, count);

  Node* backward_mem = array_copy_backward(phase, can_reshape, backward_ctl,
                                           in_mem->as_MergeMem(),
                                           atp_src, atp_dest,
                                           adr_src, base_src, adr_dest, base_dest,
                                           copy_type, value_type, count);

  Node* ctl = NULL;
  if (!forward_ctl->is_top() && !backward_ctl->is_top()) {
    ctl = new RegionNode(3);
    ctl->init_req(1, forward_ctl);
    ctl->init_req(2, backward_ctl);
    ctl = phase->transform(ctl);
    MergeMemNode* forward_mm = forward_mem->as_MergeMem();
    MergeMemNode* backward_mm = backward_mem->as_MergeMem();
    for (MergeMemStream mms(forward_mm, backward_mm); mms.next_non_empty2(); ) {
      if (mms.memory() != mms.memory2()) {
        Node* phi = new PhiNode(ctl, Type::MEMORY, phase->C->get_adr_type(mms.alias_idx()));
        phi->init_req(1, mms.memory());
        phi->init_req(2, mms.memory2());
        phi = phase->transform(phi);
        mms.set_memory(phi);
      }
    }
    mem = forward_mem;
  } else if (!forward_ctl->is_top()) {
    ctl = forward_ctl;
    mem = forward_mem;
  } else {
    assert(!backward_ctl->is_top(), "no copy?");
    ctl = backward_ctl;
    mem = backward_mem;
  }

  if (can_reshape) {
    assert(phase->is_IterGVN()->delay_transform(), "should be delaying transforms");
    phase->is_IterGVN()->set_delay_transform(false);
  }

  if (!finish_transform(phase, can_reshape, ctl, mem)) {
    return NULL;
  }

  return mem;
}

bool ArrayCopyNode::may_modify(const TypeOopPtr *t_oop, PhaseTransform *phase) {
  Node* dest = in(ArrayCopyNode::Dest);
  if (dest->is_top()) {
    return false;
  }
  const TypeOopPtr* dest_t = phase->type(dest)->is_oopptr();
  assert(!dest_t->is_known_instance() || _dest_type->is_known_instance(), "result of EA not recorded");
  assert(in(ArrayCopyNode::Src)->is_top() || !phase->type(in(ArrayCopyNode::Src))->is_oopptr()->is_known_instance() ||
         _src_type->is_known_instance(), "result of EA not recorded");

  if (_dest_type != TypeOopPtr::BOTTOM || t_oop->is_known_instance()) {
    assert(_dest_type == TypeOopPtr::BOTTOM || _dest_type->is_known_instance(), "result of EA is known instance");
    return t_oop->instance_id() == _dest_type->instance_id();
  }

  return CallNode::may_modify_arraycopy_helper(dest_t, t_oop, phase);
}

bool ArrayCopyNode::may_modify_helper(const TypeOopPtr *t_oop, Node* n, PhaseTransform *phase, CallNode*& call) {
  if (n != NULL &&
      n->is_Call() &&
      n->as_Call()->may_modify(t_oop, phase) &&
      (n->as_Call()->is_ArrayCopy() || n->as_Call()->is_call_to_arraycopystub())) {
    call = n->as_Call();
    return true;
  }
  return false;
}

bool ArrayCopyNode::may_modify(const TypeOopPtr *t_oop, MemBarNode* mb, PhaseTransform *phase, ArrayCopyNode*& ac) {

  Node* c = mb->in(0);

  BarrierSetC2* bs = BarrierSet::barrier_set()->barrier_set_c2();
  // step over g1 gc barrier if we're at e.g. a clone with ReduceInitialCardMarks off
  c = bs->step_over_gc_barrier(c);

  CallNode* call = NULL;
  guarantee(c != NULL, "step_over_gc_barrier failed, there must be something to step to.");
  if (c->is_Region()) {
    for (uint i = 1; i < c->req(); i++) {
      if (c->in(i) != NULL) {
        Node* n = c->in(i)->in(0);
        if (may_modify_helper(t_oop, n, phase, call)) {
          ac = call->isa_ArrayCopy();
          assert(c == mb->in(0), "only for clone");
          return true;
        }
      }
    }
  } else if (may_modify_helper(t_oop, c->in(0), phase, call)) {
    ac = call->isa_ArrayCopy();
#ifdef ASSERT
    bool use_ReduceInitialCardMarks = BarrierSet::barrier_set()->is_a(BarrierSet::CardTableBarrierSet) &&
      static_cast<CardTableBarrierSetC2*>(bs)->use_ReduceInitialCardMarks();
    assert(c == mb->in(0) || (ac != NULL && ac->is_clonebasic() && !use_ReduceInitialCardMarks), "only for clone");
#endif
    return true;
  }

  return false;
}

// Does this array copy modify offsets between offset_lo and offset_hi
// in the destination array
// if must_modify is false, return true if the copy could write
// between offset_lo and offset_hi
// if must_modify is true, return true if the copy is guaranteed to
// write between offset_lo and offset_hi
bool ArrayCopyNode::modifies(intptr_t offset_lo, intptr_t offset_hi, PhaseTransform* phase, bool must_modify) const {
  assert(_kind == ArrayCopy || _kind == CopyOf || _kind == CopyOfRange, "only for real array copies");

  Node* dest = in(Dest);
  Node* dest_pos = in(DestPos);
  Node* len = in(Length);

  const TypeInt *dest_pos_t = phase->type(dest_pos)->isa_int();
  const TypeInt *len_t = phase->type(len)->isa_int();
  const TypeAryPtr* ary_t = phase->type(dest)->isa_aryptr();

  if (dest_pos_t == NULL || len_t == NULL || ary_t == NULL) {
    return !must_modify;
  }

  BasicType ary_elem = ary_t->klass()->as_array_klass()->element_type()->basic_type();
  uint header = arrayOopDesc::base_offset_in_bytes(ary_elem);
  uint elemsize = type2aelembytes(ary_elem);

  jlong dest_pos_plus_len_lo = (((jlong)dest_pos_t->_lo) + len_t->_lo) * elemsize + header;
  jlong dest_pos_plus_len_hi = (((jlong)dest_pos_t->_hi) + len_t->_hi) * elemsize + header;
  jlong dest_pos_lo = ((jlong)dest_pos_t->_lo) * elemsize + header;
  jlong dest_pos_hi = ((jlong)dest_pos_t->_hi) * elemsize + header;

  if (must_modify) {
    if (offset_lo >= dest_pos_hi && offset_hi < dest_pos_plus_len_lo) {
      return true;
    }
  } else {
    if (offset_hi >= dest_pos_lo && offset_lo < dest_pos_plus_len_hi) {
      return true;
    }
  }
  return false;
}<|MERGE_RESOLUTION|>--- conflicted
+++ resolved
@@ -576,15 +576,8 @@
 
   Node* src = in(ArrayCopyNode::Src);
   Node* dest = in(ArrayCopyNode::Dest);
-<<<<<<< HEAD
-  const TypePtr* atp_src = get_address_type(phase, src);
-  const TypePtr* atp_dest = get_address_type(phase, dest);
-=======
   const TypePtr* atp_src = get_address_type(phase, _src_type, src);
   const TypePtr* atp_dest = get_address_type(phase, _dest_type, dest);
-  uint alias_idx_src = phase->C->get_alias_index(atp_src);
-  uint alias_idx_dest = phase->C->get_alias_index(atp_dest);
->>>>>>> 96cd8afb
 
   Node *in_mem = in(TypeFunc::Memory);
   if (!in_mem->is_MergeMem()) {
