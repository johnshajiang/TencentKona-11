/*
 * Copyright (c) 1997, 2018, Oracle and/or its affiliates. All rights reserved.
 * DO NOT ALTER OR REMOVE COPYRIGHT NOTICES OR THIS FILE HEADER.
 *
 * This code is free software; you can redistribute it and/or modify it
 * under the terms of the GNU General Public License version 2 only, as
 * published by the Free Software Foundation.
 *
 * This code is distributed in the hope that it will be useful, but WITHOUT
 * ANY WARRANTY; without even the implied warranty of MERCHANTABILITY or
 * FITNESS FOR A PARTICULAR PURPOSE.  See the GNU General Public License
 * version 2 for more details (a copy is included in the LICENSE file that
 * accompanied this code).
 *
 * You should have received a copy of the GNU General Public License version
 * 2 along with this work; if not, write to the Free Software Foundation,
 * Inc., 51 Franklin St, Fifth Floor, Boston, MA 02110-1301 USA.
 *
 * Please contact Oracle, 500 Oracle Parkway, Redwood Shores, CA 94065 USA
 * or visit www.oracle.com if you need additional information or have any
 * questions.
 *
 */

#include "precompiled.hpp"
#include "asm/macroAssembler.hpp"
#include "asm/macroAssembler.inline.hpp"
#include "ci/ciReplay.hpp"
#include "classfile/systemDictionary.hpp"
#include "code/exceptionHandlerTable.hpp"
#include "code/nmethod.hpp"
#include "compiler/compileBroker.hpp"
#include "compiler/compileLog.hpp"
#include "compiler/disassembler.hpp"
#include "compiler/oopMap.hpp"
#include "gc/shared/barrierSet.hpp"
#include "gc/shared/c2/barrierSetC2.hpp"
#include "memory/resourceArea.hpp"
#include "opto/addnode.hpp"
#include "opto/block.hpp"
#include "opto/c2compiler.hpp"
#include "opto/callGenerator.hpp"
#include "opto/callnode.hpp"
#include "opto/castnode.hpp"
#include "opto/cfgnode.hpp"
#include "opto/chaitin.hpp"
#include "opto/compile.hpp"
#include "opto/connode.hpp"
#include "opto/convertnode.hpp"
#include "opto/divnode.hpp"
#include "opto/escape.hpp"
#include "opto/idealGraphPrinter.hpp"
#include "opto/loopnode.hpp"
#include "opto/machnode.hpp"
#include "opto/macro.hpp"
#include "opto/matcher.hpp"
#include "opto/mathexactnode.hpp"
#include "opto/memnode.hpp"
#include "opto/mulnode.hpp"
#include "opto/narrowptrnode.hpp"
#include "opto/node.hpp"
#include "opto/opcodes.hpp"
#include "opto/output.hpp"
#include "opto/parse.hpp"
#include "opto/phaseX.hpp"
#include "opto/rootnode.hpp"
#include "opto/runtime.hpp"
#include "opto/stringopts.hpp"
#include "opto/type.hpp"
#include "opto/vectornode.hpp"
#include "runtime/arguments.hpp"
#include "runtime/sharedRuntime.hpp"
#include "runtime/signature.hpp"
#include "runtime/stubRoutines.hpp"
#include "runtime/timer.hpp"
#include "utilities/align.hpp"
#include "utilities/copy.hpp"
#include "utilities/macros.hpp"
#if INCLUDE_G1GC
#include "gc/g1/g1ThreadLocalData.hpp"
#endif // INCLUDE_G1GC
#if INCLUDE_ZGC
#include "gc/z/c2/zBarrierSetC2.hpp"
#endif
#if INCLUDE_SHENANDOAHGC
#include "gc/shenandoah/c2/shenandoahBarrierSetC2.hpp"
#endif


// -------------------- Compile::mach_constant_base_node -----------------------
// Constant table base node singleton.
MachConstantBaseNode* Compile::mach_constant_base_node() {
  if (_mach_constant_base_node == NULL) {
    _mach_constant_base_node = new MachConstantBaseNode();
    _mach_constant_base_node->add_req(C->root());
  }
  return _mach_constant_base_node;
}


/// Support for intrinsics.

// Return the index at which m must be inserted (or already exists).
// The sort order is by the address of the ciMethod, with is_virtual as minor key.
class IntrinsicDescPair {
 private:
  ciMethod* _m;
  bool _is_virtual;
 public:
  IntrinsicDescPair(ciMethod* m, bool is_virtual) : _m(m), _is_virtual(is_virtual) {}
  static int compare(IntrinsicDescPair* const& key, CallGenerator* const& elt) {
    ciMethod* m= elt->method();
    ciMethod* key_m = key->_m;
    if (key_m < m)      return -1;
    else if (key_m > m) return 1;
    else {
      bool is_virtual = elt->is_virtual();
      bool key_virtual = key->_is_virtual;
      if (key_virtual < is_virtual)      return -1;
      else if (key_virtual > is_virtual) return 1;
      else                               return 0;
    }
  }
};
int Compile::intrinsic_insertion_index(ciMethod* m, bool is_virtual, bool& found) {
#ifdef ASSERT
  for (int i = 1; i < _intrinsics->length(); i++) {
    CallGenerator* cg1 = _intrinsics->at(i-1);
    CallGenerator* cg2 = _intrinsics->at(i);
    assert(cg1->method() != cg2->method()
           ? cg1->method()     < cg2->method()
           : cg1->is_virtual() < cg2->is_virtual(),
           "compiler intrinsics list must stay sorted");
  }
#endif
  IntrinsicDescPair pair(m, is_virtual);
  return _intrinsics->find_sorted<IntrinsicDescPair*, IntrinsicDescPair::compare>(&pair, found);
}

void Compile::register_intrinsic(CallGenerator* cg) {
  if (_intrinsics == NULL) {
    _intrinsics = new (comp_arena())GrowableArray<CallGenerator*>(comp_arena(), 60, 0, NULL);
  }
  int len = _intrinsics->length();
  bool found = false;
  int index = intrinsic_insertion_index(cg->method(), cg->is_virtual(), found);
  assert(!found, "registering twice");
  _intrinsics->insert_before(index, cg);
  assert(find_intrinsic(cg->method(), cg->is_virtual()) == cg, "registration worked");
}

CallGenerator* Compile::find_intrinsic(ciMethod* m, bool is_virtual) {
  assert(m->is_loaded(), "don't try this on unloaded methods");
  if (_intrinsics != NULL) {
    bool found = false;
    int index = intrinsic_insertion_index(m, is_virtual, found);
     if (found) {
      return _intrinsics->at(index);
    }
  }
  // Lazily create intrinsics for intrinsic IDs well-known in the runtime.
  if (m->intrinsic_id() != vmIntrinsics::_none &&
      m->intrinsic_id() <= vmIntrinsics::LAST_COMPILER_INLINE) {
    CallGenerator* cg = make_vm_intrinsic(m, is_virtual);
    if (cg != NULL) {
      // Save it for next time:
      register_intrinsic(cg);
      return cg;
    } else {
      gather_intrinsic_statistics(m->intrinsic_id(), is_virtual, _intrinsic_disabled);
    }
  }
  return NULL;
}

// Compile:: register_library_intrinsics and make_vm_intrinsic are defined
// in library_call.cpp.


#ifndef PRODUCT
// statistics gathering...

juint  Compile::_intrinsic_hist_count[vmIntrinsics::ID_LIMIT] = {0};
jubyte Compile::_intrinsic_hist_flags[vmIntrinsics::ID_LIMIT] = {0};

bool Compile::gather_intrinsic_statistics(vmIntrinsics::ID id, bool is_virtual, int flags) {
  assert(id > vmIntrinsics::_none && id < vmIntrinsics::ID_LIMIT, "oob");
  int oflags = _intrinsic_hist_flags[id];
  assert(flags != 0, "what happened?");
  if (is_virtual) {
    flags |= _intrinsic_virtual;
  }
  bool changed = (flags != oflags);
  if ((flags & _intrinsic_worked) != 0) {
    juint count = (_intrinsic_hist_count[id] += 1);
    if (count == 1) {
      changed = true;           // first time
    }
    // increment the overall count also:
    _intrinsic_hist_count[vmIntrinsics::_none] += 1;
  }
  if (changed) {
    if (((oflags ^ flags) & _intrinsic_virtual) != 0) {
      // Something changed about the intrinsic's virtuality.
      if ((flags & _intrinsic_virtual) != 0) {
        // This is the first use of this intrinsic as a virtual call.
        if (oflags != 0) {
          // We already saw it as a non-virtual, so note both cases.
          flags |= _intrinsic_both;
        }
      } else if ((oflags & _intrinsic_both) == 0) {
        // This is the first use of this intrinsic as a non-virtual
        flags |= _intrinsic_both;
      }
    }
    _intrinsic_hist_flags[id] = (jubyte) (oflags | flags);
  }
  // update the overall flags also:
  _intrinsic_hist_flags[vmIntrinsics::_none] |= (jubyte) flags;
  return changed;
}

static char* format_flags(int flags, char* buf) {
  buf[0] = 0;
  if ((flags & Compile::_intrinsic_worked) != 0)    strcat(buf, ",worked");
  if ((flags & Compile::_intrinsic_failed) != 0)    strcat(buf, ",failed");
  if ((flags & Compile::_intrinsic_disabled) != 0)  strcat(buf, ",disabled");
  if ((flags & Compile::_intrinsic_virtual) != 0)   strcat(buf, ",virtual");
  if ((flags & Compile::_intrinsic_both) != 0)      strcat(buf, ",nonvirtual");
  if (buf[0] == 0)  strcat(buf, ",");
  assert(buf[0] == ',', "must be");
  return &buf[1];
}

void Compile::print_intrinsic_statistics() {
  char flagsbuf[100];
  ttyLocker ttyl;
  if (xtty != NULL)  xtty->head("statistics type='intrinsic'");
  tty->print_cr("Compiler intrinsic usage:");
  juint total = _intrinsic_hist_count[vmIntrinsics::_none];
  if (total == 0)  total = 1;  // avoid div0 in case of no successes
  #define PRINT_STAT_LINE(name, c, f) \
    tty->print_cr("  %4d (%4.1f%%) %s (%s)", (int)(c), ((c) * 100.0) / total, name, f);
  for (int index = 1 + (int)vmIntrinsics::_none; index < (int)vmIntrinsics::ID_LIMIT; index++) {
    vmIntrinsics::ID id = (vmIntrinsics::ID) index;
    int   flags = _intrinsic_hist_flags[id];
    juint count = _intrinsic_hist_count[id];
    if ((flags | count) != 0) {
      PRINT_STAT_LINE(vmIntrinsics::name_at(id), count, format_flags(flags, flagsbuf));
    }
  }
  PRINT_STAT_LINE("total", total, format_flags(_intrinsic_hist_flags[vmIntrinsics::_none], flagsbuf));
  if (xtty != NULL)  xtty->tail("statistics");
}

void Compile::print_statistics() {
  { ttyLocker ttyl;
    if (xtty != NULL)  xtty->head("statistics type='opto'");
    Parse::print_statistics();
    PhaseCCP::print_statistics();
    PhaseRegAlloc::print_statistics();
    Scheduling::print_statistics();
    PhasePeephole::print_statistics();
    PhaseIdealLoop::print_statistics();
    if (xtty != NULL)  xtty->tail("statistics");
  }
  if (_intrinsic_hist_flags[vmIntrinsics::_none] != 0) {
    // put this under its own <statistics> element.
    print_intrinsic_statistics();
  }
}
#endif //PRODUCT

// Support for bundling info
Bundle* Compile::node_bundling(const Node *n) {
  assert(valid_bundle_info(n), "oob");
  return &_node_bundling_base[n->_idx];
}

bool Compile::valid_bundle_info(const Node *n) {
  return (_node_bundling_limit > n->_idx);
}


void Compile::gvn_replace_by(Node* n, Node* nn) {
  for (DUIterator_Last imin, i = n->last_outs(imin); i >= imin; ) {
    Node* use = n->last_out(i);
    bool is_in_table = initial_gvn()->hash_delete(use);
    uint uses_found = 0;
    for (uint j = 0; j < use->len(); j++) {
      if (use->in(j) == n) {
        if (j < use->req())
          use->set_req(j, nn);
        else
          use->set_prec(j, nn);
        uses_found++;
      }
    }
    if (is_in_table) {
      // reinsert into table
      initial_gvn()->hash_find_insert(use);
    }
    record_for_igvn(use);
    i -= uses_found;    // we deleted 1 or more copies of this edge
  }
}


static inline bool not_a_node(const Node* n) {
  if (n == NULL)                   return true;
  if (((intptr_t)n & 1) != 0)      return true;  // uninitialized, etc.
  if (*(address*)n == badAddress)  return true;  // kill by Node::destruct
  return false;
}

// Identify all nodes that are reachable from below, useful.
// Use breadth-first pass that records state in a Unique_Node_List,
// recursive traversal is slower.
void Compile::identify_useful_nodes(Unique_Node_List &useful) {
  int estimated_worklist_size = live_nodes();
  useful.map( estimated_worklist_size, NULL );  // preallocate space

  // Initialize worklist
  if (root() != NULL)     { useful.push(root()); }
  // If 'top' is cached, declare it useful to preserve cached node
  if( cached_top_node() ) { useful.push(cached_top_node()); }

  // Push all useful nodes onto the list, breadthfirst
  for( uint next = 0; next < useful.size(); ++next ) {
    assert( next < unique(), "Unique useful nodes < total nodes");
    Node *n  = useful.at(next);
    uint max = n->len();
    for( uint i = 0; i < max; ++i ) {
      Node *m = n->in(i);
      if (not_a_node(m))  continue;
      useful.push(m);
    }
  }
}

// Update dead_node_list with any missing dead nodes using useful
// list. Consider all non-useful nodes to be useless i.e., dead nodes.
void Compile::update_dead_node_list(Unique_Node_List &useful) {
  uint max_idx = unique();
  VectorSet& useful_node_set = useful.member_set();

  for (uint node_idx = 0; node_idx < max_idx; node_idx++) {
    // If node with index node_idx is not in useful set,
    // mark it as dead in dead node list.
    if (! useful_node_set.test(node_idx) ) {
      record_dead_node(node_idx);
    }
  }
}

void Compile::remove_useless_late_inlines(GrowableArray<CallGenerator*>* inlines, Unique_Node_List &useful) {
  int shift = 0;
  for (int i = 0; i < inlines->length(); i++) {
    CallGenerator* cg = inlines->at(i);
    CallNode* call = cg->call_node();
    if (shift > 0) {
      inlines->at_put(i-shift, cg);
    }
    if (!useful.member(call)) {
      shift++;
    }
  }
  inlines->trunc_to(inlines->length()-shift);
}

// Disconnect all useless nodes by disconnecting those at the boundary.
void Compile::remove_useless_nodes(Unique_Node_List &useful) {
  uint next = 0;
  while (next < useful.size()) {
    Node *n = useful.at(next++);
    if (n->is_SafePoint()) {
      // We're done with a parsing phase. Replaced nodes are not valid
      // beyond that point.
      n->as_SafePoint()->delete_replaced_nodes();
    }
    // Use raw traversal of out edges since this code removes out edges
    int max = n->outcnt();
    for (int j = 0; j < max; ++j) {
      Node* child = n->raw_out(j);
      if (! useful.member(child)) {
        assert(!child->is_top() || child != top(),
               "If top is cached in Compile object it is in useful list");
        // Only need to remove this out-edge to the useless node
        n->raw_del_out(j);
        --j;
        --max;
      }
    }
    if (n->outcnt() == 1 && n->has_special_unique_user()) {
      record_for_igvn(n->unique_out());
    }
  }
  // Remove useless macro and predicate opaq nodes
  for (int i = C->macro_count()-1; i >= 0; i--) {
    Node* n = C->macro_node(i);
    if (!useful.member(n)) {
      remove_macro_node(n);
    }
  }
  // Remove useless CastII nodes with range check dependency
  for (int i = range_check_cast_count() - 1; i >= 0; i--) {
    Node* cast = range_check_cast_node(i);
    if (!useful.member(cast)) {
      remove_range_check_cast(cast);
    }
  }
  // Remove useless expensive nodes
  for (int i = C->expensive_count()-1; i >= 0; i--) {
    Node* n = C->expensive_node(i);
    if (!useful.member(n)) {
      remove_expensive_node(n);
    }
  }
  // Remove useless Opaque4 nodes
  for (int i = opaque4_count() - 1; i >= 0; i--) {
    Node* opaq = opaque4_node(i);
    if (!useful.member(opaq)) {
      remove_opaque4_node(opaq);
    }
  }
  BarrierSetC2* bs = BarrierSet::barrier_set()->barrier_set_c2();
  bs->eliminate_useless_gc_barriers(useful);
  // clean up the late inline lists
  remove_useless_late_inlines(&_string_late_inlines, useful);
  remove_useless_late_inlines(&_boxing_late_inlines, useful);
  remove_useless_late_inlines(&_late_inlines, useful);
  debug_only(verify_graph_edges(true/*check for no_dead_code*/);)
}

//------------------------------frame_size_in_words-----------------------------
// frame_slots in units of words
int Compile::frame_size_in_words() const {
  // shift is 0 in LP32 and 1 in LP64
  const int shift = (LogBytesPerWord - LogBytesPerInt);
  int words = _frame_slots >> shift;
  assert( words << shift == _frame_slots, "frame size must be properly aligned in LP64" );
  return words;
}

// To bang the stack of this compiled method we use the stack size
// that the interpreter would need in case of a deoptimization. This
// removes the need to bang the stack in the deoptimization blob which
// in turn simplifies stack overflow handling.
int Compile::bang_size_in_bytes() const {
  return MAX2(frame_size_in_bytes() + os::extra_bang_size_in_bytes(), _interpreter_frame_size);
}

// ============================================================================
//------------------------------CompileWrapper---------------------------------
class CompileWrapper : public StackObj {
  Compile *const _compile;
 public:
  CompileWrapper(Compile* compile);

  ~CompileWrapper();
};

CompileWrapper::CompileWrapper(Compile* compile) : _compile(compile) {
  // the Compile* pointer is stored in the current ciEnv:
  ciEnv* env = compile->env();
  assert(env == ciEnv::current(), "must already be a ciEnv active");
  assert(env->compiler_data() == NULL, "compile already active?");
  env->set_compiler_data(compile);
  assert(compile == Compile::current(), "sanity");

  compile->set_type_dict(NULL);
  compile->set_clone_map(new Dict(cmpkey, hashkey, _compile->comp_arena()));
  compile->clone_map().set_clone_idx(0);
  compile->set_type_hwm(NULL);
  compile->set_type_last_size(0);
  compile->set_last_tf(NULL, NULL);
  compile->set_indexSet_arena(NULL);
  compile->set_indexSet_free_block_list(NULL);
  compile->init_type_arena();
  Type::Initialize(compile);
  _compile->set_scratch_buffer_blob(NULL);
  _compile->begin_method();
  _compile->clone_map().set_debug(_compile->has_method() && _compile->directive()->CloneMapDebugOption);
}
CompileWrapper::~CompileWrapper() {
  _compile->end_method();
  if (_compile->scratch_buffer_blob() != NULL)
    BufferBlob::free(_compile->scratch_buffer_blob());
  _compile->env()->set_compiler_data(NULL);
}


//----------------------------print_compile_messages---------------------------
void Compile::print_compile_messages() {
#ifndef PRODUCT
  // Check if recompiling
  if (_subsume_loads == false && PrintOpto) {
    // Recompiling without allowing machine instructions to subsume loads
    tty->print_cr("*********************************************************");
    tty->print_cr("** Bailout: Recompile without subsuming loads          **");
    tty->print_cr("*********************************************************");
  }
  if (_do_escape_analysis != DoEscapeAnalysis && PrintOpto) {
    // Recompiling without escape analysis
    tty->print_cr("*********************************************************");
    tty->print_cr("** Bailout: Recompile without escape analysis          **");
    tty->print_cr("*********************************************************");
  }
  if (_eliminate_boxing != EliminateAutoBox && PrintOpto) {
    // Recompiling without boxing elimination
    tty->print_cr("*********************************************************");
    tty->print_cr("** Bailout: Recompile without boxing elimination       **");
    tty->print_cr("*********************************************************");
  }
  if (C->directive()->BreakAtCompileOption) {
    // Open the debugger when compiling this method.
    tty->print("### Breaking when compiling: ");
    method()->print_short_name();
    tty->cr();
    BREAKPOINT;
  }

  if( PrintOpto ) {
    if (is_osr_compilation()) {
      tty->print("[OSR]%3d", _compile_id);
    } else {
      tty->print("%3d", _compile_id);
    }
  }
#endif
}


//-----------------------init_scratch_buffer_blob------------------------------
// Construct a temporary BufferBlob and cache it for this compile.
void Compile::init_scratch_buffer_blob(int const_size) {
  // If there is already a scratch buffer blob allocated and the
  // constant section is big enough, use it.  Otherwise free the
  // current and allocate a new one.
  BufferBlob* blob = scratch_buffer_blob();
  if ((blob != NULL) && (const_size <= _scratch_const_size)) {
    // Use the current blob.
  } else {
    if (blob != NULL) {
      BufferBlob::free(blob);
    }

    ResourceMark rm;
    _scratch_const_size = const_size;
    int size = C2Compiler::initial_code_buffer_size(const_size);
    blob = BufferBlob::create("Compile::scratch_buffer", size);
    // Record the buffer blob for next time.
    set_scratch_buffer_blob(blob);
    // Have we run out of code space?
    if (scratch_buffer_blob() == NULL) {
      // Let CompilerBroker disable further compilations.
      record_failure("Not enough space for scratch buffer in CodeCache");
      return;
    }
  }

  // Initialize the relocation buffers
  relocInfo* locs_buf = (relocInfo*) blob->content_end() - MAX_locs_size;
  set_scratch_locs_memory(locs_buf);
}


//-----------------------scratch_emit_size-------------------------------------
// Helper function that computes size by emitting code
uint Compile::scratch_emit_size(const Node* n) {
  // Start scratch_emit_size section.
  set_in_scratch_emit_size(true);

  // Emit into a trash buffer and count bytes emitted.
  // This is a pretty expensive way to compute a size,
  // but it works well enough if seldom used.
  // All common fixed-size instructions are given a size
  // method by the AD file.
  // Note that the scratch buffer blob and locs memory are
  // allocated at the beginning of the compile task, and
  // may be shared by several calls to scratch_emit_size.
  // The allocation of the scratch buffer blob is particularly
  // expensive, since it has to grab the code cache lock.
  BufferBlob* blob = this->scratch_buffer_blob();
  assert(blob != NULL, "Initialize BufferBlob at start");
  assert(blob->size() > MAX_inst_size, "sanity");
  relocInfo* locs_buf = scratch_locs_memory();
  address blob_begin = blob->content_begin();
  address blob_end   = (address)locs_buf;
  assert(blob->contains(blob_end), "sanity");
  CodeBuffer buf(blob_begin, blob_end - blob_begin);
  buf.initialize_consts_size(_scratch_const_size);
  buf.initialize_stubs_size(MAX_stubs_size);
  assert(locs_buf != NULL, "sanity");
  int lsize = MAX_locs_size / 3;
  buf.consts()->initialize_shared_locs(&locs_buf[lsize * 0], lsize);
  buf.insts()->initialize_shared_locs( &locs_buf[lsize * 1], lsize);
  buf.stubs()->initialize_shared_locs( &locs_buf[lsize * 2], lsize);
  // Mark as scratch buffer.
  buf.consts()->set_scratch_emit();
  buf.insts()->set_scratch_emit();
  buf.stubs()->set_scratch_emit();

  // Do the emission.

  Label fakeL; // Fake label for branch instructions.
  Label*   saveL = NULL;
  uint save_bnum = 0;
  bool is_branch = n->is_MachBranch();
  if (is_branch) {
    MacroAssembler masm(&buf);
    masm.bind(fakeL);
    n->as_MachBranch()->save_label(&saveL, &save_bnum);
    n->as_MachBranch()->label_set(&fakeL, 0);
  }
  n->emit(buf, this->regalloc());

  // Emitting into the scratch buffer should not fail
  assert (!failing(), "Must not have pending failure. Reason is: %s", failure_reason());

  if (is_branch) // Restore label.
    n->as_MachBranch()->label_set(saveL, save_bnum);

  // End scratch_emit_size section.
  set_in_scratch_emit_size(false);

  return buf.insts_size();
}


// ============================================================================
//------------------------------Compile standard-------------------------------
debug_only( int Compile::_debug_idx = 100000; )

// Compile a method.  entry_bci is -1 for normal compilations and indicates
// the continuation bci for on stack replacement.


Compile::Compile( ciEnv* ci_env, C2Compiler* compiler, ciMethod* target, int osr_bci,
                  bool subsume_loads, bool do_escape_analysis, bool eliminate_boxing, DirectiveSet* directive)
                : Phase(Compiler),
                  _env(ci_env),
                  _directive(directive),
                  _log(ci_env->log()),
                  _compile_id(ci_env->compile_id()),
                  _save_argument_registers(false),
                  _stub_name(NULL),
                  _stub_function(NULL),
                  _stub_entry_point(NULL),
                  _method(target),
                  _barrier_set_state(BarrierSet::barrier_set()->barrier_set_c2()->create_barrier_state(comp_arena())),
                  _entry_bci(osr_bci),
                  _initial_gvn(NULL),
                  _for_igvn(NULL),
                  _warm_calls(NULL),
                  _subsume_loads(subsume_loads),
                  _do_escape_analysis(do_escape_analysis),
                  _eliminate_boxing(eliminate_boxing),
                  _failure_reason(NULL),
                  _code_buffer("Compile::Fill_buffer"),
                  _orig_pc_slot(0),
                  _orig_pc_slot_offset_in_bytes(0),
                  _has_method_handle_invokes(false),
                  _mach_constant_base_node(NULL),
                  _node_bundling_limit(0),
                  _node_bundling_base(NULL),
                  _java_calls(0),
                  _inner_loops(0),
                  _scratch_const_size(-1),
                  _in_scratch_emit_size(false),
                  _dead_node_list(comp_arena()),
                  _dead_node_count(0),
#ifndef PRODUCT
                  _trace_opto_output(directive->TraceOptoOutputOption),
                  _in_dump_cnt(0),
                  _printer(IdealGraphPrinter::printer()),
#endif
                  _congraph(NULL),
                  _comp_arena(mtCompiler),
                  _node_arena(mtCompiler),
                  _old_arena(mtCompiler),
                  _Compile_types(mtCompiler),
                  _replay_inline_data(NULL),
                  _late_inlines(comp_arena(), 2, 0, NULL),
                  _string_late_inlines(comp_arena(), 2, 0, NULL),
                  _boxing_late_inlines(comp_arena(), 2, 0, NULL),
                  _late_inlines_pos(0),
                  _number_of_mh_late_inlines(0),
                  _inlining_progress(false),
                  _inlining_incrementally(false),
                  _print_inlining_list(NULL),
                  _print_inlining_stream(NULL),
                  _print_inlining_idx(0),
                  _print_inlining_output(NULL),
                  _interpreter_frame_size(0),
                  _max_node_limit(MaxNodeLimit),
                  _has_reserved_stack_access(target->has_reserved_stack_access()) {
  C = this;
#ifndef PRODUCT
  if (_printer != NULL) {
    _printer->set_compile(this);
  }
#endif
  CompileWrapper cw(this);

  if (CITimeVerbose) {
    tty->print(" ");
    target->holder()->name()->print();
    tty->print(".");
    target->print_short_name();
    tty->print("  ");
  }
  TraceTime t1("Total compilation time", &_t_totalCompilation, CITime, CITimeVerbose);
  TraceTime t2(NULL, &_t_methodCompilation, CITime, false);

#ifndef PRODUCT
  bool print_opto_assembly = directive->PrintOptoAssemblyOption;
  if (!print_opto_assembly) {
    bool print_assembly = directive->PrintAssemblyOption;
    if (print_assembly && !Disassembler::can_decode()) {
      tty->print_cr("PrintAssembly request changed to PrintOptoAssembly");
      print_opto_assembly = true;
    }
  }
  set_print_assembly(print_opto_assembly);
  set_parsed_irreducible_loop(false);

  if (directive->ReplayInlineOption) {
    _replay_inline_data = ciReplay::load_inline_data(method(), entry_bci(), ci_env->comp_level());
  }
#endif
  set_print_inlining(directive->PrintInliningOption || PrintOptoInlining);
  set_print_intrinsics(directive->PrintIntrinsicsOption);
  set_has_irreducible_loop(true); // conservative until build_loop_tree() reset it

  if (ProfileTraps RTM_OPT_ONLY( || UseRTMLocking )) {
    // Make sure the method being compiled gets its own MDO,
    // so we can at least track the decompile_count().
    // Need MDO to record RTM code generation state.
    method()->ensure_method_data();
  }

  Init(::AliasLevel);


  print_compile_messages();

  _ilt = InlineTree::build_inline_tree_root();

  // Even if NO memory addresses are used, MergeMem nodes must have at least 1 slice
  assert(num_alias_types() >= AliasIdxRaw, "");

#define MINIMUM_NODE_HASH  1023
  // Node list that Iterative GVN will start with
  Unique_Node_List for_igvn(comp_arena());
  set_for_igvn(&for_igvn);

  // GVN that will be run immediately on new nodes
  uint estimated_size = method()->code_size()*4+64;
  estimated_size = (estimated_size < MINIMUM_NODE_HASH ? MINIMUM_NODE_HASH : estimated_size);
  PhaseGVN gvn(node_arena(), estimated_size);
  set_initial_gvn(&gvn);

  print_inlining_init();
  { // Scope for timing the parser
    TracePhase tp("parse", &timers[_t_parser]);

    // Put top into the hash table ASAP.
    initial_gvn()->transform_no_reclaim(top());

    // Set up tf(), start(), and find a CallGenerator.
    CallGenerator* cg = NULL;
    if (is_osr_compilation()) {
      const TypeTuple *domain = StartOSRNode::osr_domain();
      const TypeTuple *range = TypeTuple::make_range(method()->signature());
      init_tf(TypeFunc::make(domain, range));
      StartNode* s = new StartOSRNode(root(), domain);
      initial_gvn()->set_type_bottom(s);
      init_start(s);
      cg = CallGenerator::for_osr(method(), entry_bci());
    } else {
      // Normal case.
      init_tf(TypeFunc::make(method()));
      StartNode* s = new StartNode(root(), tf()->domain());
      initial_gvn()->set_type_bottom(s);
      init_start(s);
      if (method()->intrinsic_id() == vmIntrinsics::_Reference_get) {
        // With java.lang.ref.reference.get() we must go through the
        // intrinsic - even when get() is the root
        // method of the compile - so that, if necessary, the value in
        // the referent field of the reference object gets recorded by
        // the pre-barrier code.
        cg = find_intrinsic(method(), false);
      }
      if (cg == NULL) {
        float past_uses = method()->interpreter_invocation_count();
        float expected_uses = past_uses;
        cg = CallGenerator::for_inline(method(), expected_uses);
      }
    }
    if (failing())  return;
    if (cg == NULL) {
      record_method_not_compilable("cannot parse method");
      return;
    }
    JVMState* jvms = build_start_state(start(), tf());
    if ((jvms = cg->generate(jvms)) == NULL) {
      if (!failure_reason_is(C2Compiler::retry_class_loading_during_parsing())) {
        record_method_not_compilable("method parse failed");
      }
      return;
    }
    GraphKit kit(jvms);

    if (!kit.stopped()) {
      // Accept return values, and transfer control we know not where.
      // This is done by a special, unique ReturnNode bound to root.
      return_values(kit.jvms());
    }

    if (kit.has_exceptions()) {
      // Any exceptions that escape from this call must be rethrown
      // to whatever caller is dynamically above us on the stack.
      // This is done by a special, unique RethrowNode bound to root.
      rethrow_exceptions(kit.transfer_exceptions_into_jvms());
    }

    assert(IncrementalInline || (_late_inlines.length() == 0 && !has_mh_late_inlines()), "incremental inlining is off");

    if (_late_inlines.length() == 0 && !has_mh_late_inlines() && !failing() && has_stringbuilder()) {
      inline_string_calls(true);
    }

    if (failing())  return;

    print_method(PHASE_BEFORE_REMOVEUSELESS, 3);

    // Remove clutter produced by parsing.
    if (!failing()) {
      ResourceMark rm;
      PhaseRemoveUseless pru(initial_gvn(), &for_igvn);
    }
  }

  // Note:  Large methods are capped off in do_one_bytecode().
  if (failing())  return;

  // After parsing, node notes are no longer automagic.
  // They must be propagated by register_new_node_with_optimizer(),
  // clone(), or the like.
  set_default_node_notes(NULL);

  for (;;) {
    int successes = Inline_Warm();
    if (failing())  return;
    if (successes == 0)  break;
  }

  // Drain the list.
  Finish_Warm();
#ifndef PRODUCT
  if (_printer && _printer->should_print(1)) {
    _printer->print_inlining();
  }
#endif

  if (failing())  return;
  NOT_PRODUCT( verify_graph_edges(); )

  // Now optimize
  Optimize();
  if (failing())  return;
  NOT_PRODUCT( verify_graph_edges(); )

#ifndef PRODUCT
  if (PrintIdeal) {
    ttyLocker ttyl;  // keep the following output all in one block
    // This output goes directly to the tty, not the compiler log.
    // To enable tools to match it up with the compilation activity,
    // be sure to tag this tty output with the compile ID.
    if (xtty != NULL) {
      xtty->head("ideal compile_id='%d'%s", compile_id(),
                 is_osr_compilation()    ? " compile_kind='osr'" :
                 "");
    }
    root()->dump(9999);
    if (xtty != NULL) {
      xtty->tail("ideal");
    }
  }
#endif

  NOT_PRODUCT( verify_barriers(); )

  // Dump compilation data to replay it.
  if (directive->DumpReplayOption) {
    env()->dump_replay_data(_compile_id);
  }
  if (directive->DumpInlineOption && (ilt() != NULL)) {
    env()->dump_inline_data(_compile_id);
  }

  // Now that we know the size of all the monitors we can add a fixed slot
  // for the original deopt pc.

  _orig_pc_slot =  fixed_slots();
  int next_slot = _orig_pc_slot + (sizeof(address) / VMRegImpl::stack_slot_size);
  set_fixed_slots(next_slot);

  // Compute when to use implicit null checks. Used by matching trap based
  // nodes and NullCheck optimization.
  set_allowed_deopt_reasons();

  // Now generate code
  Code_Gen();
  if (failing())  return;

  // Check if we want to skip execution of all compiled code.
  {
#ifndef PRODUCT
    if (OptoNoExecute) {
      record_method_not_compilable("+OptoNoExecute");  // Flag as failed
      return;
    }
#endif
    TracePhase tp("install_code", &timers[_t_registerMethod]);

    if (is_osr_compilation()) {
      _code_offsets.set_value(CodeOffsets::Verified_Entry, 0);
      _code_offsets.set_value(CodeOffsets::OSR_Entry, _first_block_size);
    } else {
      _code_offsets.set_value(CodeOffsets::Verified_Entry, _first_block_size);
      _code_offsets.set_value(CodeOffsets::OSR_Entry, 0);
    }

    env()->register_method(_method, _entry_bci,
                           &_code_offsets,
                           _orig_pc_slot_offset_in_bytes,
                           code_buffer(),
                           frame_size_in_words(), _oop_map_set,
                           &_handler_table, &_inc_table,
                           compiler,
                           has_unsafe_access(),
                           SharedRuntime::is_wide_vector(max_vector_size()),
                           rtm_state()
                           );

    if (log() != NULL) // Print code cache state into compiler log
      log()->code_cache_state();
  }
}

//------------------------------Compile----------------------------------------
// Compile a runtime stub
Compile::Compile( ciEnv* ci_env,
                  TypeFunc_generator generator,
                  address stub_function,
                  const char *stub_name,
                  int is_fancy_jump,
                  bool pass_tls,
                  bool save_arg_registers,
                  bool return_pc,
                  DirectiveSet* directive)
  : Phase(Compiler),
    _barrier_set_state(BarrierSet::barrier_set()->barrier_set_c2()->create_barrier_state(comp_arena())),
    _env(ci_env),
    _directive(directive),
    _log(ci_env->log()),
    _compile_id(0),
    _save_argument_registers(save_arg_registers),
    _method(NULL),
    _stub_name(stub_name),
    _stub_function(stub_function),
    _stub_entry_point(NULL),
    _entry_bci(InvocationEntryBci),
    _initial_gvn(NULL),
    _for_igvn(NULL),
    _warm_calls(NULL),
    _orig_pc_slot(0),
    _orig_pc_slot_offset_in_bytes(0),
    _subsume_loads(true),
    _do_escape_analysis(false),
    _eliminate_boxing(false),
    _failure_reason(NULL),
    _code_buffer("Compile::Fill_buffer"),
    _has_method_handle_invokes(false),
    _mach_constant_base_node(NULL),
    _node_bundling_limit(0),
    _node_bundling_base(NULL),
    _java_calls(0),
    _inner_loops(0),
#ifndef PRODUCT
    _trace_opto_output(directive->TraceOptoOutputOption),
    _in_dump_cnt(0),
    _printer(NULL),
#endif
    _comp_arena(mtCompiler),
    _node_arena(mtCompiler),
    _old_arena(mtCompiler),
    _Compile_types(mtCompiler),
    _dead_node_list(comp_arena()),
    _dead_node_count(0),
    _congraph(NULL),
    _replay_inline_data(NULL),
    _number_of_mh_late_inlines(0),
    _inlining_progress(false),
    _inlining_incrementally(false),
    _print_inlining_list(NULL),
    _print_inlining_stream(NULL),
    _print_inlining_idx(0),
    _print_inlining_output(NULL),
    _allowed_reasons(0),
    _interpreter_frame_size(0),
    _max_node_limit(MaxNodeLimit),
    _has_reserved_stack_access(false) {
  C = this;

  TraceTime t1(NULL, &_t_totalCompilation, CITime, false);
  TraceTime t2(NULL, &_t_stubCompilation, CITime, false);

#ifndef PRODUCT
  set_print_assembly(PrintFrameConverterAssembly);
  set_parsed_irreducible_loop(false);
#endif
  set_has_irreducible_loop(false); // no loops

  CompileWrapper cw(this);
  Init(/*AliasLevel=*/ 0);
  init_tf((*generator)());

  {
    // The following is a dummy for the sake of GraphKit::gen_stub
    Unique_Node_List for_igvn(comp_arena());
    set_for_igvn(&for_igvn);  // not used, but some GraphKit guys push on this
    PhaseGVN gvn(Thread::current()->resource_area(),255);
    set_initial_gvn(&gvn);    // not significant, but GraphKit guys use it pervasively
    gvn.transform_no_reclaim(top());

    GraphKit kit;
    kit.gen_stub(stub_function, stub_name, is_fancy_jump, pass_tls, return_pc);
  }

  NOT_PRODUCT( verify_graph_edges(); )
  Code_Gen();
  if (failing())  return;


  // Entry point will be accessed using compile->stub_entry_point();
  if (code_buffer() == NULL) {
    Matcher::soft_match_failure();
  } else {
    if (PrintAssembly && (WizardMode || Verbose))
      tty->print_cr("### Stub::%s", stub_name);

    if (!failing()) {
      assert(_fixed_slots == 0, "no fixed slots used for runtime stubs");

      // Make the NMethod
      // For now we mark the frame as never safe for profile stackwalking
      RuntimeStub *rs = RuntimeStub::new_runtime_stub(stub_name,
                                                      code_buffer(),
                                                      CodeOffsets::frame_never_safe,
                                                      // _code_offsets.value(CodeOffsets::Frame_Complete),
                                                      frame_size_in_words(),
                                                      _oop_map_set,
                                                      save_arg_registers);
      assert(rs != NULL && rs->is_runtime_stub(), "sanity check");

      _stub_entry_point = rs->entry_point();
    }
  }
}

//------------------------------Init-------------------------------------------
// Prepare for a single compilation
void Compile::Init(int aliaslevel) {
  _unique  = 0;
  _regalloc = NULL;

  _tf      = NULL;  // filled in later
  _top     = NULL;  // cached later
  _matcher = NULL;  // filled in later
  _cfg     = NULL;  // filled in later

  set_24_bit_selection_and_mode(Use24BitFP, false);

  _node_note_array = NULL;
  _default_node_notes = NULL;
  DEBUG_ONLY( _modified_nodes = NULL; ) // Used in Optimize()

  _immutable_memory = NULL; // filled in at first inquiry

  // Globally visible Nodes
  // First set TOP to NULL to give safe behavior during creation of RootNode
  set_cached_top_node(NULL);
  set_root(new RootNode());
  // Now that you have a Root to point to, create the real TOP
  set_cached_top_node( new ConNode(Type::TOP) );
  set_recent_alloc(NULL, NULL);

  // Create Debug Information Recorder to record scopes, oopmaps, etc.
  env()->set_oop_recorder(new OopRecorder(env()->arena()));
  env()->set_debug_info(new DebugInformationRecorder(env()->oop_recorder()));
  env()->set_dependencies(new Dependencies(env()));

  _fixed_slots = 0;
  set_has_split_ifs(false);
  set_has_loops(has_method() && method()->has_loops()); // first approximation
  set_has_stringbuilder(false);
  set_has_boxed_value(false);
  _trap_can_recompile = false;  // no traps emitted yet
  _major_progress = true; // start out assuming good things will happen
  set_has_unsafe_access(false);
  set_max_vector_size(0);
  set_clear_upper_avx(false);  //false as default for clear upper bits of ymm registers
  Copy::zero_to_bytes(_trap_hist, sizeof(_trap_hist));
  set_decompile_count(0);

  set_do_freq_based_layout(_directive->BlockLayoutByFrequencyOption);
  set_num_loop_opts(LoopOptsCount);
  set_do_inlining(Inline);
  set_max_inline_size(MaxInlineSize);
  set_freq_inline_size(FreqInlineSize);
  set_do_scheduling(OptoScheduling);
  set_do_count_invocations(false);
  set_do_method_data_update(false);

  set_do_vector_loop(false);

  if (AllowVectorizeOnDemand) {
    if (has_method() && (_directive->VectorizeOption || _directive->VectorizeDebugOption)) {
      set_do_vector_loop(true);
      NOT_PRODUCT(if (do_vector_loop() && Verbose) {tty->print("Compile::Init: do vectorized loops (SIMD like) for method %s\n",  method()->name()->as_quoted_ascii());})
    } else if (has_method() && method()->name() != 0 &&
               method()->intrinsic_id() == vmIntrinsics::_forEachRemaining) {
      set_do_vector_loop(true);
    }
  }
  set_use_cmove(UseCMoveUnconditionally /* || do_vector_loop()*/); //TODO: consider do_vector_loop() mandate use_cmove unconditionally
  NOT_PRODUCT(if (use_cmove() && Verbose && has_method()) {tty->print("Compile::Init: use CMove without profitability tests for method %s\n",  method()->name()->as_quoted_ascii());})

  set_age_code(has_method() && method()->profile_aging());
  set_rtm_state(NoRTM); // No RTM lock eliding by default
  _max_node_limit = _directive->MaxNodeLimitOption;

#if INCLUDE_RTM_OPT
  if (UseRTMLocking && has_method() && (method()->method_data_or_null() != NULL)) {
    int rtm_state = method()->method_data()->rtm_state();
    if (method_has_option("NoRTMLockEliding") || ((rtm_state & NoRTM) != 0)) {
      // Don't generate RTM lock eliding code.
      set_rtm_state(NoRTM);
    } else if (method_has_option("UseRTMLockEliding") || ((rtm_state & UseRTM) != 0) || !UseRTMDeopt) {
      // Generate RTM lock eliding code without abort ratio calculation code.
      set_rtm_state(UseRTM);
    } else if (UseRTMDeopt) {
      // Generate RTM lock eliding code and include abort ratio calculation
      // code if UseRTMDeopt is on.
      set_rtm_state(ProfileRTM);
    }
  }
#endif
  if (debug_info()->recording_non_safepoints()) {
    set_node_note_array(new(comp_arena()) GrowableArray<Node_Notes*>
                        (comp_arena(), 8, 0, NULL));
    set_default_node_notes(Node_Notes::make(this));
  }

  // // -- Initialize types before each compile --
  // // Update cached type information
  // if( _method && _method->constants() )
  //   Type::update_loaded_types(_method, _method->constants());

  // Init alias_type map.
  if (!_do_escape_analysis && aliaslevel == 3)
    aliaslevel = 2;  // No unique types without escape analysis
  _AliasLevel = aliaslevel;
  const int grow_ats = 16;
  _max_alias_types = grow_ats;
  _alias_types   = NEW_ARENA_ARRAY(comp_arena(), AliasType*, grow_ats);
  AliasType* ats = NEW_ARENA_ARRAY(comp_arena(), AliasType,  grow_ats);
  Copy::zero_to_bytes(ats, sizeof(AliasType)*grow_ats);
  {
    for (int i = 0; i < grow_ats; i++)  _alias_types[i] = &ats[i];
  }
  // Initialize the first few types.
  _alias_types[AliasIdxTop]->Init(AliasIdxTop, NULL);
  _alias_types[AliasIdxBot]->Init(AliasIdxBot, TypePtr::BOTTOM);
  _alias_types[AliasIdxRaw]->Init(AliasIdxRaw, TypeRawPtr::BOTTOM);
  _num_alias_types = AliasIdxRaw+1;
  // Zero out the alias type cache.
  Copy::zero_to_bytes(_alias_cache, sizeof(_alias_cache));
  // A NULL adr_type hits in the cache right away.  Preload the right answer.
  probe_alias_cache(NULL)->_index = AliasIdxTop;

  _intrinsics = NULL;
  _macro_nodes = new(comp_arena()) GrowableArray<Node*>(comp_arena(), 8,  0, NULL);
  _predicate_opaqs = new(comp_arena()) GrowableArray<Node*>(comp_arena(), 8,  0, NULL);
  _expensive_nodes = new(comp_arena()) GrowableArray<Node*>(comp_arena(), 8,  0, NULL);
  _range_check_casts = new(comp_arena()) GrowableArray<Node*>(comp_arena(), 8,  0, NULL);
  _opaque4_nodes = new(comp_arena()) GrowableArray<Node*>(comp_arena(), 8,  0, NULL);
  register_library_intrinsics();
#ifdef ASSERT
  _type_verify_symmetry = true;
#endif
}

//---------------------------init_start----------------------------------------
// Install the StartNode on this compile object.
void Compile::init_start(StartNode* s) {
  if (failing())
    return; // already failing
  assert(s == start(), "");
}

/**
 * Return the 'StartNode'. We must not have a pending failure, since the ideal graph
 * can be in an inconsistent state, i.e., we can get segmentation faults when traversing
 * the ideal graph.
 */
StartNode* Compile::start() const {
  assert (!failing(), "Must not have pending failure. Reason is: %s", failure_reason());
  for (DUIterator_Fast imax, i = root()->fast_outs(imax); i < imax; i++) {
    Node* start = root()->fast_out(i);
    if (start->is_Start()) {
      return start->as_Start();
    }
  }
  fatal("Did not find Start node!");
  return NULL;
}

//-------------------------------immutable_memory-------------------------------------
// Access immutable memory
Node* Compile::immutable_memory() {
  if (_immutable_memory != NULL) {
    return _immutable_memory;
  }
  StartNode* s = start();
  for (DUIterator_Fast imax, i = s->fast_outs(imax); true; i++) {
    Node *p = s->fast_out(i);
    if (p != s && p->as_Proj()->_con == TypeFunc::Memory) {
      _immutable_memory = p;
      return _immutable_memory;
    }
  }
  ShouldNotReachHere();
  return NULL;
}

//----------------------set_cached_top_node------------------------------------
// Install the cached top node, and make sure Node::is_top works correctly.
void Compile::set_cached_top_node(Node* tn) {
  if (tn != NULL)  verify_top(tn);
  Node* old_top = _top;
  _top = tn;
  // Calling Node::setup_is_top allows the nodes the chance to adjust
  // their _out arrays.
  if (_top != NULL)     _top->setup_is_top();
  if (old_top != NULL)  old_top->setup_is_top();
  assert(_top == NULL || top()->is_top(), "");
}

#ifdef ASSERT
uint Compile::count_live_nodes_by_graph_walk() {
  Unique_Node_List useful(comp_arena());
  // Get useful node list by walking the graph.
  identify_useful_nodes(useful);
  return useful.size();
}

void Compile::print_missing_nodes() {

  // Return if CompileLog is NULL and PrintIdealNodeCount is false.
  if ((_log == NULL) && (! PrintIdealNodeCount)) {
    return;
  }

  // This is an expensive function. It is executed only when the user
  // specifies VerifyIdealNodeCount option or otherwise knows the
  // additional work that needs to be done to identify reachable nodes
  // by walking the flow graph and find the missing ones using
  // _dead_node_list.

  Unique_Node_List useful(comp_arena());
  // Get useful node list by walking the graph.
  identify_useful_nodes(useful);

  uint l_nodes = C->live_nodes();
  uint l_nodes_by_walk = useful.size();

  if (l_nodes != l_nodes_by_walk) {
    if (_log != NULL) {
      _log->begin_head("mismatched_nodes count='%d'", abs((int) (l_nodes - l_nodes_by_walk)));
      _log->stamp();
      _log->end_head();
    }
    VectorSet& useful_member_set = useful.member_set();
    int last_idx = l_nodes_by_walk;
    for (int i = 0; i < last_idx; i++) {
      if (useful_member_set.test(i)) {
        if (_dead_node_list.test(i)) {
          if (_log != NULL) {
            _log->elem("mismatched_node_info node_idx='%d' type='both live and dead'", i);
          }
          if (PrintIdealNodeCount) {
            // Print the log message to tty
              tty->print_cr("mismatched_node idx='%d' both live and dead'", i);
              useful.at(i)->dump();
          }
        }
      }
      else if (! _dead_node_list.test(i)) {
        if (_log != NULL) {
          _log->elem("mismatched_node_info node_idx='%d' type='neither live nor dead'", i);
        }
        if (PrintIdealNodeCount) {
          // Print the log message to tty
          tty->print_cr("mismatched_node idx='%d' type='neither live nor dead'", i);
        }
      }
    }
    if (_log != NULL) {
      _log->tail("mismatched_nodes");
    }
  }
}
void Compile::record_modified_node(Node* n) {
  if (_modified_nodes != NULL && !_inlining_incrementally &&
      n->outcnt() != 0 && !n->is_Con()) {
    _modified_nodes->push(n);
  }
}

void Compile::remove_modified_node(Node* n) {
  if (_modified_nodes != NULL) {
    _modified_nodes->remove(n);
  }
}
#endif

#ifndef PRODUCT
void Compile::verify_top(Node* tn) const {
  if (tn != NULL) {
    assert(tn->is_Con(), "top node must be a constant");
    assert(((ConNode*)tn)->type() == Type::TOP, "top node must have correct type");
    assert(tn->in(0) != NULL, "must have live top node");
  }
}
#endif


///-------------------Managing Per-Node Debug & Profile Info-------------------

void Compile::grow_node_notes(GrowableArray<Node_Notes*>* arr, int grow_by) {
  guarantee(arr != NULL, "");
  int num_blocks = arr->length();
  if (grow_by < num_blocks)  grow_by = num_blocks;
  int num_notes = grow_by * _node_notes_block_size;
  Node_Notes* notes = NEW_ARENA_ARRAY(node_arena(), Node_Notes, num_notes);
  Copy::zero_to_bytes(notes, num_notes * sizeof(Node_Notes));
  while (num_notes > 0) {
    arr->append(notes);
    notes     += _node_notes_block_size;
    num_notes -= _node_notes_block_size;
  }
  assert(num_notes == 0, "exact multiple, please");
}

bool Compile::copy_node_notes_to(Node* dest, Node* source) {
  if (source == NULL || dest == NULL)  return false;

  if (dest->is_Con())
    return false;               // Do not push debug info onto constants.

#ifdef ASSERT
  // Leave a bread crumb trail pointing to the original node:
  if (dest != NULL && dest != source && dest->debug_orig() == NULL) {
    dest->set_debug_orig(source);
  }
#endif

  if (node_note_array() == NULL)
    return false;               // Not collecting any notes now.

  // This is a copy onto a pre-existing node, which may already have notes.
  // If both nodes have notes, do not overwrite any pre-existing notes.
  Node_Notes* source_notes = node_notes_at(source->_idx);
  if (source_notes == NULL || source_notes->is_clear())  return false;
  Node_Notes* dest_notes   = node_notes_at(dest->_idx);
  if (dest_notes == NULL || dest_notes->is_clear()) {
    return set_node_notes_at(dest->_idx, source_notes);
  }

  Node_Notes merged_notes = (*source_notes);
  // The order of operations here ensures that dest notes will win...
  merged_notes.update_from(dest_notes);
  return set_node_notes_at(dest->_idx, &merged_notes);
}


//--------------------------allow_range_check_smearing-------------------------
// Gating condition for coalescing similar range checks.
// Sometimes we try 'speculatively' replacing a series of a range checks by a
// single covering check that is at least as strong as any of them.
// If the optimization succeeds, the simplified (strengthened) range check
// will always succeed.  If it fails, we will deopt, and then give up
// on the optimization.
bool Compile::allow_range_check_smearing() const {
  // If this method has already thrown a range-check,
  // assume it was because we already tried range smearing
  // and it failed.
  uint already_trapped = trap_count(Deoptimization::Reason_range_check);
  return !already_trapped;
}


//------------------------------flatten_alias_type-----------------------------
const TypePtr *Compile::flatten_alias_type( const TypePtr *tj ) const {
  int offset = tj->offset();
  TypePtr::PTR ptr = tj->ptr();

  // Known instance (scalarizable allocation) alias only with itself.
  bool is_known_inst = tj->isa_oopptr() != NULL &&
                       tj->is_oopptr()->is_known_instance();

  // Process weird unsafe references.
  if (offset == Type::OffsetBot && (tj->isa_instptr() /*|| tj->isa_klassptr()*/)) {
    assert(InlineUnsafeOps, "indeterminate pointers come only from unsafe ops");
    assert(!is_known_inst, "scalarizable allocation should not have unsafe references");
    tj = TypeOopPtr::BOTTOM;
    ptr = tj->ptr();
    offset = tj->offset();
  }

  // Array pointers need some flattening
  const TypeAryPtr *ta = tj->isa_aryptr();
  if (ta && ta->is_stable()) {
    // Erase stability property for alias analysis.
    tj = ta = ta->cast_to_stable(false);
  }
  if( ta && is_known_inst ) {
    if ( offset != Type::OffsetBot &&
         offset > arrayOopDesc::length_offset_in_bytes() ) {
      offset = Type::OffsetBot; // Flatten constant access into array body only
      tj = ta = TypeAryPtr::make(ptr, ta->ary(), ta->klass(), true, offset, ta->instance_id());
    }
  } else if( ta && _AliasLevel >= 2 ) {
    // For arrays indexed by constant indices, we flatten the alias
    // space to include all of the array body.  Only the header, klass
    // and array length can be accessed un-aliased.
    if( offset != Type::OffsetBot ) {
      if( ta->const_oop() ) { // MethodData* or Method*
        offset = Type::OffsetBot;   // Flatten constant access into array body
        tj = ta = TypeAryPtr::make(ptr,ta->const_oop(),ta->ary(),ta->klass(),false,offset);
      } else if( offset == arrayOopDesc::length_offset_in_bytes() ) {
        // range is OK as-is.
        tj = ta = TypeAryPtr::RANGE;
      } else if( offset == oopDesc::klass_offset_in_bytes() ) {
        tj = TypeInstPtr::KLASS; // all klass loads look alike
        ta = TypeAryPtr::RANGE; // generic ignored junk
        ptr = TypePtr::BotPTR;
      } else if( offset == oopDesc::mark_offset_in_bytes() ) {
        tj = TypeInstPtr::MARK;
        ta = TypeAryPtr::RANGE; // generic ignored junk
        ptr = TypePtr::BotPTR;
      } else {                  // Random constant offset into array body
        offset = Type::OffsetBot;   // Flatten constant access into array body
        tj = ta = TypeAryPtr::make(ptr,ta->ary(),ta->klass(),false,offset);
      }
    }
    // Arrays of fixed size alias with arrays of unknown size.
    if (ta->size() != TypeInt::POS) {
      const TypeAry *tary = TypeAry::make(ta->elem(), TypeInt::POS);
      tj = ta = TypeAryPtr::make(ptr,ta->const_oop(),tary,ta->klass(),false,offset);
    }
    // Arrays of known objects become arrays of unknown objects.
    if (ta->elem()->isa_narrowoop() && ta->elem() != TypeNarrowOop::BOTTOM) {
      const TypeAry *tary = TypeAry::make(TypeNarrowOop::BOTTOM, ta->size());
      tj = ta = TypeAryPtr::make(ptr,ta->const_oop(),tary,NULL,false,offset);
    }
    if (ta->elem()->isa_oopptr() && ta->elem() != TypeInstPtr::BOTTOM) {
      const TypeAry *tary = TypeAry::make(TypeInstPtr::BOTTOM, ta->size());
      tj = ta = TypeAryPtr::make(ptr,ta->const_oop(),tary,NULL,false,offset);
    }
    // Arrays of bytes and of booleans both use 'bastore' and 'baload' so
    // cannot be distinguished by bytecode alone.
    if (ta->elem() == TypeInt::BOOL) {
      const TypeAry *tary = TypeAry::make(TypeInt::BYTE, ta->size());
      ciKlass* aklass = ciTypeArrayKlass::make(T_BYTE);
      tj = ta = TypeAryPtr::make(ptr,ta->const_oop(),tary,aklass,false,offset);
    }
    // During the 2nd round of IterGVN, NotNull castings are removed.
    // Make sure the Bottom and NotNull variants alias the same.
    // Also, make sure exact and non-exact variants alias the same.
    if (ptr == TypePtr::NotNull || ta->klass_is_exact() || ta->speculative() != NULL) {
      tj = ta = TypeAryPtr::make(TypePtr::BotPTR,ta->ary(),ta->klass(),false,offset);
    }
  }

  // Oop pointers need some flattening
  const TypeInstPtr *to = tj->isa_instptr();
  if( to && _AliasLevel >= 2 && to != TypeOopPtr::BOTTOM ) {
    ciInstanceKlass *k = to->klass()->as_instance_klass();
    if( ptr == TypePtr::Constant ) {
      if (to->klass() != ciEnv::current()->Class_klass() ||
          offset < k->size_helper() * wordSize) {
        // No constant oop pointers (such as Strings); they alias with
        // unknown strings.
        assert(!is_known_inst, "not scalarizable allocation");
        tj = to = TypeInstPtr::make(TypePtr::BotPTR,to->klass(),false,0,offset);
      }
    } else if( is_known_inst ) {
      tj = to; // Keep NotNull and klass_is_exact for instance type
    } else if( ptr == TypePtr::NotNull || to->klass_is_exact() ) {
      // During the 2nd round of IterGVN, NotNull castings are removed.
      // Make sure the Bottom and NotNull variants alias the same.
      // Also, make sure exact and non-exact variants alias the same.
      tj = to = TypeInstPtr::make(TypePtr::BotPTR,to->klass(),false,0,offset);
    }
    if (to->speculative() != NULL) {
      tj = to = TypeInstPtr::make(to->ptr(),to->klass(),to->klass_is_exact(),to->const_oop(),to->offset(), to->instance_id());
    }
    // Canonicalize the holder of this field
    if (offset >= 0 && offset < instanceOopDesc::base_offset_in_bytes()) {
      // First handle header references such as a LoadKlassNode, even if the
      // object's klass is unloaded at compile time (4965979).
      if (!is_known_inst) { // Do it only for non-instance types
        tj = to = TypeInstPtr::make(TypePtr::BotPTR, env()->Object_klass(), false, NULL, offset);
      }
    } else if (offset < 0 || offset >= k->size_helper() * wordSize) {
      // Static fields are in the space above the normal instance
      // fields in the java.lang.Class instance.
      if (to->klass() != ciEnv::current()->Class_klass()) {
        to = NULL;
        tj = TypeOopPtr::BOTTOM;
        offset = tj->offset();
      }
    } else {
      ciInstanceKlass *canonical_holder = k->get_canonical_holder(offset);
      if (!k->equals(canonical_holder) || tj->offset() != offset) {
        if( is_known_inst ) {
          tj = to = TypeInstPtr::make(to->ptr(), canonical_holder, true, NULL, offset, to->instance_id());
        } else {
          tj = to = TypeInstPtr::make(to->ptr(), canonical_holder, false, NULL, offset);
        }
      }
    }
  }

  // Klass pointers to object array klasses need some flattening
  const TypeKlassPtr *tk = tj->isa_klassptr();
  if( tk ) {
    // If we are referencing a field within a Klass, we need
    // to assume the worst case of an Object.  Both exact and
    // inexact types must flatten to the same alias class so
    // use NotNull as the PTR.
    if ( offset == Type::OffsetBot || (offset >= 0 && (size_t)offset < sizeof(Klass)) ) {

      tj = tk = TypeKlassPtr::make(TypePtr::NotNull,
                                   TypeKlassPtr::OBJECT->klass(),
                                   offset);
    }

    ciKlass* klass = tk->klass();
    if( klass->is_obj_array_klass() ) {
      ciKlass* k = TypeAryPtr::OOPS->klass();
      if( !k || !k->is_loaded() )                  // Only fails for some -Xcomp runs
        k = TypeInstPtr::BOTTOM->klass();
      tj = tk = TypeKlassPtr::make( TypePtr::NotNull, k, offset );
    }

    // Check for precise loads from the primary supertype array and force them
    // to the supertype cache alias index.  Check for generic array loads from
    // the primary supertype array and also force them to the supertype cache
    // alias index.  Since the same load can reach both, we need to merge
    // these 2 disparate memories into the same alias class.  Since the
    // primary supertype array is read-only, there's no chance of confusion
    // where we bypass an array load and an array store.
    int primary_supers_offset = in_bytes(Klass::primary_supers_offset());
    if (offset == Type::OffsetBot ||
        (offset >= primary_supers_offset &&
         offset < (int)(primary_supers_offset + Klass::primary_super_limit() * wordSize)) ||
        offset == (int)in_bytes(Klass::secondary_super_cache_offset())) {
      offset = in_bytes(Klass::secondary_super_cache_offset());
      tj = tk = TypeKlassPtr::make( TypePtr::NotNull, tk->klass(), offset );
    }
  }

  // Flatten all Raw pointers together.
  if (tj->base() == Type::RawPtr)
    tj = TypeRawPtr::BOTTOM;

  if (tj->base() == Type::AnyPtr)
    tj = TypePtr::BOTTOM;      // An error, which the caller must check for.

  // Flatten all to bottom for now
  switch( _AliasLevel ) {
  case 0:
    tj = TypePtr::BOTTOM;
    break;
  case 1:                       // Flatten to: oop, static, field or array
    switch (tj->base()) {
    //case Type::AryPtr: tj = TypeAryPtr::RANGE;    break;
    case Type::RawPtr:   tj = TypeRawPtr::BOTTOM;   break;
    case Type::AryPtr:   // do not distinguish arrays at all
    case Type::InstPtr:  tj = TypeInstPtr::BOTTOM;  break;
    case Type::KlassPtr: tj = TypeKlassPtr::OBJECT; break;
    case Type::AnyPtr:   tj = TypePtr::BOTTOM;      break;  // caller checks it
    default: ShouldNotReachHere();
    }
    break;
  case 2:                       // No collapsing at level 2; keep all splits
  case 3:                       // No collapsing at level 3; keep all splits
    break;
  default:
    Unimplemented();
  }

  offset = tj->offset();
  assert( offset != Type::OffsetTop, "Offset has fallen from constant" );

  assert( (offset != Type::OffsetBot && tj->base() != Type::AryPtr) ||
          (offset == Type::OffsetBot && tj->base() == Type::AryPtr) ||
          (offset == Type::OffsetBot && tj == TypeOopPtr::BOTTOM) ||
          (offset == Type::OffsetBot && tj == TypePtr::BOTTOM) ||
          (offset == oopDesc::mark_offset_in_bytes() && tj->base() == Type::AryPtr) ||
          (offset == oopDesc::klass_offset_in_bytes() && tj->base() == Type::AryPtr) ||
          (offset == arrayOopDesc::length_offset_in_bytes() && tj->base() == Type::AryPtr)  ,
          "For oops, klasses, raw offset must be constant; for arrays the offset is never known" );
  assert( tj->ptr() != TypePtr::TopPTR &&
          tj->ptr() != TypePtr::AnyNull &&
          tj->ptr() != TypePtr::Null, "No imprecise addresses" );
//    assert( tj->ptr() != TypePtr::Constant ||
//            tj->base() == Type::RawPtr ||
//            tj->base() == Type::KlassPtr, "No constant oop addresses" );

  return tj;
}

void Compile::AliasType::Init(int i, const TypePtr* at) {
  _index = i;
  _adr_type = at;
  _field = NULL;
  _element = NULL;
  _is_rewritable = true; // default
  const TypeOopPtr *atoop = (at != NULL) ? at->isa_oopptr() : NULL;
  if (atoop != NULL && atoop->is_known_instance()) {
    const TypeOopPtr *gt = atoop->cast_to_instance_id(TypeOopPtr::InstanceBot);
    _general_index = Compile::current()->get_alias_index(gt);
  } else {
    _general_index = 0;
  }
}

BasicType Compile::AliasType::basic_type() const {
  if (element() != NULL) {
    const Type* element = adr_type()->is_aryptr()->elem();
    return element->isa_narrowoop() ? T_OBJECT : element->array_element_basic_type();
  } if (field() != NULL) {
    return field()->layout_type();
  } else {
    return T_ILLEGAL; // unknown
  }
}

//---------------------------------print_on------------------------------------
#ifndef PRODUCT
void Compile::AliasType::print_on(outputStream* st) {
  if (index() < 10)
        st->print("@ <%d> ", index());
  else  st->print("@ <%d>",  index());
  st->print(is_rewritable() ? "   " : " RO");
  int offset = adr_type()->offset();
  if (offset == Type::OffsetBot)
        st->print(" +any");
  else  st->print(" +%-3d", offset);
  st->print(" in ");
  adr_type()->dump_on(st);
  const TypeOopPtr* tjp = adr_type()->isa_oopptr();
  if (field() != NULL && tjp) {
    if (tjp->klass()  != field()->holder() ||
        tjp->offset() != field()->offset_in_bytes()) {
      st->print(" != ");
      field()->print();
      st->print(" ***");
    }
  }
}

void print_alias_types() {
  Compile* C = Compile::current();
  tty->print_cr("--- Alias types, AliasIdxBot .. %d", C->num_alias_types()-1);
  for (int idx = Compile::AliasIdxBot; idx < C->num_alias_types(); idx++) {
    C->alias_type(idx)->print_on(tty);
    tty->cr();
  }
}
#endif


//----------------------------probe_alias_cache--------------------------------
Compile::AliasCacheEntry* Compile::probe_alias_cache(const TypePtr* adr_type) {
  intptr_t key = (intptr_t) adr_type;
  key ^= key >> logAliasCacheSize;
  return &_alias_cache[key & right_n_bits(logAliasCacheSize)];
}


//-----------------------------grow_alias_types--------------------------------
void Compile::grow_alias_types() {
  const int old_ats  = _max_alias_types; // how many before?
  const int new_ats  = old_ats;          // how many more?
  const int grow_ats = old_ats+new_ats;  // how many now?
  _max_alias_types = grow_ats;
  _alias_types =  REALLOC_ARENA_ARRAY(comp_arena(), AliasType*, _alias_types, old_ats, grow_ats);
  AliasType* ats =    NEW_ARENA_ARRAY(comp_arena(), AliasType, new_ats);
  Copy::zero_to_bytes(ats, sizeof(AliasType)*new_ats);
  for (int i = 0; i < new_ats; i++)  _alias_types[old_ats+i] = &ats[i];
}


//--------------------------------find_alias_type------------------------------
Compile::AliasType* Compile::find_alias_type(const TypePtr* adr_type, bool no_create, ciField* original_field) {
  if (_AliasLevel == 0)
    return alias_type(AliasIdxBot);

  AliasCacheEntry* ace = probe_alias_cache(adr_type);
  if (ace->_adr_type == adr_type) {
    return alias_type(ace->_index);
  }

  // Handle special cases.
  if (adr_type == NULL)             return alias_type(AliasIdxTop);
  if (adr_type == TypePtr::BOTTOM)  return alias_type(AliasIdxBot);

  // Do it the slow way.
  const TypePtr* flat = flatten_alias_type(adr_type);

#ifdef ASSERT
  {
    ResourceMark rm;
    assert(flat == flatten_alias_type(flat), "not idempotent: adr_type = %s; flat = %s => %s",
           Type::str(adr_type), Type::str(flat), Type::str(flatten_alias_type(flat)));
    assert(flat != TypePtr::BOTTOM, "cannot alias-analyze an untyped ptr: adr_type = %s",
           Type::str(adr_type));
    if (flat->isa_oopptr() && !flat->isa_klassptr()) {
      const TypeOopPtr* foop = flat->is_oopptr();
      // Scalarizable allocations have exact klass always.
      bool exact = !foop->klass_is_exact() || foop->is_known_instance();
      const TypePtr* xoop = foop->cast_to_exactness(exact)->is_ptr();
      assert(foop == flatten_alias_type(xoop), "exactness must not affect alias type: foop = %s; xoop = %s",
             Type::str(foop), Type::str(xoop));
    }
  }
#endif

  int idx = AliasIdxTop;
  for (int i = 0; i < num_alias_types(); i++) {
    if (alias_type(i)->adr_type() == flat) {
      idx = i;
      break;
    }
  }

  if (idx == AliasIdxTop) {
    if (no_create)  return NULL;
    // Grow the array if necessary.
    if (_num_alias_types == _max_alias_types)  grow_alias_types();
    // Add a new alias type.
    idx = _num_alias_types++;
    _alias_types[idx]->Init(idx, flat);
    if (flat == TypeInstPtr::KLASS)  alias_type(idx)->set_rewritable(false);
    if (flat == TypeAryPtr::RANGE)   alias_type(idx)->set_rewritable(false);
    if (flat->isa_instptr()) {
      if (flat->offset() == java_lang_Class::klass_offset_in_bytes()
          && flat->is_instptr()->klass() == env()->Class_klass())
        alias_type(idx)->set_rewritable(false);
    }
    if (flat->isa_aryptr()) {
#ifdef ASSERT
      const int header_size_min  = arrayOopDesc::base_offset_in_bytes(T_BYTE);
      // (T_BYTE has the weakest alignment and size restrictions...)
      assert(flat->offset() < header_size_min, "array body reference must be OffsetBot");
#endif
      if (flat->offset() == TypePtr::OffsetBot) {
        alias_type(idx)->set_element(flat->is_aryptr()->elem());
      }
    }
    if (flat->isa_klassptr()) {
      if (flat->offset() == in_bytes(Klass::super_check_offset_offset()))
        alias_type(idx)->set_rewritable(false);
      if (flat->offset() == in_bytes(Klass::modifier_flags_offset()))
        alias_type(idx)->set_rewritable(false);
      if (flat->offset() == in_bytes(Klass::access_flags_offset()))
        alias_type(idx)->set_rewritable(false);
      if (flat->offset() == in_bytes(Klass::java_mirror_offset()))
        alias_type(idx)->set_rewritable(false);
    }
    // %%% (We would like to finalize JavaThread::threadObj_offset(),
    // but the base pointer type is not distinctive enough to identify
    // references into JavaThread.)

    // Check for final fields.
    const TypeInstPtr* tinst = flat->isa_instptr();
    if (tinst && tinst->offset() >= instanceOopDesc::base_offset_in_bytes()) {
      ciField* field;
      if (tinst->const_oop() != NULL &&
          tinst->klass() == ciEnv::current()->Class_klass() &&
          tinst->offset() >= (tinst->klass()->as_instance_klass()->size_helper() * wordSize)) {
        // static field
        ciInstanceKlass* k = tinst->const_oop()->as_instance()->java_lang_Class_klass()->as_instance_klass();
        field = k->get_field_by_offset(tinst->offset(), true);
      } else {
        ciInstanceKlass *k = tinst->klass()->as_instance_klass();
        field = k->get_field_by_offset(tinst->offset(), false);
      }
      assert(field == NULL ||
             original_field == NULL ||
             (field->holder() == original_field->holder() &&
              field->offset() == original_field->offset() &&
              field->is_static() == original_field->is_static()), "wrong field?");
      // Set field() and is_rewritable() attributes.
      if (field != NULL)  alias_type(idx)->set_field(field);
    }
  }

  // Fill the cache for next time.
  ace->_adr_type = adr_type;
  ace->_index    = idx;
  assert(alias_type(adr_type) == alias_type(idx),  "type must be installed");

  // Might as well try to fill the cache for the flattened version, too.
  AliasCacheEntry* face = probe_alias_cache(flat);
  if (face->_adr_type == NULL) {
    face->_adr_type = flat;
    face->_index    = idx;
    assert(alias_type(flat) == alias_type(idx), "flat type must work too");
  }

  return alias_type(idx);
}


Compile::AliasType* Compile::alias_type(ciField* field) {
  const TypeOopPtr* t;
  if (field->is_static())
    t = TypeInstPtr::make(field->holder()->java_mirror());
  else
    t = TypeOopPtr::make_from_klass_raw(field->holder());
  AliasType* atp = alias_type(t->add_offset(field->offset_in_bytes()), field);
  assert((field->is_final() || field->is_stable()) == !atp->is_rewritable(), "must get the rewritable bits correct");
  return atp;
}


//------------------------------have_alias_type--------------------------------
bool Compile::have_alias_type(const TypePtr* adr_type) {
  AliasCacheEntry* ace = probe_alias_cache(adr_type);
  if (ace->_adr_type == adr_type) {
    return true;
  }

  // Handle special cases.
  if (adr_type == NULL)             return true;
  if (adr_type == TypePtr::BOTTOM)  return true;

  return find_alias_type(adr_type, true, NULL) != NULL;
}

//-----------------------------must_alias--------------------------------------
// True if all values of the given address type are in the given alias category.
bool Compile::must_alias(const TypePtr* adr_type, int alias_idx) {
  if (alias_idx == AliasIdxBot)         return true;  // the universal category
  if (adr_type == NULL)                 return true;  // NULL serves as TypePtr::TOP
  if (alias_idx == AliasIdxTop)         return false; // the empty category
  if (adr_type->base() == Type::AnyPtr) return false; // TypePtr::BOTTOM or its twins

  // the only remaining possible overlap is identity
  int adr_idx = get_alias_index(adr_type);
  assert(adr_idx != AliasIdxBot && adr_idx != AliasIdxTop, "");
  assert(adr_idx == alias_idx ||
         (alias_type(alias_idx)->adr_type() != TypeOopPtr::BOTTOM
          && adr_type                       != TypeOopPtr::BOTTOM),
         "should not be testing for overlap with an unsafe pointer");
  return adr_idx == alias_idx;
}

//------------------------------can_alias--------------------------------------
// True if any values of the given address type are in the given alias category.
bool Compile::can_alias(const TypePtr* adr_type, int alias_idx) {
  if (alias_idx == AliasIdxTop)         return false; // the empty category
  if (adr_type == NULL)                 return false; // NULL serves as TypePtr::TOP
  if (alias_idx == AliasIdxBot)         return true;  // the universal category
  if (adr_type->base() == Type::AnyPtr) return true;  // TypePtr::BOTTOM or its twins

  // the only remaining possible overlap is identity
  int adr_idx = get_alias_index(adr_type);
  assert(adr_idx != AliasIdxBot && adr_idx != AliasIdxTop, "");
  return adr_idx == alias_idx;
}



//---------------------------pop_warm_call-------------------------------------
WarmCallInfo* Compile::pop_warm_call() {
  WarmCallInfo* wci = _warm_calls;
  if (wci != NULL)  _warm_calls = wci->remove_from(wci);
  return wci;
}

//----------------------------Inline_Warm--------------------------------------
int Compile::Inline_Warm() {
  // If there is room, try to inline some more warm call sites.
  // %%% Do a graph index compaction pass when we think we're out of space?
  if (!InlineWarmCalls)  return 0;

  int calls_made_hot = 0;
  int room_to_grow   = NodeCountInliningCutoff - unique();
  int amount_to_grow = MIN2(room_to_grow, (int)NodeCountInliningStep);
  int amount_grown   = 0;
  WarmCallInfo* call;
  while (amount_to_grow > 0 && (call = pop_warm_call()) != NULL) {
    int est_size = (int)call->size();
    if (est_size > (room_to_grow - amount_grown)) {
      // This one won't fit anyway.  Get rid of it.
      call->make_cold();
      continue;
    }
    call->make_hot();
    calls_made_hot++;
    amount_grown   += est_size;
    amount_to_grow -= est_size;
  }

  if (calls_made_hot > 0)  set_major_progress();
  return calls_made_hot;
}


//----------------------------Finish_Warm--------------------------------------
void Compile::Finish_Warm() {
  if (!InlineWarmCalls)  return;
  if (failing())  return;
  if (warm_calls() == NULL)  return;

  // Clean up loose ends, if we are out of space for inlining.
  WarmCallInfo* call;
  while ((call = pop_warm_call()) != NULL) {
    call->make_cold();
  }
}

//---------------------cleanup_loop_predicates-----------------------
// Remove the opaque nodes that protect the predicates so that all unused
// checks and uncommon_traps will be eliminated from the ideal graph
void Compile::cleanup_loop_predicates(PhaseIterGVN &igvn) {
  if (predicate_count()==0) return;
  for (int i = predicate_count(); i > 0; i--) {
    Node * n = predicate_opaque1_node(i-1);
    assert(n->Opcode() == Op_Opaque1, "must be");
    igvn.replace_node(n, n->in(1));
  }
  assert(predicate_count()==0, "should be clean!");
}

void Compile::add_range_check_cast(Node* n) {
  assert(n->isa_CastII()->has_range_check(), "CastII should have range check dependency");
  assert(!_range_check_casts->contains(n), "duplicate entry in range check casts");
  _range_check_casts->append(n);
}

// Remove all range check dependent CastIINodes.
void Compile::remove_range_check_casts(PhaseIterGVN &igvn) {
  for (int i = range_check_cast_count(); i > 0; i--) {
    Node* cast = range_check_cast_node(i-1);
    assert(cast->isa_CastII()->has_range_check(), "CastII should have range check dependency");
    igvn.replace_node(cast, cast->in(1));
  }
  assert(range_check_cast_count() == 0, "should be empty");
}

void Compile::add_opaque4_node(Node* n) {
  assert(n->Opcode() == Op_Opaque4, "Opaque4 only");
  assert(!_opaque4_nodes->contains(n), "duplicate entry in Opaque4 list");
  _opaque4_nodes->append(n);
}

// Remove all Opaque4 nodes.
void Compile::remove_opaque4_nodes(PhaseIterGVN &igvn) {
  for (int i = opaque4_count(); i > 0; i--) {
    Node* opaq = opaque4_node(i-1);
    assert(opaq->Opcode() == Op_Opaque4, "Opaque4 only");
    // With Opaque4 nodes, the expectation is that the test of input 1
    // is always equal to the constant value of input 2. So we can
    // remove the Opaque4 and replace it by input 2. In debug builds,
    // leave the non constant test in instead to sanity check that it
    // never fails (if it does, that subgraph was constructed so, at
    // runtime, a Halt node is executed).
#ifdef ASSERT
    igvn.replace_node(opaq, opaq->in(1));
#else
    igvn.replace_node(opaq, opaq->in(2));
#endif
  }
  assert(opaque4_count() == 0, "should be empty");
}

// StringOpts and late inlining of string methods
void Compile::inline_string_calls(bool parse_time) {
  {
    // remove useless nodes to make the usage analysis simpler
    ResourceMark rm;
    PhaseRemoveUseless pru(initial_gvn(), for_igvn());
  }

  {
    ResourceMark rm;
    print_method(PHASE_BEFORE_STRINGOPTS, 3);
    PhaseStringOpts pso(initial_gvn(), for_igvn());
    print_method(PHASE_AFTER_STRINGOPTS, 3);
  }

  // now inline anything that we skipped the first time around
  if (!parse_time) {
    _late_inlines_pos = _late_inlines.length();
  }

  while (_string_late_inlines.length() > 0) {
    CallGenerator* cg = _string_late_inlines.pop();
    cg->do_late_inline();
    if (failing())  return;
  }
  _string_late_inlines.trunc_to(0);
}

// Late inlining of boxing methods
void Compile::inline_boxing_calls(PhaseIterGVN& igvn) {
  if (_boxing_late_inlines.length() > 0) {
    assert(has_boxed_value(), "inconsistent");

    PhaseGVN* gvn = initial_gvn();
    set_inlining_incrementally(true);

    assert( igvn._worklist.size() == 0, "should be done with igvn" );
    for_igvn()->clear();
    gvn->replace_with(&igvn);

    _late_inlines_pos = _late_inlines.length();

    while (_boxing_late_inlines.length() > 0) {
      CallGenerator* cg = _boxing_late_inlines.pop();
      cg->do_late_inline();
      if (failing())  return;
    }
    _boxing_late_inlines.trunc_to(0);

    {
      ResourceMark rm;
      PhaseRemoveUseless pru(gvn, for_igvn());
    }

    igvn = PhaseIterGVN(gvn);
    igvn.optimize();

    set_inlining_progress(false);
    set_inlining_incrementally(false);
  }
}

void Compile::inline_incrementally_one(PhaseIterGVN& igvn) {
  assert(IncrementalInline, "incremental inlining should be on");
  PhaseGVN* gvn = initial_gvn();

  set_inlining_progress(false);
  for_igvn()->clear();
  gvn->replace_with(&igvn);

  {
    TracePhase tp("incrementalInline_inline", &timers[_t_incrInline_inline]);
    int i = 0;
    for (; i <_late_inlines.length() && !inlining_progress(); i++) {
      CallGenerator* cg = _late_inlines.at(i);
      _late_inlines_pos = i+1;
      cg->do_late_inline();
      if (failing())  return;
    }
    int j = 0;
    for (; i < _late_inlines.length(); i++, j++) {
      _late_inlines.at_put(j, _late_inlines.at(i));
    }
    _late_inlines.trunc_to(j);
  }

  {
    TracePhase tp("incrementalInline_pru", &timers[_t_incrInline_pru]);
    ResourceMark rm;
    PhaseRemoveUseless pru(gvn, for_igvn());
  }

  {
    TracePhase tp("incrementalInline_igvn", &timers[_t_incrInline_igvn]);
    igvn = PhaseIterGVN(gvn);
  }
}

// Perform incremental inlining until bound on number of live nodes is reached
void Compile::inline_incrementally(PhaseIterGVN& igvn) {
  TracePhase tp("incrementalInline", &timers[_t_incrInline]);

  PhaseGVN* gvn = initial_gvn();

  set_inlining_incrementally(true);
  set_inlining_progress(true);
  uint low_live_nodes = 0;

  while(inlining_progress() && _late_inlines.length() > 0) {

    if (live_nodes() > (uint)LiveNodeCountInliningCutoff) {
      if (low_live_nodes < (uint)LiveNodeCountInliningCutoff * 8 / 10) {
        TracePhase tp("incrementalInline_ideal", &timers[_t_incrInline_ideal]);
        // PhaseIdealLoop is expensive so we only try it once we are
        // out of live nodes and we only try it again if the previous
        // helped got the number of nodes down significantly
        PhaseIdealLoop ideal_loop(igvn, LoopOptsNone);
        if (failing())  return;
        low_live_nodes = live_nodes();
        _major_progress = true;
      }

      if (live_nodes() > (uint)LiveNodeCountInliningCutoff) {
        break;
      }
    }

    inline_incrementally_one(igvn);

    if (failing())  return;

    {
      TracePhase tp("incrementalInline_igvn", &timers[_t_incrInline_igvn]);
      igvn.optimize();
    }

    if (failing())  return;
  }

  assert( igvn._worklist.size() == 0, "should be done with igvn" );

  if (_string_late_inlines.length() > 0) {
    assert(has_stringbuilder(), "inconsistent");
    for_igvn()->clear();
    initial_gvn()->replace_with(&igvn);

    inline_string_calls(false);

    if (failing())  return;

    {
      TracePhase tp("incrementalInline_pru", &timers[_t_incrInline_pru]);
      ResourceMark rm;
      PhaseRemoveUseless pru(initial_gvn(), for_igvn());
    }

    {
      TracePhase tp("incrementalInline_igvn", &timers[_t_incrInline_igvn]);
      igvn = PhaseIterGVN(gvn);
      igvn.optimize();
    }
  }

  set_inlining_incrementally(false);
}


bool Compile::optimize_loops(int& loop_opts_cnt, PhaseIterGVN& igvn, LoopOptsMode mode) {
  if(loop_opts_cnt > 0) {
    debug_only( int cnt = 0; );
    while(major_progress() && (loop_opts_cnt > 0)) {
      TracePhase tp("idealLoop", &timers[_t_idealLoop]);
      assert( cnt++ < 40, "infinite cycle in loop optimization" );
      PhaseIdealLoop ideal_loop(igvn, mode);
      loop_opts_cnt--;
      if (failing())  return false;
      if (major_progress()) print_method(PHASE_PHASEIDEALLOOP_ITERATIONS, 2);
    }
  }
  return true;
}

// Remove edges from "root" to each SafePoint at a backward branch.
// They were inserted during parsing (see add_safepoint()) to make
// infinite loops without calls or exceptions visible to root, i.e.,
// useful.
void Compile::remove_root_to_sfpts_edges(PhaseIterGVN& igvn) {
  Node *r = root();
  if (r != NULL) {
    for (uint i = r->req(); i < r->len(); ++i) {
      Node *n = r->in(i);
      if (n != NULL && n->is_SafePoint()) {
        r->rm_prec(i);
        if (n->outcnt() == 0) {
          igvn.remove_dead_node(n);
        }
        --i;
      }
    }
    // Parsing may have added top inputs to the root node (Path
    // leading to the Halt node proven dead). Make sure we get a
    // chance to clean them up.
    igvn._worklist.push(r);
    igvn.optimize();
  }
}

//------------------------------Optimize---------------------------------------
// Given a graph, optimize it.
void Compile::Optimize() {
  TracePhase tp("optimizer", &timers[_t_optimizer]);

#ifndef PRODUCT
  if (_directive->BreakAtCompileOption) {
    BREAKPOINT;
  }

#endif

  BarrierSetC2* bs = BarrierSet::barrier_set()->barrier_set_c2();
#ifdef ASSERT
  bs->verify_gc_barriers(true);
#endif

  ResourceMark rm;
  int          loop_opts_cnt;

  print_inlining_reinit();

  NOT_PRODUCT( verify_graph_edges(); )

  print_method(PHASE_AFTER_PARSING);

 {
  // Iterative Global Value Numbering, including ideal transforms
  // Initialize IterGVN with types and values from parse-time GVN
  PhaseIterGVN igvn(initial_gvn());
#ifdef ASSERT
  _modified_nodes = new (comp_arena()) Unique_Node_List(comp_arena());
#endif
  {
    TracePhase tp("iterGVN", &timers[_t_iterGVN]);
    igvn.optimize();
  }

  if (failing())  return;

  print_method(PHASE_ITER_GVN1, 2);

  inline_incrementally(igvn);

  print_method(PHASE_INCREMENTAL_INLINE, 2);

  if (failing())  return;

  if (eliminate_boxing()) {
    // Inline valueOf() methods now.
    inline_boxing_calls(igvn);

    if (AlwaysIncrementalInline) {
      inline_incrementally(igvn);
    }

    print_method(PHASE_INCREMENTAL_BOXING_INLINE, 2);

    if (failing())  return;
  }

  // Now that all inlining is over, cut edge from root to loop
  // safepoints
  remove_root_to_sfpts_edges(igvn);

  // Remove the speculative part of types and clean up the graph from
  // the extra CastPP nodes whose only purpose is to carry them. Do
  // that early so that optimizations are not disrupted by the extra
  // CastPP nodes.
  remove_speculative_types(igvn);

  // No more new expensive nodes will be added to the list from here
  // so keep only the actual candidates for optimizations.
  cleanup_expensive_nodes(igvn);

  if (!failing() && RenumberLiveNodes && live_nodes() + NodeLimitFudgeFactor < unique()) {
    Compile::TracePhase tp("", &timers[_t_renumberLive]);
    initial_gvn()->replace_with(&igvn);
    for_igvn()->clear();
    Unique_Node_List new_worklist(C->comp_arena());
    {
      ResourceMark rm;
      PhaseRenumberLive prl = PhaseRenumberLive(initial_gvn(), for_igvn(), &new_worklist);
    }
    set_for_igvn(&new_worklist);
    igvn = PhaseIterGVN(initial_gvn());
    igvn.optimize();
  }

  // Perform escape analysis
  if (_do_escape_analysis && ConnectionGraph::has_candidates(this)) {
    if (has_loops()) {
      // Cleanup graph (remove dead nodes).
      TracePhase tp("idealLoop", &timers[_t_idealLoop]);
      PhaseIdealLoop ideal_loop(igvn, LoopOptsNone);
      if (major_progress()) print_method(PHASE_PHASEIDEAL_BEFORE_EA, 2);
      if (failing())  return;
    }
    ConnectionGraph::do_analysis(this, &igvn);

    if (failing())  return;

    // Optimize out fields loads from scalar replaceable allocations.
    igvn.optimize();
    print_method(PHASE_ITER_GVN_AFTER_EA, 2);

    if (failing())  return;

    if (congraph() != NULL && macro_count() > 0) {
      TracePhase tp("macroEliminate", &timers[_t_macroEliminate]);
      PhaseMacroExpand mexp(igvn);
      mexp.eliminate_macro_nodes();
      igvn.set_delay_transform(false);

      igvn.optimize();
      print_method(PHASE_ITER_GVN_AFTER_ELIMINATION, 2);

      if (failing())  return;
    }
  }

  // Loop transforms on the ideal graph.  Range Check Elimination,
  // peeling, unrolling, etc.

  // Set loop opts counter
  loop_opts_cnt = num_loop_opts();
  if((loop_opts_cnt > 0) && (has_loops() || has_split_ifs())) {
    {
      TracePhase tp("idealLoop", &timers[_t_idealLoop]);
      PhaseIdealLoop ideal_loop(igvn, LoopOptsDefault);
      loop_opts_cnt--;
      if (major_progress()) print_method(PHASE_PHASEIDEALLOOP1, 2);
      if (failing())  return;
    }
    // Loop opts pass if partial peeling occurred in previous pass
    if(PartialPeelLoop && major_progress() && (loop_opts_cnt > 0)) {
      TracePhase tp("idealLoop", &timers[_t_idealLoop]);
      PhaseIdealLoop ideal_loop(igvn, LoopOptsSkipSplitIf);
      loop_opts_cnt--;
      if (major_progress()) print_method(PHASE_PHASEIDEALLOOP2, 2);
      if (failing())  return;
    }
    // Loop opts pass for loop-unrolling before CCP
    if(major_progress() && (loop_opts_cnt > 0)) {
      TracePhase tp("idealLoop", &timers[_t_idealLoop]);
      PhaseIdealLoop ideal_loop(igvn, LoopOptsSkipSplitIf);
      loop_opts_cnt--;
      if (major_progress()) print_method(PHASE_PHASEIDEALLOOP3, 2);
    }
    if (!failing()) {
      // Verify that last round of loop opts produced a valid graph
      TracePhase tp("idealLoopVerify", &timers[_t_idealLoopVerify]);
      PhaseIdealLoop::verify(igvn);
    }
  }
  if (failing())  return;

  // Conditional Constant Propagation;
  PhaseCCP ccp( &igvn );
  assert( true, "Break here to ccp.dump_nodes_and_types(_root,999,1)");
  {
    TracePhase tp("ccp", &timers[_t_ccp]);
    ccp.do_transform();
  }
  print_method(PHASE_CPP1, 2);

  assert( true, "Break here to ccp.dump_old2new_map()");

  // Iterative Global Value Numbering, including ideal transforms
  {
    TracePhase tp("iterGVN2", &timers[_t_iterGVN2]);
    igvn = ccp;
    igvn.optimize();
  }

  print_method(PHASE_ITER_GVN2, 2);

  if (failing())  return;

  // Loop transforms on the ideal graph.  Range Check Elimination,
  // peeling, unrolling, etc.
  if (!optimize_loops(loop_opts_cnt, igvn, LoopOptsDefault)) {
    return;
  }

  if (failing())  return;

  // Ensure that major progress is now clear
  C->clear_major_progress();

  {
    // Verify that all previous optimizations produced a valid graph
    // at least to this point, even if no loop optimizations were done.
    TracePhase tp("idealLoopVerify", &timers[_t_idealLoopVerify]);
    PhaseIdealLoop::verify(igvn);
  }

  if (range_check_cast_count() > 0) {
    // No more loop optimizations. Remove all range check dependent CastIINodes.
    C->remove_range_check_casts(igvn);
    igvn.optimize();
  }

#ifdef ASSERT
  bs->verify_gc_barriers(false);
#endif

  {
    TracePhase tp("macroExpand", &timers[_t_macroExpand]);
    PhaseMacroExpand  mex(igvn);
    print_method(PHASE_BEFORE_MACRO_EXPANSION, 2);
    if (mex.expand_macro_nodes()) {
      assert(failing(), "must bail out w/ explicit message");
      return;
    }
  }

<<<<<<< HEAD
#if INCLUDE_SHENANDOAHGC
  if (UseShenandoahGC) {
    print_method(PHASE_BEFORE_BARRIER_EXPAND, 2);
    if (((ShenandoahBarrierSetC2*)BarrierSet::barrier_set()->barrier_set_c2())->expand_barriers(this, igvn)) {
      assert(failing(), "must bail out w/ explicit message");
      return;
    }
  }
#endif
=======
  {
    if (bs->expand_barriers(this, igvn)) {
      assert(failing(), "must bail out w/ explicit message");
      return;
    }
    print_method(PHASE_BARRIER_EXPANSION, 2);
  }
>>>>>>> be2c9efa

  if (opaque4_count() > 0) {
    C->remove_opaque4_nodes(igvn);
    igvn.optimize();
  }

  DEBUG_ONLY( _modified_nodes = NULL; )
 } // (End scope of igvn; run destructor if necessary for asserts.)

 process_print_inlining();
 // A method with only infinite loops has no edges entering loops from root
 {
   TracePhase tp("graphReshape", &timers[_t_graphReshaping]);
   if (final_graph_reshaping()) {
     assert(failing(), "must bail out w/ explicit message");
     return;
   }
 }

 print_method(PHASE_OPTIMIZE_FINISHED, 2);
}


//------------------------------Code_Gen---------------------------------------
// Given a graph, generate code for it
void Compile::Code_Gen() {
  if (failing()) {
    return;
  }

  // Perform instruction selection.  You might think we could reclaim Matcher
  // memory PDQ, but actually the Matcher is used in generating spill code.
  // Internals of the Matcher (including some VectorSets) must remain live
  // for awhile - thus I cannot reclaim Matcher memory lest a VectorSet usage
  // set a bit in reclaimed memory.

  // In debug mode can dump m._nodes.dump() for mapping of ideal to machine
  // nodes.  Mapping is only valid at the root of each matched subtree.
  NOT_PRODUCT( verify_graph_edges(); )

  Matcher matcher;
  _matcher = &matcher;
  {
    TracePhase tp("matcher", &timers[_t_matcher]);
    matcher.match();
  }
  // In debug mode can dump m._nodes.dump() for mapping of ideal to machine
  // nodes.  Mapping is only valid at the root of each matched subtree.
  NOT_PRODUCT( verify_graph_edges(); )

  // If you have too many nodes, or if matching has failed, bail out
  check_node_count(0, "out of nodes matching instructions");
  if (failing()) {
    return;
  }

  print_method(PHASE_MATCHING, 2);

  // Build a proper-looking CFG
  PhaseCFG cfg(node_arena(), root(), matcher);
  _cfg = &cfg;
  {
    TracePhase tp("scheduler", &timers[_t_scheduler]);
    bool success = cfg.do_global_code_motion();
    if (!success) {
      return;
    }

    print_method(PHASE_GLOBAL_CODE_MOTION, 2);
    NOT_PRODUCT( verify_graph_edges(); )
    debug_only( cfg.verify(); )
  }

  PhaseChaitin regalloc(unique(), cfg, matcher, false);
  _regalloc = &regalloc;
  {
    TracePhase tp("regalloc", &timers[_t_registerAllocation]);
    // Perform register allocation.  After Chaitin, use-def chains are
    // no longer accurate (at spill code) and so must be ignored.
    // Node->LRG->reg mappings are still accurate.
    _regalloc->Register_Allocate();

    // Bail out if the allocator builds too many nodes
    if (failing()) {
      return;
    }
  }

  // Prior to register allocation we kept empty basic blocks in case the
  // the allocator needed a place to spill.  After register allocation we
  // are not adding any new instructions.  If any basic block is empty, we
  // can now safely remove it.
  {
    TracePhase tp("blockOrdering", &timers[_t_blockOrdering]);
    cfg.remove_empty_blocks();
    if (do_freq_based_layout()) {
      PhaseBlockLayout layout(cfg);
    } else {
      cfg.set_loop_alignment();
    }
    cfg.fixup_flow();
  }

  // Apply peephole optimizations
  if( OptoPeephole ) {
    TracePhase tp("peephole", &timers[_t_peephole]);
    PhasePeephole peep( _regalloc, cfg);
    peep.do_transform();
  }

  // Do late expand if CPU requires this.
  if (Matcher::require_postalloc_expand) {
    TracePhase tp("postalloc_expand", &timers[_t_postalloc_expand]);
    cfg.postalloc_expand(_regalloc);
  }

  // Convert Nodes to instruction bits in a buffer
  {
    TraceTime tp("output", &timers[_t_output], CITime);
    Output();
  }

  print_method(PHASE_FINAL_CODE);

  // He's dead, Jim.
  _cfg     = (PhaseCFG*)((intptr_t)0xdeadbeef);
  _regalloc = (PhaseChaitin*)((intptr_t)0xdeadbeef);
}


//------------------------------dump_asm---------------------------------------
// Dump formatted assembly
#ifndef PRODUCT
void Compile::dump_asm(int *pcs, uint pc_limit) {
  bool cut_short = false;
  tty->print_cr("#");
  tty->print("#  ");  _tf->dump();  tty->cr();
  tty->print_cr("#");

  // For all blocks
  int pc = 0x0;                 // Program counter
  char starts_bundle = ' ';
  _regalloc->dump_frame();

  Node *n = NULL;
  for (uint i = 0; i < _cfg->number_of_blocks(); i++) {
    if (VMThread::should_terminate()) {
      cut_short = true;
      break;
    }
    Block* block = _cfg->get_block(i);
    if (block->is_connector() && !Verbose) {
      continue;
    }
    n = block->head();
    if (pcs && n->_idx < pc_limit) {
      tty->print("%3.3x   ", pcs[n->_idx]);
    } else {
      tty->print("      ");
    }
    block->dump_head(_cfg);
    if (block->is_connector()) {
      tty->print_cr("        # Empty connector block");
    } else if (block->num_preds() == 2 && block->pred(1)->is_CatchProj() && block->pred(1)->as_CatchProj()->_con == CatchProjNode::fall_through_index) {
      tty->print_cr("        # Block is sole successor of call");
    }

    // For all instructions
    Node *delay = NULL;
    for (uint j = 0; j < block->number_of_nodes(); j++) {
      if (VMThread::should_terminate()) {
        cut_short = true;
        break;
      }
      n = block->get_node(j);
      if (valid_bundle_info(n)) {
        Bundle* bundle = node_bundling(n);
        if (bundle->used_in_unconditional_delay()) {
          delay = n;
          continue;
        }
        if (bundle->starts_bundle()) {
          starts_bundle = '+';
        }
      }

      if (WizardMode) {
        n->dump();
      }

      if( !n->is_Region() &&    // Dont print in the Assembly
          !n->is_Phi() &&       // a few noisely useless nodes
          !n->is_Proj() &&
          !n->is_MachTemp() &&
          !n->is_SafePointScalarObject() &&
          !n->is_Catch() &&     // Would be nice to print exception table targets
          !n->is_MergeMem() &&  // Not very interesting
          !n->is_top() &&       // Debug info table constants
          !(n->is_Con() && !n->is_Mach())// Debug info table constants
          ) {
        if (pcs && n->_idx < pc_limit)
          tty->print("%3.3x", pcs[n->_idx]);
        else
          tty->print("   ");
        tty->print(" %c ", starts_bundle);
        starts_bundle = ' ';
        tty->print("\t");
        n->format(_regalloc, tty);
        tty->cr();
      }

      // If we have an instruction with a delay slot, and have seen a delay,
      // then back up and print it
      if (valid_bundle_info(n) && node_bundling(n)->use_unconditional_delay()) {
        assert(delay != NULL, "no unconditional delay instruction");
        if (WizardMode) delay->dump();

        if (node_bundling(delay)->starts_bundle())
          starts_bundle = '+';
        if (pcs && n->_idx < pc_limit)
          tty->print("%3.3x", pcs[n->_idx]);
        else
          tty->print("   ");
        tty->print(" %c ", starts_bundle);
        starts_bundle = ' ';
        tty->print("\t");
        delay->format(_regalloc, tty);
        tty->cr();
        delay = NULL;
      }

      // Dump the exception table as well
      if( n->is_Catch() && (Verbose || WizardMode) ) {
        // Print the exception table for this offset
        _handler_table.print_subtable_for(pc);
      }
    }

    if (pcs && n->_idx < pc_limit)
      tty->print_cr("%3.3x", pcs[n->_idx]);
    else
      tty->cr();

    assert(cut_short || delay == NULL, "no unconditional delay branch");

  } // End of per-block dump
  tty->cr();

  if (cut_short)  tty->print_cr("*** disassembly is cut short ***");
}
#endif

//------------------------------Final_Reshape_Counts---------------------------
// This class defines counters to help identify when a method
// may/must be executed using hardware with only 24-bit precision.
struct Final_Reshape_Counts : public StackObj {
  int  _call_count;             // count non-inlined 'common' calls
  int  _float_count;            // count float ops requiring 24-bit precision
  int  _double_count;           // count double ops requiring more precision
  int  _java_call_count;        // count non-inlined 'java' calls
  int  _inner_loop_count;       // count loops which need alignment
  VectorSet _visited;           // Visitation flags
  Node_List _tests;             // Set of IfNodes & PCTableNodes

  Final_Reshape_Counts() :
    _call_count(0), _float_count(0), _double_count(0),
    _java_call_count(0), _inner_loop_count(0),
    _visited( Thread::current()->resource_area() ) { }

  void inc_call_count  () { _call_count  ++; }
  void inc_float_count () { _float_count ++; }
  void inc_double_count() { _double_count++; }
  void inc_java_call_count() { _java_call_count++; }
  void inc_inner_loop_count() { _inner_loop_count++; }

  int  get_call_count  () const { return _call_count  ; }
  int  get_float_count () const { return _float_count ; }
  int  get_double_count() const { return _double_count; }
  int  get_java_call_count() const { return _java_call_count; }
  int  get_inner_loop_count() const { return _inner_loop_count; }
};

#ifdef ASSERT
static bool oop_offset_is_sane(const TypeInstPtr* tp) {
  ciInstanceKlass *k = tp->klass()->as_instance_klass();
  // Make sure the offset goes inside the instance layout.
  return k->contains_field_offset(tp->offset());
  // Note that OffsetBot and OffsetTop are very negative.
}
#endif

// Eliminate trivially redundant StoreCMs and accumulate their
// precedence edges.
void Compile::eliminate_redundant_card_marks(Node* n) {
  assert(n->Opcode() == Op_StoreCM, "expected StoreCM");
  if (n->in(MemNode::Address)->outcnt() > 1) {
    // There are multiple users of the same address so it might be
    // possible to eliminate some of the StoreCMs
    Node* mem = n->in(MemNode::Memory);
    Node* adr = n->in(MemNode::Address);
    Node* val = n->in(MemNode::ValueIn);
    Node* prev = n;
    bool done = false;
    // Walk the chain of StoreCMs eliminating ones that match.  As
    // long as it's a chain of single users then the optimization is
    // safe.  Eliminating partially redundant StoreCMs would require
    // cloning copies down the other paths.
    while (mem->Opcode() == Op_StoreCM && mem->outcnt() == 1 && !done) {
      if (adr == mem->in(MemNode::Address) &&
          val == mem->in(MemNode::ValueIn)) {
        // redundant StoreCM
        if (mem->req() > MemNode::OopStore) {
          // Hasn't been processed by this code yet.
          n->add_prec(mem->in(MemNode::OopStore));
        } else {
          // Already converted to precedence edge
          for (uint i = mem->req(); i < mem->len(); i++) {
            // Accumulate any precedence edges
            if (mem->in(i) != NULL) {
              n->add_prec(mem->in(i));
            }
          }
          // Everything above this point has been processed.
          done = true;
        }
        // Eliminate the previous StoreCM
        prev->set_req(MemNode::Memory, mem->in(MemNode::Memory));
        assert(mem->outcnt() == 0, "should be dead");
        mem->disconnect_inputs(NULL, this);
      } else {
        prev = mem;
      }
      mem = prev->in(MemNode::Memory);
    }
  }
}

//------------------------------final_graph_reshaping_impl----------------------
// Implement items 1-5 from final_graph_reshaping below.
void Compile::final_graph_reshaping_impl( Node *n, Final_Reshape_Counts &frc) {

  if ( n->outcnt() == 0 ) return; // dead node
  uint nop = n->Opcode();

  // Check for 2-input instruction with "last use" on right input.
  // Swap to left input.  Implements item (2).
  if( n->req() == 3 &&          // two-input instruction
      n->in(1)->outcnt() > 1 && // left use is NOT a last use
      (!n->in(1)->is_Phi() || n->in(1)->in(2) != n) && // it is not data loop
      n->in(2)->outcnt() == 1 &&// right use IS a last use
      !n->in(2)->is_Con() ) {   // right use is not a constant
    // Check for commutative opcode
    switch( nop ) {
    case Op_AddI:  case Op_AddF:  case Op_AddD:  case Op_AddL:
    case Op_MaxI:  case Op_MinI:
    case Op_MulI:  case Op_MulF:  case Op_MulD:  case Op_MulL:
    case Op_AndL:  case Op_XorL:  case Op_OrL:
    case Op_AndI:  case Op_XorI:  case Op_OrI: {
      // Move "last use" input to left by swapping inputs
      n->swap_edges(1, 2);
      break;
    }
    default:
      break;
    }
  }

#ifdef ASSERT
  if( n->is_Mem() ) {
    int alias_idx = get_alias_index(n->as_Mem()->adr_type());
    assert( n->in(0) != NULL || alias_idx != Compile::AliasIdxRaw ||
            // oop will be recorded in oop map if load crosses safepoint
            n->is_Load() && (n->as_Load()->bottom_type()->isa_oopptr() ||
                             LoadNode::is_immutable_value(n->in(MemNode::Address))),
            "raw memory operations should have control edge");
  }
  if (n->is_MemBar()) {
    MemBarNode* mb = n->as_MemBar();
    if (mb->trailing_store() || mb->trailing_load_store()) {
      assert(mb->leading_membar()->trailing_membar() == mb, "bad membar pair");
      Node* mem = mb->in(MemBarNode::Precedent);
      assert((mb->trailing_store() && mem->is_Store() && mem->as_Store()->is_release()) ||
             (mb->trailing_load_store() && mem->is_LoadStore()), "missing mem op");
    } else if (mb->leading()) {
      assert(mb->trailing_membar()->leading_membar() == mb, "bad membar pair");
    }
  }
#endif
  // Count FPU ops and common calls, implements item (3)
  switch( nop ) {
  // Count all float operations that may use FPU
  case Op_AddF:
  case Op_SubF:
  case Op_MulF:
  case Op_DivF:
  case Op_NegF:
  case Op_ModF:
  case Op_ConvI2F:
  case Op_ConF:
  case Op_CmpF:
  case Op_CmpF3:
  // case Op_ConvL2F: // longs are split into 32-bit halves
    frc.inc_float_count();
    break;

  case Op_ConvF2D:
  case Op_ConvD2F:
    frc.inc_float_count();
    frc.inc_double_count();
    break;

  // Count all double operations that may use FPU
  case Op_AddD:
  case Op_SubD:
  case Op_MulD:
  case Op_DivD:
  case Op_NegD:
  case Op_ModD:
  case Op_ConvI2D:
  case Op_ConvD2I:
  // case Op_ConvL2D: // handled by leaf call
  // case Op_ConvD2L: // handled by leaf call
  case Op_ConD:
  case Op_CmpD:
  case Op_CmpD3:
    frc.inc_double_count();
    break;
  case Op_Opaque1:              // Remove Opaque Nodes before matching
  case Op_Opaque2:              // Remove Opaque Nodes before matching
  case Op_Opaque3:
    n->subsume_by(n->in(1), this);
    break;
  case Op_CallStaticJava:
  case Op_CallJava:
  case Op_CallDynamicJava:
    frc.inc_java_call_count(); // Count java call site;
  case Op_CallRuntime:
  case Op_CallLeaf:
  case Op_CallLeafNoFP: {
    assert (n->is_Call(), "");
    CallNode *call = n->as_Call();
#if INCLUDE_SHENANDOAHGC
    if (UseShenandoahGC && ShenandoahBarrierSetC2::is_shenandoah_wb_pre_call(call)) {
      uint cnt = ShenandoahBarrierSetC2::write_ref_field_pre_entry_Type()->domain()->cnt();
      if (call->req() > cnt) {
        assert(call->req() == cnt+1, "only one extra input");
        Node* addp = call->in(cnt);
        assert(!ShenandoahBarrierSetC2::has_only_shenandoah_wb_pre_uses(addp), "useless address computation?");
        call->del_req(cnt);
      }
    }
#endif
    // Count call sites where the FP mode bit would have to be flipped.
    // Do not count uncommon runtime calls:
    // uncommon_trap, _complete_monitor_locking, _complete_monitor_unlocking,
    // _new_Java, _new_typeArray, _new_objArray, _rethrow_Java, ...
    if (!call->is_CallStaticJava() || !call->as_CallStaticJava()->_name) {
      frc.inc_call_count();   // Count the call site
    } else {                  // See if uncommon argument is shared
      Node *n = call->in(TypeFunc::Parms);
      int nop = n->Opcode();
      // Clone shared simple arguments to uncommon calls, item (1).
      if (n->outcnt() > 1 &&
          !n->is_Proj() &&
          nop != Op_CreateEx &&
          nop != Op_CheckCastPP &&
          nop != Op_DecodeN &&
          nop != Op_DecodeNKlass &&
          !n->is_Mem() &&
          !n->is_Phi()) {
        Node *x = n->clone();
        call->set_req(TypeFunc::Parms, x);
      }
    }
    break;
  }

  case Op_StoreD:
  case Op_LoadD:
  case Op_LoadD_unaligned:
    frc.inc_double_count();
    goto handle_mem;
  case Op_StoreF:
  case Op_LoadF:
    frc.inc_float_count();
    goto handle_mem;

  case Op_StoreCM:
    {
      // Convert OopStore dependence into precedence edge
      Node* prec = n->in(MemNode::OopStore);
      n->del_req(MemNode::OopStore);
      n->add_prec(prec);
      eliminate_redundant_card_marks(n);
    }

    // fall through

  case Op_StoreB:
  case Op_StoreC:
  case Op_StorePConditional:
  case Op_StoreI:
  case Op_StoreL:
  case Op_StoreIConditional:
  case Op_StoreLConditional:
  case Op_CompareAndSwapB:
  case Op_CompareAndSwapS:
  case Op_CompareAndSwapI:
  case Op_CompareAndSwapL:
  case Op_CompareAndSwapP:
  case Op_CompareAndSwapN:
  case Op_WeakCompareAndSwapB:
  case Op_WeakCompareAndSwapS:
  case Op_WeakCompareAndSwapI:
  case Op_WeakCompareAndSwapL:
  case Op_WeakCompareAndSwapP:
  case Op_WeakCompareAndSwapN:
  case Op_CompareAndExchangeB:
  case Op_CompareAndExchangeS:
  case Op_CompareAndExchangeI:
  case Op_CompareAndExchangeL:
  case Op_CompareAndExchangeP:
  case Op_CompareAndExchangeN:
  case Op_GetAndAddS:
  case Op_GetAndAddB:
  case Op_GetAndAddI:
  case Op_GetAndAddL:
  case Op_GetAndSetS:
  case Op_GetAndSetB:
  case Op_GetAndSetI:
  case Op_GetAndSetL:
  case Op_GetAndSetP:
  case Op_GetAndSetN:
  case Op_StoreP:
  case Op_StoreN:
  case Op_StoreNKlass:
  case Op_LoadB:
  case Op_LoadUB:
  case Op_LoadUS:
  case Op_LoadI:
  case Op_LoadKlass:
  case Op_LoadNKlass:
  case Op_LoadL:
  case Op_LoadL_unaligned:
  case Op_LoadPLocked:
  case Op_LoadP:
  case Op_LoadN:
  case Op_LoadRange:
  case Op_LoadS: {
  handle_mem:
#ifdef ASSERT
    if( VerifyOptoOopOffsets ) {
      assert( n->is_Mem(), "" );
      MemNode *mem  = (MemNode*)n;
      // Check to see if address types have grounded out somehow.
      const TypeInstPtr *tp = mem->in(MemNode::Address)->bottom_type()->isa_instptr();
      assert( !tp || oop_offset_is_sane(tp), "" );
    }
#endif
    break;
  }

  case Op_AddP: {               // Assert sane base pointers
    Node *addp = n->in(AddPNode::Address);
    assert( !addp->is_AddP() ||
            addp->in(AddPNode::Base)->is_top() || // Top OK for allocation
            addp->in(AddPNode::Base) == n->in(AddPNode::Base),
            "Base pointers must match (addp %u)", addp->_idx );
#ifdef _LP64
    if ((UseCompressedOops || UseCompressedClassPointers) &&
        addp->Opcode() == Op_ConP &&
        addp == n->in(AddPNode::Base) &&
        n->in(AddPNode::Offset)->is_Con()) {
      // If the transformation of ConP to ConN+DecodeN is beneficial depends
      // on the platform and on the compressed oops mode.
      // Use addressing with narrow klass to load with offset on x86.
      // Some platforms can use the constant pool to load ConP.
      // Do this transformation here since IGVN will convert ConN back to ConP.
      const Type* t = addp->bottom_type();
      bool is_oop   = t->isa_oopptr() != NULL;
      bool is_klass = t->isa_klassptr() != NULL;

      if ((is_oop   && Matcher::const_oop_prefer_decode()  ) ||
          (is_klass && Matcher::const_klass_prefer_decode())) {
        Node* nn = NULL;

        int op = is_oop ? Op_ConN : Op_ConNKlass;

        // Look for existing ConN node of the same exact type.
        Node* r  = root();
        uint cnt = r->outcnt();
        for (uint i = 0; i < cnt; i++) {
          Node* m = r->raw_out(i);
          if (m!= NULL && m->Opcode() == op &&
              m->bottom_type()->make_ptr() == t) {
            nn = m;
            break;
          }
        }
        if (nn != NULL) {
          // Decode a narrow oop to match address
          // [R12 + narrow_oop_reg<<3 + offset]
          if (is_oop) {
            nn = new DecodeNNode(nn, t);
          } else {
            nn = new DecodeNKlassNode(nn, t);
          }
          // Check for succeeding AddP which uses the same Base.
          // Otherwise we will run into the assertion above when visiting that guy.
          for (uint i = 0; i < n->outcnt(); ++i) {
            Node *out_i = n->raw_out(i);
            if (out_i && out_i->is_AddP() && out_i->in(AddPNode::Base) == addp) {
              out_i->set_req(AddPNode::Base, nn);
#ifdef ASSERT
              for (uint j = 0; j < out_i->outcnt(); ++j) {
                Node *out_j = out_i->raw_out(j);
                assert(out_j == NULL || !out_j->is_AddP() || out_j->in(AddPNode::Base) != addp,
                       "more than 2 AddP nodes in a chain (out_j %u)", out_j->_idx);
              }
#endif
            }
          }
          n->set_req(AddPNode::Base, nn);
          n->set_req(AddPNode::Address, nn);
          if (addp->outcnt() == 0) {
            addp->disconnect_inputs(NULL, this);
          }
        }
      }
    }
#endif
    // platform dependent reshaping of the address expression
    reshape_address(n->as_AddP());
    break;
  }

  case Op_CastPP: {
    // Remove CastPP nodes to gain more freedom during scheduling but
    // keep the dependency they encode as control or precedence edges
    // (if control is set already) on memory operations. Some CastPP
    // nodes don't have a control (don't carry a dependency): skip
    // those.
    if (n->in(0) != NULL) {
      ResourceMark rm;
      Unique_Node_List wq;
      wq.push(n);
      for (uint next = 0; next < wq.size(); ++next) {
        Node *m = wq.at(next);
        for (DUIterator_Fast imax, i = m->fast_outs(imax); i < imax; i++) {
          Node* use = m->fast_out(i);
          if (use->is_Mem() || use->is_EncodeNarrowPtr()) {
            use->ensure_control_or_add_prec(n->in(0));
          } else {
            switch(use->Opcode()) {
            case Op_AddP:
            case Op_DecodeN:
            case Op_DecodeNKlass:
            case Op_CheckCastPP:
            case Op_CastPP:
              wq.push(use);
              break;
            }
          }
        }
      }
    }
    const bool is_LP64 = LP64_ONLY(true) NOT_LP64(false);
    if (is_LP64 && n->in(1)->is_DecodeN() && Matcher::gen_narrow_oop_implicit_null_checks()) {
      Node* in1 = n->in(1);
      const Type* t = n->bottom_type();
      Node* new_in1 = in1->clone();
      new_in1->as_DecodeN()->set_type(t);

      if (!Matcher::narrow_oop_use_complex_address()) {
        //
        // x86, ARM and friends can handle 2 adds in addressing mode
        // and Matcher can fold a DecodeN node into address by using
        // a narrow oop directly and do implicit NULL check in address:
        //
        // [R12 + narrow_oop_reg<<3 + offset]
        // NullCheck narrow_oop_reg
        //
        // On other platforms (Sparc) we have to keep new DecodeN node and
        // use it to do implicit NULL check in address:
        //
        // decode_not_null narrow_oop_reg, base_reg
        // [base_reg + offset]
        // NullCheck base_reg
        //
        // Pin the new DecodeN node to non-null path on these platform (Sparc)
        // to keep the information to which NULL check the new DecodeN node
        // corresponds to use it as value in implicit_null_check().
        //
        new_in1->set_req(0, n->in(0));
      }

      n->subsume_by(new_in1, this);
      if (in1->outcnt() == 0) {
        in1->disconnect_inputs(NULL, this);
      }
    } else {
      n->subsume_by(n->in(1), this);
      if (n->outcnt() == 0) {
        n->disconnect_inputs(NULL, this);
      }
    }
    break;
  }
#ifdef _LP64
  case Op_CmpP:
    // Do this transformation here to preserve CmpPNode::sub() and
    // other TypePtr related Ideal optimizations (for example, ptr nullness).
    if (n->in(1)->is_DecodeNarrowPtr() || n->in(2)->is_DecodeNarrowPtr()) {
      Node* in1 = n->in(1);
      Node* in2 = n->in(2);
      if (!in1->is_DecodeNarrowPtr()) {
        in2 = in1;
        in1 = n->in(2);
      }
      assert(in1->is_DecodeNarrowPtr(), "sanity");

      Node* new_in2 = NULL;
      if (in2->is_DecodeNarrowPtr()) {
        assert(in2->Opcode() == in1->Opcode(), "must be same node type");
        new_in2 = in2->in(1);
      } else if (in2->Opcode() == Op_ConP) {
        const Type* t = in2->bottom_type();
        if (t == TypePtr::NULL_PTR) {
          assert(in1->is_DecodeN(), "compare klass to null?");
          // Don't convert CmpP null check into CmpN if compressed
          // oops implicit null check is not generated.
          // This will allow to generate normal oop implicit null check.
          if (Matcher::gen_narrow_oop_implicit_null_checks())
            new_in2 = ConNode::make(TypeNarrowOop::NULL_PTR);
          //
          // This transformation together with CastPP transformation above
          // will generated code for implicit NULL checks for compressed oops.
          //
          // The original code after Optimize()
          //
          //    LoadN memory, narrow_oop_reg
          //    decode narrow_oop_reg, base_reg
          //    CmpP base_reg, NULL
          //    CastPP base_reg // NotNull
          //    Load [base_reg + offset], val_reg
          //
          // after these transformations will be
          //
          //    LoadN memory, narrow_oop_reg
          //    CmpN narrow_oop_reg, NULL
          //    decode_not_null narrow_oop_reg, base_reg
          //    Load [base_reg + offset], val_reg
          //
          // and the uncommon path (== NULL) will use narrow_oop_reg directly
          // since narrow oops can be used in debug info now (see the code in
          // final_graph_reshaping_walk()).
          //
          // At the end the code will be matched to
          // on x86:
          //
          //    Load_narrow_oop memory, narrow_oop_reg
          //    Load [R12 + narrow_oop_reg<<3 + offset], val_reg
          //    NullCheck narrow_oop_reg
          //
          // and on sparc:
          //
          //    Load_narrow_oop memory, narrow_oop_reg
          //    decode_not_null narrow_oop_reg, base_reg
          //    Load [base_reg + offset], val_reg
          //    NullCheck base_reg
          //
        } else if (t->isa_oopptr()) {
          new_in2 = ConNode::make(t->make_narrowoop());
        } else if (t->isa_klassptr()) {
          new_in2 = ConNode::make(t->make_narrowklass());
        }
      }
      if (new_in2 != NULL) {
        Node* cmpN = new CmpNNode(in1->in(1), new_in2);
        n->subsume_by(cmpN, this);
        if (in1->outcnt() == 0) {
          in1->disconnect_inputs(NULL, this);
        }
        if (in2->outcnt() == 0) {
          in2->disconnect_inputs(NULL, this);
        }
      }
    }
    break;

  case Op_DecodeN:
  case Op_DecodeNKlass:
    assert(!n->in(1)->is_EncodeNarrowPtr(), "should be optimized out");
    // DecodeN could be pinned when it can't be fold into
    // an address expression, see the code for Op_CastPP above.
    assert(n->in(0) == NULL || (UseCompressedOops && !Matcher::narrow_oop_use_complex_address()), "no control");
    break;

  case Op_EncodeP:
  case Op_EncodePKlass: {
    Node* in1 = n->in(1);
    if (in1->is_DecodeNarrowPtr()) {
      n->subsume_by(in1->in(1), this);
    } else if (in1->Opcode() == Op_ConP) {
      const Type* t = in1->bottom_type();
      if (t == TypePtr::NULL_PTR) {
        assert(t->isa_oopptr(), "null klass?");
        n->subsume_by(ConNode::make(TypeNarrowOop::NULL_PTR), this);
      } else if (t->isa_oopptr()) {
        n->subsume_by(ConNode::make(t->make_narrowoop()), this);
      } else if (t->isa_klassptr()) {
        n->subsume_by(ConNode::make(t->make_narrowklass()), this);
      }
    }
    if (in1->outcnt() == 0) {
      in1->disconnect_inputs(NULL, this);
    }
    break;
  }

  case Op_Proj: {
    if (OptimizeStringConcat) {
      ProjNode* p = n->as_Proj();
      if (p->_is_io_use) {
        // Separate projections were used for the exception path which
        // are normally removed by a late inline.  If it wasn't inlined
        // then they will hang around and should just be replaced with
        // the original one.
        Node* proj = NULL;
        // Replace with just one
        for (SimpleDUIterator i(p->in(0)); i.has_next(); i.next()) {
          Node *use = i.get();
          if (use->is_Proj() && p != use && use->as_Proj()->_con == p->_con) {
            proj = use;
            break;
          }
        }
        assert(proj != NULL || p->_con == TypeFunc::I_O, "io may be dropped at an infinite loop");
        if (proj != NULL) {
          p->subsume_by(proj, this);
        }
      }
    }
    break;
  }

  case Op_Phi:
    if (n->as_Phi()->bottom_type()->isa_narrowoop() || n->as_Phi()->bottom_type()->isa_narrowklass()) {
      // The EncodeP optimization may create Phi with the same edges
      // for all paths. It is not handled well by Register Allocator.
      Node* unique_in = n->in(1);
      assert(unique_in != NULL, "");
      uint cnt = n->req();
      for (uint i = 2; i < cnt; i++) {
        Node* m = n->in(i);
        assert(m != NULL, "");
        if (unique_in != m)
          unique_in = NULL;
      }
      if (unique_in != NULL) {
        n->subsume_by(unique_in, this);
      }
    }
    break;

#endif

#ifdef ASSERT
  case Op_CastII:
    // Verify that all range check dependent CastII nodes were removed.
    if (n->isa_CastII()->has_range_check()) {
      n->dump(3);
      assert(false, "Range check dependent CastII node was not removed");
    }
    break;
#endif

  case Op_ModI:
    if (UseDivMod) {
      // Check if a%b and a/b both exist
      Node* d = n->find_similar(Op_DivI);
      if (d) {
        // Replace them with a fused divmod if supported
        if (Matcher::has_match_rule(Op_DivModI)) {
          DivModINode* divmod = DivModINode::make(n);
          d->subsume_by(divmod->div_proj(), this);
          n->subsume_by(divmod->mod_proj(), this);
        } else {
          // replace a%b with a-((a/b)*b)
          Node* mult = new MulINode(d, d->in(2));
          Node* sub  = new SubINode(d->in(1), mult);
          n->subsume_by(sub, this);
        }
      }
    }
    break;

  case Op_ModL:
    if (UseDivMod) {
      // Check if a%b and a/b both exist
      Node* d = n->find_similar(Op_DivL);
      if (d) {
        // Replace them with a fused divmod if supported
        if (Matcher::has_match_rule(Op_DivModL)) {
          DivModLNode* divmod = DivModLNode::make(n);
          d->subsume_by(divmod->div_proj(), this);
          n->subsume_by(divmod->mod_proj(), this);
        } else {
          // replace a%b with a-((a/b)*b)
          Node* mult = new MulLNode(d, d->in(2));
          Node* sub  = new SubLNode(d->in(1), mult);
          n->subsume_by(sub, this);
        }
      }
    }
    break;

  case Op_LoadVector:
  case Op_StoreVector:
    break;

  case Op_AddReductionVI:
  case Op_AddReductionVL:
  case Op_AddReductionVF:
  case Op_AddReductionVD:
  case Op_MulReductionVI:
  case Op_MulReductionVL:
  case Op_MulReductionVF:
  case Op_MulReductionVD:
    break;

  case Op_PackB:
  case Op_PackS:
  case Op_PackI:
  case Op_PackF:
  case Op_PackL:
  case Op_PackD:
    if (n->req()-1 > 2) {
      // Replace many operand PackNodes with a binary tree for matching
      PackNode* p = (PackNode*) n;
      Node* btp = p->binary_tree_pack(1, n->req());
      n->subsume_by(btp, this);
    }
    break;
  case Op_Loop:
  case Op_CountedLoop:
  case Op_OuterStripMinedLoop:
    if (n->as_Loop()->is_inner_loop()) {
      frc.inc_inner_loop_count();
    }
    n->as_Loop()->verify_strip_mined(0);
    break;
  case Op_LShiftI:
  case Op_RShiftI:
  case Op_URShiftI:
  case Op_LShiftL:
  case Op_RShiftL:
  case Op_URShiftL:
    if (Matcher::need_masked_shift_count) {
      // The cpu's shift instructions don't restrict the count to the
      // lower 5/6 bits. We need to do the masking ourselves.
      Node* in2 = n->in(2);
      juint mask = (n->bottom_type() == TypeInt::INT) ? (BitsPerInt - 1) : (BitsPerLong - 1);
      const TypeInt* t = in2->find_int_type();
      if (t != NULL && t->is_con()) {
        juint shift = t->get_con();
        if (shift > mask) { // Unsigned cmp
          n->set_req(2, ConNode::make(TypeInt::make(shift & mask)));
        }
      } else {
        if (t == NULL || t->_lo < 0 || t->_hi > (int)mask) {
          Node* shift = new AndINode(in2, ConNode::make(TypeInt::make(mask)));
          n->set_req(2, shift);
        }
      }
      if (in2->outcnt() == 0) { // Remove dead node
        in2->disconnect_inputs(NULL, this);
      }
    }
    break;
  case Op_MemBarStoreStore:
  case Op_MemBarRelease:
    // Break the link with AllocateNode: it is no longer useful and
    // confuses register allocation.
    if (n->req() > MemBarNode::Precedent) {
      n->set_req(MemBarNode::Precedent, top());
    }
    break;
  case Op_MemBarAcquire: {
    if (n->as_MemBar()->trailing_load() && n->req() > MemBarNode::Precedent) {
      // At parse time, the trailing MemBarAcquire for a volatile load
      // is created with an edge to the load. After optimizations,
      // that input may be a chain of Phis. If those phis have no
      // other use, then the MemBarAcquire keeps them alive and
      // register allocation can be confused.
      ResourceMark rm;
      Unique_Node_List wq;
      wq.push(n->in(MemBarNode::Precedent));
      n->set_req(MemBarNode::Precedent, top());
      while (wq.size() > 0) {
        Node* m = wq.pop();
        if (m->outcnt() == 0) {
          for (uint j = 0; j < m->req(); j++) {
            Node* in = m->in(j);
            if (in != NULL) {
              wq.push(in);
            }
          }
          m->disconnect_inputs(NULL, this);
        }
      }
    }
    break;
  }
#if INCLUDE_SHENANDOAHGC
  case Op_ShenandoahCompareAndSwapP:
  case Op_ShenandoahCompareAndSwapN:
  case Op_ShenandoahWeakCompareAndSwapN:
  case Op_ShenandoahWeakCompareAndSwapP:
  case Op_ShenandoahCompareAndExchangeP:
  case Op_ShenandoahCompareAndExchangeN:
#ifdef ASSERT
    if( VerifyOptoOopOffsets ) {
      MemNode* mem  = n->as_Mem();
      // Check to see if address types have grounded out somehow.
      const TypeInstPtr *tp = mem->in(MemNode::Address)->bottom_type()->isa_instptr();
      ciInstanceKlass *k = tp->klass()->as_instance_klass();
      bool oop_offset_is_sane = k->contains_field_offset(tp->offset());
      assert( !tp || oop_offset_is_sane, "" );
    }
#endif
     break;
  case Op_ShenandoahLoadReferenceBarrier:
    assert(false, "should have been expanded already");
    break;
#endif
  case Op_RangeCheck: {
    RangeCheckNode* rc = n->as_RangeCheck();
    Node* iff = new IfNode(rc->in(0), rc->in(1), rc->_prob, rc->_fcnt);
    n->subsume_by(iff, this);
    frc._tests.push(iff);
    break;
  }
  case Op_ConvI2L: {
    if (!Matcher::convi2l_type_required) {
      // Code generation on some platforms doesn't need accurate
      // ConvI2L types. Widening the type can help remove redundant
      // address computations.
      n->as_Type()->set_type(TypeLong::INT);
      ResourceMark rm;
      Unique_Node_List wq;
      wq.push(n);
      for (uint next = 0; next < wq.size(); next++) {
        Node *m = wq.at(next);

        for(;;) {
          // Loop over all nodes with identical inputs edges as m
          Node* k = m->find_similar(m->Opcode());
          if (k == NULL) {
            break;
          }
          // Push their uses so we get a chance to remove node made
          // redundant
          for (DUIterator_Fast imax, i = k->fast_outs(imax); i < imax; i++) {
            Node* u = k->fast_out(i);
            if (u->Opcode() == Op_LShiftL ||
                u->Opcode() == Op_AddL ||
                u->Opcode() == Op_SubL ||
                u->Opcode() == Op_AddP) {
              wq.push(u);
            }
          }
          // Replace all nodes with identical edges as m with m
          k->subsume_by(m, this);
        }
      }
    }
    break;
  }
  case Op_CmpUL: {
    if (!Matcher::has_match_rule(Op_CmpUL)) {
      // No support for unsigned long comparisons
      ConINode* sign_pos = new ConINode(TypeInt::make(BitsPerLong - 1));
      Node* sign_bit_mask = new RShiftLNode(n->in(1), sign_pos);
      Node* orl = new OrLNode(n->in(1), sign_bit_mask);
      ConLNode* remove_sign_mask = new ConLNode(TypeLong::make(max_jlong));
      Node* andl = new AndLNode(orl, remove_sign_mask);
      Node* cmp = new CmpLNode(andl, n->in(2));
      n->subsume_by(cmp, this);
    }
    break;
  }
  default:
    assert( !n->is_Call(), "" );
    assert( !n->is_Mem(), "" );
    assert( nop != Op_ProfileBoolean, "should be eliminated during IGVN");
    break;
  }

  // Collect CFG split points
  if (n->is_MultiBranch() && !n->is_RangeCheck()) {
    frc._tests.push(n);
  }
}

//------------------------------final_graph_reshaping_walk---------------------
// Replacing Opaque nodes with their input in final_graph_reshaping_impl(),
// requires that the walk visits a node's inputs before visiting the node.
void Compile::final_graph_reshaping_walk( Node_Stack &nstack, Node *root, Final_Reshape_Counts &frc ) {
  ResourceArea *area = Thread::current()->resource_area();
  Unique_Node_List sfpt(area);

  frc._visited.set(root->_idx); // first, mark node as visited
  uint cnt = root->req();
  Node *n = root;
  uint  i = 0;
  while (true) {
    if (i < cnt) {
      // Place all non-visited non-null inputs onto stack
      Node* m = n->in(i);
      ++i;
      if (m != NULL && !frc._visited.test_set(m->_idx)) {
        if (m->is_SafePoint() && m->as_SafePoint()->jvms() != NULL) {
          // compute worst case interpreter size in case of a deoptimization
          update_interpreter_frame_size(m->as_SafePoint()->jvms()->interpreter_frame_size());

          sfpt.push(m);
        }
        cnt = m->req();
        nstack.push(n, i); // put on stack parent and next input's index
        n = m;
        i = 0;
      }
    } else {
      // Now do post-visit work
      final_graph_reshaping_impl( n, frc );
      if (nstack.is_empty())
        break;             // finished
      n = nstack.node();   // Get node from stack
      cnt = n->req();
      i = nstack.index();
      nstack.pop();        // Shift to the next node on stack
    }
  }

  // Skip next transformation if compressed oops are not used.
  if ((UseCompressedOops && !Matcher::gen_narrow_oop_implicit_null_checks()) ||
      (!UseCompressedOops && !UseCompressedClassPointers))
    return;

  // Go over safepoints nodes to skip DecodeN/DecodeNKlass nodes for debug edges.
  // It could be done for an uncommon traps or any safepoints/calls
  // if the DecodeN/DecodeNKlass node is referenced only in a debug info.
  while (sfpt.size() > 0) {
    n = sfpt.pop();
    JVMState *jvms = n->as_SafePoint()->jvms();
    assert(jvms != NULL, "sanity");
    int start = jvms->debug_start();
    int end   = n->req();
    bool is_uncommon = (n->is_CallStaticJava() &&
                        n->as_CallStaticJava()->uncommon_trap_request() != 0);
    for (int j = start; j < end; j++) {
      Node* in = n->in(j);
      if (in->is_DecodeNarrowPtr()) {
        bool safe_to_skip = true;
        if (!is_uncommon ) {
          // Is it safe to skip?
          for (uint i = 0; i < in->outcnt(); i++) {
            Node* u = in->raw_out(i);
            if (!u->is_SafePoint() ||
                (u->is_Call() && u->as_Call()->has_non_debug_use(n))) {
              safe_to_skip = false;
            }
          }
        }
        if (safe_to_skip) {
          n->set_req(j, in->in(1));
        }
        if (in->outcnt() == 0) {
          in->disconnect_inputs(NULL, this);
        }
      }
    }
  }
}

//------------------------------final_graph_reshaping--------------------------
// Final Graph Reshaping.
//
// (1) Clone simple inputs to uncommon calls, so they can be scheduled late
//     and not commoned up and forced early.  Must come after regular
//     optimizations to avoid GVN undoing the cloning.  Clone constant
//     inputs to Loop Phis; these will be split by the allocator anyways.
//     Remove Opaque nodes.
// (2) Move last-uses by commutative operations to the left input to encourage
//     Intel update-in-place two-address operations and better register usage
//     on RISCs.  Must come after regular optimizations to avoid GVN Ideal
//     calls canonicalizing them back.
// (3) Count the number of double-precision FP ops, single-precision FP ops
//     and call sites.  On Intel, we can get correct rounding either by
//     forcing singles to memory (requires extra stores and loads after each
//     FP bytecode) or we can set a rounding mode bit (requires setting and
//     clearing the mode bit around call sites).  The mode bit is only used
//     if the relative frequency of single FP ops to calls is low enough.
//     This is a key transform for SPEC mpeg_audio.
// (4) Detect infinite loops; blobs of code reachable from above but not
//     below.  Several of the Code_Gen algorithms fail on such code shapes,
//     so we simply bail out.  Happens a lot in ZKM.jar, but also happens
//     from time to time in other codes (such as -Xcomp finalizer loops, etc).
//     Detection is by looking for IfNodes where only 1 projection is
//     reachable from below or CatchNodes missing some targets.
// (5) Assert for insane oop offsets in debug mode.

bool Compile::final_graph_reshaping() {
  // an infinite loop may have been eliminated by the optimizer,
  // in which case the graph will be empty.
  if (root()->req() == 1) {
    record_method_not_compilable("trivial infinite loop");
    return true;
  }

  // Expensive nodes have their control input set to prevent the GVN
  // from freely commoning them. There's no GVN beyond this point so
  // no need to keep the control input. We want the expensive nodes to
  // be freely moved to the least frequent code path by gcm.
  assert(OptimizeExpensiveOps || expensive_count() == 0, "optimization off but list non empty?");
  for (int i = 0; i < expensive_count(); i++) {
    _expensive_nodes->at(i)->set_req(0, NULL);
  }

  Final_Reshape_Counts frc;

  // Visit everybody reachable!
  // Allocate stack of size C->live_nodes()/2 to avoid frequent realloc
  Node_Stack nstack(live_nodes() >> 1);
  final_graph_reshaping_walk(nstack, root(), frc);

  // Check for unreachable (from below) code (i.e., infinite loops).
  for( uint i = 0; i < frc._tests.size(); i++ ) {
    MultiBranchNode *n = frc._tests[i]->as_MultiBranch();
    // Get number of CFG targets.
    // Note that PCTables include exception targets after calls.
    uint required_outcnt = n->required_outcnt();
    if (n->outcnt() != required_outcnt) {
      // Check for a few special cases.  Rethrow Nodes never take the
      // 'fall-thru' path, so expected kids is 1 less.
      if (n->is_PCTable() && n->in(0) && n->in(0)->in(0)) {
        if (n->in(0)->in(0)->is_Call()) {
          CallNode *call = n->in(0)->in(0)->as_Call();
          if (call->entry_point() == OptoRuntime::rethrow_stub()) {
            required_outcnt--;      // Rethrow always has 1 less kid
          } else if (call->req() > TypeFunc::Parms &&
                     call->is_CallDynamicJava()) {
            // Check for null receiver. In such case, the optimizer has
            // detected that the virtual call will always result in a null
            // pointer exception. The fall-through projection of this CatchNode
            // will not be populated.
            Node *arg0 = call->in(TypeFunc::Parms);
            if (arg0->is_Type() &&
                arg0->as_Type()->type()->higher_equal(TypePtr::NULL_PTR)) {
              required_outcnt--;
            }
          } else if (call->entry_point() == OptoRuntime::new_array_Java() &&
                     call->req() > TypeFunc::Parms+1 &&
                     call->is_CallStaticJava()) {
            // Check for negative array length. In such case, the optimizer has
            // detected that the allocation attempt will always result in an
            // exception. There is no fall-through projection of this CatchNode .
            Node *arg1 = call->in(TypeFunc::Parms+1);
            if (arg1->is_Type() &&
                arg1->as_Type()->type()->join(TypeInt::POS)->empty()) {
              required_outcnt--;
            }
          }
        }
      }
      // Recheck with a better notion of 'required_outcnt'
      if (n->outcnt() != required_outcnt) {
        record_method_not_compilable("malformed control flow");
        return true;            // Not all targets reachable!
      }
    }
    // Check that I actually visited all kids.  Unreached kids
    // must be infinite loops.
    for (DUIterator_Fast jmax, j = n->fast_outs(jmax); j < jmax; j++)
      if (!frc._visited.test(n->fast_out(j)->_idx)) {
        record_method_not_compilable("infinite loop");
        return true;            // Found unvisited kid; must be unreach
      }

    // Here so verification code in final_graph_reshaping_walk()
    // always see an OuterStripMinedLoopEnd
    if (n->is_OuterStripMinedLoopEnd()) {
      IfNode* init_iff = n->as_If();
      Node* iff = new IfNode(init_iff->in(0), init_iff->in(1), init_iff->_prob, init_iff->_fcnt);
      n->subsume_by(iff, this);
    }
  }

  // If original bytecodes contained a mixture of floats and doubles
  // check if the optimizer has made it homogenous, item (3).
  if( Use24BitFPMode && Use24BitFP && UseSSE == 0 &&
      frc.get_float_count() > 32 &&
      frc.get_double_count() == 0 &&
      (10 * frc.get_call_count() < frc.get_float_count()) ) {
    set_24_bit_selection_and_mode( false,  true );
  }

  set_java_calls(frc.get_java_call_count());
  set_inner_loops(frc.get_inner_loop_count());

  // No infinite loops, no reason to bail out.
  return false;
}

//-----------------------------too_many_traps----------------------------------
// Report if there are too many traps at the current method and bci.
// Return true if there was a trap, and/or PerMethodTrapLimit is exceeded.
bool Compile::too_many_traps(ciMethod* method,
                             int bci,
                             Deoptimization::DeoptReason reason) {
  ciMethodData* md = method->method_data();
  if (md->is_empty()) {
    // Assume the trap has not occurred, or that it occurred only
    // because of a transient condition during start-up in the interpreter.
    return false;
  }
  ciMethod* m = Deoptimization::reason_is_speculate(reason) ? this->method() : NULL;
  if (md->has_trap_at(bci, m, reason) != 0) {
    // Assume PerBytecodeTrapLimit==0, for a more conservative heuristic.
    // Also, if there are multiple reasons, or if there is no per-BCI record,
    // assume the worst.
    if (log())
      log()->elem("observe trap='%s' count='%d'",
                  Deoptimization::trap_reason_name(reason),
                  md->trap_count(reason));
    return true;
  } else {
    // Ignore method/bci and see if there have been too many globally.
    return too_many_traps(reason, md);
  }
}

// Less-accurate variant which does not require a method and bci.
bool Compile::too_many_traps(Deoptimization::DeoptReason reason,
                             ciMethodData* logmd) {
  if (trap_count(reason) >= Deoptimization::per_method_trap_limit(reason)) {
    // Too many traps globally.
    // Note that we use cumulative trap_count, not just md->trap_count.
    if (log()) {
      int mcount = (logmd == NULL)? -1: (int)logmd->trap_count(reason);
      log()->elem("observe trap='%s' count='0' mcount='%d' ccount='%d'",
                  Deoptimization::trap_reason_name(reason),
                  mcount, trap_count(reason));
    }
    return true;
  } else {
    // The coast is clear.
    return false;
  }
}

//--------------------------too_many_recompiles--------------------------------
// Report if there are too many recompiles at the current method and bci.
// Consults PerBytecodeRecompilationCutoff and PerMethodRecompilationCutoff.
// Is not eager to return true, since this will cause the compiler to use
// Action_none for a trap point, to avoid too many recompilations.
bool Compile::too_many_recompiles(ciMethod* method,
                                  int bci,
                                  Deoptimization::DeoptReason reason) {
  ciMethodData* md = method->method_data();
  if (md->is_empty()) {
    // Assume the trap has not occurred, or that it occurred only
    // because of a transient condition during start-up in the interpreter.
    return false;
  }
  // Pick a cutoff point well within PerBytecodeRecompilationCutoff.
  uint bc_cutoff = (uint) PerBytecodeRecompilationCutoff / 8;
  uint m_cutoff  = (uint) PerMethodRecompilationCutoff / 2 + 1;  // not zero
  Deoptimization::DeoptReason per_bc_reason
    = Deoptimization::reason_recorded_per_bytecode_if_any(reason);
  ciMethod* m = Deoptimization::reason_is_speculate(reason) ? this->method() : NULL;
  if ((per_bc_reason == Deoptimization::Reason_none
       || md->has_trap_at(bci, m, reason) != 0)
      // The trap frequency measure we care about is the recompile count:
      && md->trap_recompiled_at(bci, m)
      && md->overflow_recompile_count() >= bc_cutoff) {
    // Do not emit a trap here if it has already caused recompilations.
    // Also, if there are multiple reasons, or if there is no per-BCI record,
    // assume the worst.
    if (log())
      log()->elem("observe trap='%s recompiled' count='%d' recompiles2='%d'",
                  Deoptimization::trap_reason_name(reason),
                  md->trap_count(reason),
                  md->overflow_recompile_count());
    return true;
  } else if (trap_count(reason) != 0
             && decompile_count() >= m_cutoff) {
    // Too many recompiles globally, and we have seen this sort of trap.
    // Use cumulative decompile_count, not just md->decompile_count.
    if (log())
      log()->elem("observe trap='%s' count='%d' mcount='%d' decompiles='%d' mdecompiles='%d'",
                  Deoptimization::trap_reason_name(reason),
                  md->trap_count(reason), trap_count(reason),
                  md->decompile_count(), decompile_count());
    return true;
  } else {
    // The coast is clear.
    return false;
  }
}

// Compute when not to trap. Used by matching trap based nodes and
// NullCheck optimization.
void Compile::set_allowed_deopt_reasons() {
  _allowed_reasons = 0;
  if (is_method_compilation()) {
    for (int rs = (int)Deoptimization::Reason_none+1; rs < Compile::trapHistLength; rs++) {
      assert(rs < BitsPerInt, "recode bit map");
      if (!too_many_traps((Deoptimization::DeoptReason) rs)) {
        _allowed_reasons |= nth_bit(rs);
      }
    }
  }
}

bool Compile::is_compiling_clinit_for(ciKlass* k) {
  ciMethod* root = method(); // the root method of compilation
  return root->is_static_initializer() && root->holder() == k; // access in the context of clinit
}

#ifndef PRODUCT
//------------------------------verify_graph_edges---------------------------
// Walk the Graph and verify that there is a one-to-one correspondence
// between Use-Def edges and Def-Use edges in the graph.
void Compile::verify_graph_edges(bool no_dead_code) {
  if (VerifyGraphEdges) {
    ResourceArea *area = Thread::current()->resource_area();
    Unique_Node_List visited(area);
    // Call recursive graph walk to check edges
    _root->verify_edges(visited);
    if (no_dead_code) {
      // Now make sure that no visited node is used by an unvisited node.
      bool dead_nodes = false;
      Unique_Node_List checked(area);
      while (visited.size() > 0) {
        Node* n = visited.pop();
        checked.push(n);
        for (uint i = 0; i < n->outcnt(); i++) {
          Node* use = n->raw_out(i);
          if (checked.member(use))  continue;  // already checked
          if (visited.member(use))  continue;  // already in the graph
          if (use->is_Con())        continue;  // a dead ConNode is OK
          // At this point, we have found a dead node which is DU-reachable.
          if (!dead_nodes) {
            tty->print_cr("*** Dead nodes reachable via DU edges:");
            dead_nodes = true;
          }
          use->dump(2);
          tty->print_cr("---");
          checked.push(use);  // No repeats; pretend it is now checked.
        }
      }
      assert(!dead_nodes, "using nodes must be reachable from root");
    }
  }
}

// Verify GC barriers consistency
// Currently supported:
// - G1 pre-barriers (see GraphKit::g1_write_barrier_pre())
void Compile::verify_barriers() {
#if INCLUDE_G1GC || INCLUDE_SHENANDOAHGC
  if (UseG1GC SHENANDOAHGC_ONLY(|| UseShenandoahGC)) {
    // Verify G1 pre-barriers

#if INCLUDE_G1GC && INCLUDE_SHENANDOAHGC
    const int marking_offset = in_bytes(UseG1GC ? G1ThreadLocalData::satb_mark_queue_active_offset()
                                                : ShenandoahThreadLocalData::satb_mark_queue_active_offset());
#elif INCLUDE_G1GC
    const int marking_offset = in_bytes(G1ThreadLocalData::satb_mark_queue_active_offset());
#else
    const int marking_offset = in_bytes(ShenandoahThreadLocalData::satb_mark_queue_active_offset());
#endif

    ResourceArea *area = Thread::current()->resource_area();
    Unique_Node_List visited(area);
    Node_List worklist(area);
    // We're going to walk control flow backwards starting from the Root
    worklist.push(_root);
    while (worklist.size() > 0) {
      Node* x = worklist.pop();
      if (x == NULL || x == top()) continue;
      if (visited.member(x)) {
        continue;
      } else {
        visited.push(x);
      }

      if (x->is_Region()) {
        for (uint i = 1; i < x->req(); i++) {
          worklist.push(x->in(i));
        }
      } else {
        worklist.push(x->in(0));
        // We are looking for the pattern:
        //                            /->ThreadLocal
        // If->Bool->CmpI->LoadB->AddP->ConL(marking_offset)
        //              \->ConI(0)
        // We want to verify that the If and the LoadB have the same control
        // See GraphKit::g1_write_barrier_pre()
        if (x->is_If()) {
          IfNode *iff = x->as_If();
          if (iff->in(1)->is_Bool() && iff->in(1)->in(1)->is_Cmp()) {
            CmpNode *cmp = iff->in(1)->in(1)->as_Cmp();
            if (cmp->Opcode() == Op_CmpI && cmp->in(2)->is_Con() && cmp->in(2)->bottom_type()->is_int()->get_con() == 0
                && cmp->in(1)->is_Load()) {
              LoadNode* load = cmp->in(1)->as_Load();
              if (load->Opcode() == Op_LoadB && load->in(2)->is_AddP() && load->in(2)->in(2)->Opcode() == Op_ThreadLocal
                  && load->in(2)->in(3)->is_Con()
                  && load->in(2)->in(3)->bottom_type()->is_intptr_t()->get_con() == marking_offset) {

                Node* if_ctrl = iff->in(0);
                Node* load_ctrl = load->in(0);

                if (if_ctrl != load_ctrl) {
                  // Skip possible CProj->NeverBranch in infinite loops
                  if ((if_ctrl->is_Proj() && if_ctrl->Opcode() == Op_CProj)
                      && (if_ctrl->in(0)->is_MultiBranch() && if_ctrl->in(0)->Opcode() == Op_NeverBranch)) {
                    if_ctrl = if_ctrl->in(0)->in(0);
                  }
                }
                assert(load_ctrl != NULL && if_ctrl == load_ctrl, "controls must match");
              }
            }
          }
        }
      }
    }
  }
#endif
}

#endif

// The Compile object keeps track of failure reasons separately from the ciEnv.
// This is required because there is not quite a 1-1 relation between the
// ciEnv and its compilation task and the Compile object.  Note that one
// ciEnv might use two Compile objects, if C2Compiler::compile_method decides
// to backtrack and retry without subsuming loads.  Other than this backtracking
// behavior, the Compile's failure reason is quietly copied up to the ciEnv
// by the logic in C2Compiler.
void Compile::record_failure(const char* reason) {
  if (log() != NULL) {
    log()->elem("failure reason='%s' phase='compile'", reason);
  }
  if (_failure_reason == NULL) {
    // Record the first failure reason.
    _failure_reason = reason;
  }

  if (!C->failure_reason_is(C2Compiler::retry_no_subsuming_loads())) {
    C->print_method(PHASE_FAILURE);
  }
  _root = NULL;  // flush the graph, too
}

Compile::TracePhase::TracePhase(const char* name, elapsedTimer* accumulator)
  : TraceTime(name, accumulator, CITime, CITimeVerbose),
    _phase_name(name), _dolog(CITimeVerbose)
{
  if (_dolog) {
    C = Compile::current();
    _log = C->log();
  } else {
    C = NULL;
    _log = NULL;
  }
  if (_log != NULL) {
    _log->begin_head("phase name='%s' nodes='%d' live='%d'", _phase_name, C->unique(), C->live_nodes());
    _log->stamp();
    _log->end_head();
  }
}

Compile::TracePhase::~TracePhase() {

  C = Compile::current();
  if (_dolog) {
    _log = C->log();
  } else {
    _log = NULL;
  }

#ifdef ASSERT
  if (PrintIdealNodeCount) {
    tty->print_cr("phase name='%s' nodes='%d' live='%d' live_graph_walk='%d'",
                  _phase_name, C->unique(), C->live_nodes(), C->count_live_nodes_by_graph_walk());
  }

  if (VerifyIdealNodeCount) {
    Compile::current()->print_missing_nodes();
  }
#endif

  if (_log != NULL) {
    _log->done("phase name='%s' nodes='%d' live='%d'", _phase_name, C->unique(), C->live_nodes());
  }
}

//=============================================================================
// Two Constant's are equal when the type and the value are equal.
bool Compile::Constant::operator==(const Constant& other) {
  if (type()          != other.type()         )  return false;
  if (can_be_reused() != other.can_be_reused())  return false;
  // For floating point values we compare the bit pattern.
  switch (type()) {
  case T_INT:
  case T_FLOAT:   return (_v._value.i == other._v._value.i);
  case T_LONG:
  case T_DOUBLE:  return (_v._value.j == other._v._value.j);
  case T_OBJECT:
  case T_ADDRESS: return (_v._value.l == other._v._value.l);
  case T_VOID:    return (_v._value.l == other._v._value.l);  // jump-table entries
  case T_METADATA: return (_v._metadata == other._v._metadata);
  default: ShouldNotReachHere(); return false;
  }
}

static int type_to_size_in_bytes(BasicType t) {
  switch (t) {
  case T_INT:     return sizeof(jint   );
  case T_LONG:    return sizeof(jlong  );
  case T_FLOAT:   return sizeof(jfloat );
  case T_DOUBLE:  return sizeof(jdouble);
  case T_METADATA: return sizeof(Metadata*);
    // We use T_VOID as marker for jump-table entries (labels) which
    // need an internal word relocation.
  case T_VOID:
  case T_ADDRESS:
  case T_OBJECT:  return sizeof(jobject);
  default:
    ShouldNotReachHere();
    return -1;
  }
}

int Compile::ConstantTable::qsort_comparator(Constant* a, Constant* b) {
  // sort descending
  if (a->freq() > b->freq())  return -1;
  if (a->freq() < b->freq())  return  1;
  return 0;
}

void Compile::ConstantTable::calculate_offsets_and_size() {
  // First, sort the array by frequencies.
  _constants.sort(qsort_comparator);

#ifdef ASSERT
  // Make sure all jump-table entries were sorted to the end of the
  // array (they have a negative frequency).
  bool found_void = false;
  for (int i = 0; i < _constants.length(); i++) {
    Constant con = _constants.at(i);
    if (con.type() == T_VOID)
      found_void = true;  // jump-tables
    else
      assert(!found_void, "wrong sorting");
  }
#endif

  int offset = 0;
  for (int i = 0; i < _constants.length(); i++) {
    Constant* con = _constants.adr_at(i);

    // Align offset for type.
    int typesize = type_to_size_in_bytes(con->type());
    offset = align_up(offset, typesize);
    con->set_offset(offset);   // set constant's offset

    if (con->type() == T_VOID) {
      MachConstantNode* n = (MachConstantNode*) con->get_jobject();
      offset = offset + typesize * n->outcnt();  // expand jump-table
    } else {
      offset = offset + typesize;
    }
  }

  // Align size up to the next section start (which is insts; see
  // CodeBuffer::align_at_start).
  assert(_size == -1, "already set?");
  _size = align_up(offset, (int)CodeEntryAlignment);
}

void Compile::ConstantTable::emit(CodeBuffer& cb) {
  MacroAssembler _masm(&cb);
  for (int i = 0; i < _constants.length(); i++) {
    Constant con = _constants.at(i);
    address constant_addr = NULL;
    switch (con.type()) {
    case T_INT:    constant_addr = _masm.int_constant(   con.get_jint()   ); break;
    case T_LONG:   constant_addr = _masm.long_constant(  con.get_jlong()  ); break;
    case T_FLOAT:  constant_addr = _masm.float_constant( con.get_jfloat() ); break;
    case T_DOUBLE: constant_addr = _masm.double_constant(con.get_jdouble()); break;
    case T_OBJECT: {
      jobject obj = con.get_jobject();
      int oop_index = _masm.oop_recorder()->find_index(obj);
      constant_addr = _masm.address_constant((address) obj, oop_Relocation::spec(oop_index));
      break;
    }
    case T_ADDRESS: {
      address addr = (address) con.get_jobject();
      constant_addr = _masm.address_constant(addr);
      break;
    }
    // We use T_VOID as marker for jump-table entries (labels) which
    // need an internal word relocation.
    case T_VOID: {
      MachConstantNode* n = (MachConstantNode*) con.get_jobject();
      // Fill the jump-table with a dummy word.  The real value is
      // filled in later in fill_jump_table.
      address dummy = (address) n;
      constant_addr = _masm.address_constant(dummy);
      // Expand jump-table
      for (uint i = 1; i < n->outcnt(); i++) {
        address temp_addr = _masm.address_constant(dummy + i);
        assert(temp_addr, "consts section too small");
      }
      break;
    }
    case T_METADATA: {
      Metadata* obj = con.get_metadata();
      int metadata_index = _masm.oop_recorder()->find_index(obj);
      constant_addr = _masm.address_constant((address) obj, metadata_Relocation::spec(metadata_index));
      break;
    }
    default: ShouldNotReachHere();
    }
    assert(constant_addr, "consts section too small");
    assert((constant_addr - _masm.code()->consts()->start()) == con.offset(),
            "must be: %d == %d", (int) (constant_addr - _masm.code()->consts()->start()), (int)(con.offset()));
  }
}

int Compile::ConstantTable::find_offset(Constant& con) const {
  int idx = _constants.find(con);
  guarantee(idx != -1, "constant must be in constant table");
  int offset = _constants.at(idx).offset();
  guarantee(offset != -1, "constant table not emitted yet?");
  return offset;
}

void Compile::ConstantTable::add(Constant& con) {
  if (con.can_be_reused()) {
    int idx = _constants.find(con);
    if (idx != -1 && _constants.at(idx).can_be_reused()) {
      _constants.adr_at(idx)->inc_freq(con.freq());  // increase the frequency by the current value
      return;
    }
  }
  (void) _constants.append(con);
}

Compile::Constant Compile::ConstantTable::add(MachConstantNode* n, BasicType type, jvalue value) {
  Block* b = Compile::current()->cfg()->get_block_for_node(n);
  Constant con(type, value, b->_freq);
  add(con);
  return con;
}

Compile::Constant Compile::ConstantTable::add(Metadata* metadata) {
  Constant con(metadata);
  add(con);
  return con;
}

Compile::Constant Compile::ConstantTable::add(MachConstantNode* n, MachOper* oper) {
  jvalue value;
  BasicType type = oper->type()->basic_type();
  switch (type) {
  case T_LONG:    value.j = oper->constantL(); break;
  case T_FLOAT:   value.f = oper->constantF(); break;
  case T_DOUBLE:  value.d = oper->constantD(); break;
  case T_OBJECT:
  case T_ADDRESS: value.l = (jobject) oper->constant(); break;
  case T_METADATA: return add((Metadata*)oper->constant()); break;
  default: guarantee(false, "unhandled type: %s", type2name(type));
  }
  return add(n, type, value);
}

Compile::Constant Compile::ConstantTable::add_jump_table(MachConstantNode* n) {
  jvalue value;
  // We can use the node pointer here to identify the right jump-table
  // as this method is called from Compile::Fill_buffer right before
  // the MachNodes are emitted and the jump-table is filled (means the
  // MachNode pointers do not change anymore).
  value.l = (jobject) n;
  Constant con(T_VOID, value, next_jump_table_freq(), false);  // Labels of a jump-table cannot be reused.
  add(con);
  return con;
}

void Compile::ConstantTable::fill_jump_table(CodeBuffer& cb, MachConstantNode* n, GrowableArray<Label*> labels) const {
  // If called from Compile::scratch_emit_size do nothing.
  if (Compile::current()->in_scratch_emit_size())  return;

  assert(labels.is_nonempty(), "must be");
  assert((uint) labels.length() == n->outcnt(), "must be equal: %d == %d", labels.length(), n->outcnt());

  // Since MachConstantNode::constant_offset() also contains
  // table_base_offset() we need to subtract the table_base_offset()
  // to get the plain offset into the constant table.
  int offset = n->constant_offset() - table_base_offset();

  MacroAssembler _masm(&cb);
  address* jump_table_base = (address*) (_masm.code()->consts()->start() + offset);

  for (uint i = 0; i < n->outcnt(); i++) {
    address* constant_addr = &jump_table_base[i];
    assert(*constant_addr == (((address) n) + i), "all jump-table entries must contain adjusted node pointer: " INTPTR_FORMAT " == " INTPTR_FORMAT, p2i(*constant_addr), p2i(((address) n) + i));
    *constant_addr = cb.consts()->target(*labels.at(i), (address) constant_addr);
    cb.consts()->relocate((address) constant_addr, relocInfo::internal_word_type);
  }
}

//----------------------------static_subtype_check-----------------------------
// Shortcut important common cases when superklass is exact:
// (0) superklass is java.lang.Object (can occur in reflective code)
// (1) subklass is already limited to a subtype of superklass => always ok
// (2) subklass does not overlap with superklass => always fail
// (3) superklass has NO subtypes and we can check with a simple compare.
int Compile::static_subtype_check(ciKlass* superk, ciKlass* subk) {
  if (StressReflectiveCode) {
    return SSC_full_test;       // Let caller generate the general case.
  }

  if (superk == env()->Object_klass()) {
    return SSC_always_true;     // (0) this test cannot fail
  }

  ciType* superelem = superk;
  if (superelem->is_array_klass())
    superelem = superelem->as_array_klass()->base_element_type();

  if (!subk->is_interface()) {  // cannot trust static interface types yet
    if (subk->is_subtype_of(superk)) {
      return SSC_always_true;   // (1) false path dead; no dynamic test needed
    }
    if (!(superelem->is_klass() && superelem->as_klass()->is_interface()) &&
        !superk->is_subtype_of(subk)) {
      return SSC_always_false;
    }
  }

  // If casting to an instance klass, it must have no subtypes
  if (superk->is_interface()) {
    // Cannot trust interfaces yet.
    // %%% S.B. superk->nof_implementors() == 1
  } else if (superelem->is_instance_klass()) {
    ciInstanceKlass* ik = superelem->as_instance_klass();
    if (!ik->has_subklass() && !ik->is_interface()) {
      if (!ik->is_final()) {
        // Add a dependency if there is a chance of a later subclass.
        dependencies()->assert_leaf_type(ik);
      }
      return SSC_easy_test;     // (3) caller can do a simple ptr comparison
    }
  } else {
    // A primitive array type has no subtypes.
    return SSC_easy_test;       // (3) caller can do a simple ptr comparison
  }

  return SSC_full_test;
}

Node* Compile::conv_I2X_index(PhaseGVN* phase, Node* idx, const TypeInt* sizetype, Node* ctrl) {
#ifdef _LP64
  // The scaled index operand to AddP must be a clean 64-bit value.
  // Java allows a 32-bit int to be incremented to a negative
  // value, which appears in a 64-bit register as a large
  // positive number.  Using that large positive number as an
  // operand in pointer arithmetic has bad consequences.
  // On the other hand, 32-bit overflow is rare, and the possibility
  // can often be excluded, if we annotate the ConvI2L node with
  // a type assertion that its value is known to be a small positive
  // number.  (The prior range check has ensured this.)
  // This assertion is used by ConvI2LNode::Ideal.
  int index_max = max_jint - 1;  // array size is max_jint, index is one less
  if (sizetype != NULL) index_max = sizetype->_hi - 1;
  const TypeInt* iidxtype = TypeInt::make(0, index_max, Type::WidenMax);
  idx = constrained_convI2L(phase, idx, iidxtype, ctrl);
#endif
  return idx;
}

// Convert integer value to a narrowed long type dependent on ctrl (for example, a range check)
Node* Compile::constrained_convI2L(PhaseGVN* phase, Node* value, const TypeInt* itype, Node* ctrl) {
  if (ctrl != NULL) {
    // Express control dependency by a CastII node with a narrow type.
    value = new CastIINode(value, itype, false, true /* range check dependency */);
    // Make the CastII node dependent on the control input to prevent the narrowed ConvI2L
    // node from floating above the range check during loop optimizations. Otherwise, the
    // ConvI2L node may be eliminated independently of the range check, causing the data path
    // to become TOP while the control path is still there (although it's unreachable).
    value->set_req(0, ctrl);
    // Save CastII node to remove it after loop optimizations.
    phase->C->add_range_check_cast(value);
    value = phase->transform(value);
  }
  const TypeLong* ltype = TypeLong::make(itype->_lo, itype->_hi, itype->_widen);
  return phase->transform(new ConvI2LNode(value, ltype));
}

void Compile::print_inlining_stream_free() {
  if (_print_inlining_stream != NULL) {
    _print_inlining_stream->~stringStream();
    _print_inlining_stream = NULL;
  }
}

// The message about the current inlining is accumulated in
// _print_inlining_stream and transfered into the _print_inlining_list
// once we know whether inlining succeeds or not. For regular
// inlining, messages are appended to the buffer pointed by
// _print_inlining_idx in the _print_inlining_list. For late inlining,
// a new buffer is added after _print_inlining_idx in the list. This
// way we can update the inlining message for late inlining call site
// when the inlining is attempted again.
void Compile::print_inlining_init() {
  if (print_inlining() || print_intrinsics()) {
    // print_inlining_init is actually called several times.
    print_inlining_stream_free();
    _print_inlining_stream = new stringStream();
    // Watch out: The memory initialized by the constructor call PrintInliningBuffer()
    // will be copied into the only initial element. The default destructor of
    // PrintInliningBuffer will be called when leaving the scope here. If it
    // would destuct the  enclosed stringStream _print_inlining_list[0]->_ss
    // would be destructed, too!
    _print_inlining_list = new (comp_arena())GrowableArray<PrintInliningBuffer>(comp_arena(), 1, 1, PrintInliningBuffer());
  }
}

void Compile::print_inlining_reinit() {
  if (print_inlining() || print_intrinsics()) {
    print_inlining_stream_free();
    // Re allocate buffer when we change ResourceMark
    _print_inlining_stream = new stringStream();
  }
}

void Compile::print_inlining_reset() {
  _print_inlining_stream->reset();
}

void Compile::print_inlining_commit() {
  assert(print_inlining() || print_intrinsics(), "PrintInlining off?");
  // Transfer the message from _print_inlining_stream to the current
  // _print_inlining_list buffer and clear _print_inlining_stream.
  _print_inlining_list->at(_print_inlining_idx).ss()->write(_print_inlining_stream->base(), _print_inlining_stream->size());
  print_inlining_reset();
}

void Compile::print_inlining_push() {
  // Add new buffer to the _print_inlining_list at current position
  _print_inlining_idx++;
  _print_inlining_list->insert_before(_print_inlining_idx, PrintInliningBuffer());
}

Compile::PrintInliningBuffer& Compile::print_inlining_current() {
  return _print_inlining_list->at(_print_inlining_idx);
}

void Compile::print_inlining_update(CallGenerator* cg) {
  if (print_inlining() || print_intrinsics()) {
    if (!cg->is_late_inline()) {
      if (print_inlining_current().cg() != NULL) {
        print_inlining_push();
      }
      print_inlining_commit();
    } else {
      if (print_inlining_current().cg() != cg &&
          (print_inlining_current().cg() != NULL ||
           print_inlining_current().ss()->size() != 0)) {
        print_inlining_push();
      }
      print_inlining_commit();
      print_inlining_current().set_cg(cg);
    }
  }
}

void Compile::print_inlining_move_to(CallGenerator* cg) {
  // We resume inlining at a late inlining call site. Locate the
  // corresponding inlining buffer so that we can update it.
  if (print_inlining()) {
    for (int i = 0; i < _print_inlining_list->length(); i++) {
      if (_print_inlining_list->adr_at(i)->cg() == cg) {
        _print_inlining_idx = i;
        return;
      }
    }
    ShouldNotReachHere();
  }
}

void Compile::print_inlining_update_delayed(CallGenerator* cg) {
  if (print_inlining()) {
    assert(_print_inlining_stream->size() > 0, "missing inlining msg");
    assert(print_inlining_current().cg() == cg, "wrong entry");
    // replace message with new message
    _print_inlining_list->at_put(_print_inlining_idx, PrintInliningBuffer());
    print_inlining_commit();
    print_inlining_current().set_cg(cg);
  }
}

void Compile::print_inlining_assert_ready() {
  assert(!_print_inlining || _print_inlining_stream->size() == 0, "loosing data");
}

void Compile::process_print_inlining() {
  bool do_print_inlining = print_inlining() || print_intrinsics();
  if (do_print_inlining || log() != NULL) {
    // Print inlining message for candidates that we couldn't inline
    // for lack of space
    for (int i = 0; i < _late_inlines.length(); i++) {
      CallGenerator* cg = _late_inlines.at(i);
      if (!cg->is_mh_late_inline()) {
        const char* msg = "live nodes > LiveNodeCountInliningCutoff";
        if (do_print_inlining) {
          cg->print_inlining_late(msg);
        }
        log_late_inline_failure(cg, msg);
      }
    }
  }
  if (do_print_inlining) {
    ResourceMark rm;
    stringStream ss;
    assert(_print_inlining_list != NULL, "process_print_inlining should be called only once.");
    for (int i = 0; i < _print_inlining_list->length(); i++) {
      ss.print("%s", _print_inlining_list->adr_at(i)->ss()->as_string());
      _print_inlining_list->at(i).freeStream();
    }
    // Reset _print_inlining_list, it only contains destructed objects.
    // It is on the arena, so it will be freed when the arena is reset.
    _print_inlining_list = NULL;
    // _print_inlining_stream won't be used anymore, either.
    print_inlining_stream_free();
    size_t end = ss.size();
    _print_inlining_output = NEW_ARENA_ARRAY(comp_arena(), char, end+1);
    strncpy(_print_inlining_output, ss.base(), end+1);
    _print_inlining_output[end] = 0;
  }
}

void Compile::dump_print_inlining() {
  if (_print_inlining_output != NULL) {
    tty->print_raw(_print_inlining_output);
  }
}

void Compile::log_late_inline(CallGenerator* cg) {
  if (log() != NULL) {
    log()->head("late_inline method='%d'  inline_id='" JLONG_FORMAT "'", log()->identify(cg->method()),
                cg->unique_id());
    JVMState* p = cg->call_node()->jvms();
    while (p != NULL) {
      log()->elem("jvms bci='%d' method='%d'", p->bci(), log()->identify(p->method()));
      p = p->caller();
    }
    log()->tail("late_inline");
  }
}

void Compile::log_late_inline_failure(CallGenerator* cg, const char* msg) {
  log_late_inline(cg);
  if (log() != NULL) {
    log()->inline_fail(msg);
  }
}

void Compile::log_inline_id(CallGenerator* cg) {
  if (log() != NULL) {
    // The LogCompilation tool needs a unique way to identify late
    // inline call sites. This id must be unique for this call site in
    // this compilation. Try to have it unique across compilations as
    // well because it can be convenient when grepping through the log
    // file.
    // Distinguish OSR compilations from others in case CICountOSR is
    // on.
    jlong id = ((jlong)unique()) + (((jlong)compile_id()) << 33) + (CICountOSR && is_osr_compilation() ? ((jlong)1) << 32 : 0);
    cg->set_unique_id(id);
    log()->elem("inline_id id='" JLONG_FORMAT "'", id);
  }
}

void Compile::log_inline_failure(const char* msg) {
  if (C->log() != NULL) {
    C->log()->inline_fail(msg);
  }
}


// Dump inlining replay data to the stream.
// Don't change thread state and acquire any locks.
void Compile::dump_inline_data(outputStream* out) {
  InlineTree* inl_tree = ilt();
  if (inl_tree != NULL) {
    out->print(" inline %d", inl_tree->count());
    inl_tree->dump_replay_data(out);
  }
}

int Compile::cmp_expensive_nodes(Node* n1, Node* n2) {
  if (n1->Opcode() < n2->Opcode())      return -1;
  else if (n1->Opcode() > n2->Opcode()) return 1;

  assert(n1->req() == n2->req(), "can't compare %s nodes: n1->req() = %d, n2->req() = %d", NodeClassNames[n1->Opcode()], n1->req(), n2->req());
  for (uint i = 1; i < n1->req(); i++) {
    if (n1->in(i) < n2->in(i))      return -1;
    else if (n1->in(i) > n2->in(i)) return 1;
  }

  return 0;
}

int Compile::cmp_expensive_nodes(Node** n1p, Node** n2p) {
  Node* n1 = *n1p;
  Node* n2 = *n2p;

  return cmp_expensive_nodes(n1, n2);
}

void Compile::sort_expensive_nodes() {
  if (!expensive_nodes_sorted()) {
    _expensive_nodes->sort(cmp_expensive_nodes);
  }
}

bool Compile::expensive_nodes_sorted() const {
  for (int i = 1; i < _expensive_nodes->length(); i++) {
    if (cmp_expensive_nodes(_expensive_nodes->adr_at(i), _expensive_nodes->adr_at(i-1)) < 0) {
      return false;
    }
  }
  return true;
}

bool Compile::should_optimize_expensive_nodes(PhaseIterGVN &igvn) {
  if (_expensive_nodes->length() == 0) {
    return false;
  }

  assert(OptimizeExpensiveOps, "optimization off?");

  // Take this opportunity to remove dead nodes from the list
  int j = 0;
  for (int i = 0; i < _expensive_nodes->length(); i++) {
    Node* n = _expensive_nodes->at(i);
    if (!n->is_unreachable(igvn)) {
      assert(n->is_expensive(), "should be expensive");
      _expensive_nodes->at_put(j, n);
      j++;
    }
  }
  _expensive_nodes->trunc_to(j);

  // Then sort the list so that similar nodes are next to each other
  // and check for at least two nodes of identical kind with same data
  // inputs.
  sort_expensive_nodes();

  for (int i = 0; i < _expensive_nodes->length()-1; i++) {
    if (cmp_expensive_nodes(_expensive_nodes->adr_at(i), _expensive_nodes->adr_at(i+1)) == 0) {
      return true;
    }
  }

  return false;
}

void Compile::cleanup_expensive_nodes(PhaseIterGVN &igvn) {
  if (_expensive_nodes->length() == 0) {
    return;
  }

  assert(OptimizeExpensiveOps, "optimization off?");

  // Sort to bring similar nodes next to each other and clear the
  // control input of nodes for which there's only a single copy.
  sort_expensive_nodes();

  int j = 0;
  int identical = 0;
  int i = 0;
  bool modified = false;
  for (; i < _expensive_nodes->length()-1; i++) {
    assert(j <= i, "can't write beyond current index");
    if (_expensive_nodes->at(i)->Opcode() == _expensive_nodes->at(i+1)->Opcode()) {
      identical++;
      _expensive_nodes->at_put(j++, _expensive_nodes->at(i));
      continue;
    }
    if (identical > 0) {
      _expensive_nodes->at_put(j++, _expensive_nodes->at(i));
      identical = 0;
    } else {
      Node* n = _expensive_nodes->at(i);
      igvn.replace_input_of(n, 0, NULL);
      igvn.hash_insert(n);
      modified = true;
    }
  }
  if (identical > 0) {
    _expensive_nodes->at_put(j++, _expensive_nodes->at(i));
  } else if (_expensive_nodes->length() >= 1) {
    Node* n = _expensive_nodes->at(i);
    igvn.replace_input_of(n, 0, NULL);
    igvn.hash_insert(n);
    modified = true;
  }
  _expensive_nodes->trunc_to(j);
  if (modified) {
    igvn.optimize();
  }
}

void Compile::add_expensive_node(Node * n) {
  assert(!_expensive_nodes->contains(n), "duplicate entry in expensive list");
  assert(n->is_expensive(), "expensive nodes with non-null control here only");
  assert(!n->is_CFG() && !n->is_Mem(), "no cfg or memory nodes here");
  if (OptimizeExpensiveOps) {
    _expensive_nodes->append(n);
  } else {
    // Clear control input and let IGVN optimize expensive nodes if
    // OptimizeExpensiveOps is off.
    n->set_req(0, NULL);
  }
}

/**
 * Remove the speculative part of types and clean up the graph
 */
void Compile::remove_speculative_types(PhaseIterGVN &igvn) {
  if (UseTypeSpeculation) {
    Unique_Node_List worklist;
    worklist.push(root());
    int modified = 0;
    // Go over all type nodes that carry a speculative type, drop the
    // speculative part of the type and enqueue the node for an igvn
    // which may optimize it out.
    for (uint next = 0; next < worklist.size(); ++next) {
      Node *n  = worklist.at(next);
      if (n->is_Type()) {
        TypeNode* tn = n->as_Type();
        const Type* t = tn->type();
        const Type* t_no_spec = t->remove_speculative();
        if (t_no_spec != t) {
          bool in_hash = igvn.hash_delete(n);
          assert(in_hash, "node should be in igvn hash table");
          tn->set_type(t_no_spec);
          igvn.hash_insert(n);
          igvn._worklist.push(n); // give it a chance to go away
          modified++;
        }
      }
      uint max = n->len();
      for( uint i = 0; i < max; ++i ) {
        Node *m = n->in(i);
        if (not_a_node(m))  continue;
        worklist.push(m);
      }
    }
    // Drop the speculative part of all types in the igvn's type table
    igvn.remove_speculative_types();
    if (modified > 0) {
      igvn.optimize();
    }
#ifdef ASSERT
    // Verify that after the IGVN is over no speculative type has resurfaced
    worklist.clear();
    worklist.push(root());
    for (uint next = 0; next < worklist.size(); ++next) {
      Node *n  = worklist.at(next);
      const Type* t = igvn.type_or_null(n);
      assert((t == NULL) || (t == t->remove_speculative()), "no more speculative types");
      if (n->is_Type()) {
        t = n->as_Type()->type();
        assert(t == t->remove_speculative(), "no more speculative types");
      }
      uint max = n->len();
      for( uint i = 0; i < max; ++i ) {
        Node *m = n->in(i);
        if (not_a_node(m))  continue;
        worklist.push(m);
      }
    }
    igvn.check_no_speculative_types();
#endif
  }
}

// Auxiliary method to support randomized stressing/fuzzing.
//
// This method can be called the arbitrary number of times, with current count
// as the argument. The logic allows selecting a single candidate from the
// running list of candidates as follows:
//    int count = 0;
//    Cand* selected = null;
//    while(cand = cand->next()) {
//      if (randomized_select(++count)) {
//        selected = cand;
//      }
//    }
//
// Including count equalizes the chances any candidate is "selected".
// This is useful when we don't have the complete list of candidates to choose
// from uniformly. In this case, we need to adjust the randomicity of the
// selection, or else we will end up biasing the selection towards the latter
// candidates.
//
// Quick back-envelope calculation shows that for the list of n candidates
// the equal probability for the candidate to persist as "best" can be
// achieved by replacing it with "next" k-th candidate with the probability
// of 1/k. It can be easily shown that by the end of the run, the
// probability for any candidate is converged to 1/n, thus giving the
// uniform distribution among all the candidates.
//
// We don't care about the domain size as long as (RANDOMIZED_DOMAIN / count) is large.
#define RANDOMIZED_DOMAIN_POW 29
#define RANDOMIZED_DOMAIN (1 << RANDOMIZED_DOMAIN_POW)
#define RANDOMIZED_DOMAIN_MASK ((1 << (RANDOMIZED_DOMAIN_POW + 1)) - 1)
bool Compile::randomized_select(int count) {
  assert(count > 0, "only positive");
  return (os::random() & RANDOMIZED_DOMAIN_MASK) < (RANDOMIZED_DOMAIN / count);
}

CloneMap&     Compile::clone_map()                 { return _clone_map; }
void          Compile::set_clone_map(Dict* d)      { _clone_map._dict = d; }

void NodeCloneInfo::dump() const {
  tty->print(" {%d:%d} ", idx(), gen());
}

void CloneMap::clone(Node* old, Node* nnn, int gen) {
  uint64_t val = value(old->_idx);
  NodeCloneInfo cio(val);
  assert(val != 0, "old node should be in the map");
  NodeCloneInfo cin(cio.idx(), gen + cio.gen());
  insert(nnn->_idx, cin.get());
#ifndef PRODUCT
  if (is_debug()) {
    tty->print_cr("CloneMap::clone inserted node %d info {%d:%d} into CloneMap", nnn->_idx, cin.idx(), cin.gen());
  }
#endif
}

void CloneMap::verify_insert_and_clone(Node* old, Node* nnn, int gen) {
  NodeCloneInfo cio(value(old->_idx));
  if (cio.get() == 0) {
    cio.set(old->_idx, 0);
    insert(old->_idx, cio.get());
#ifndef PRODUCT
    if (is_debug()) {
      tty->print_cr("CloneMap::verify_insert_and_clone inserted node %d info {%d:%d} into CloneMap", old->_idx, cio.idx(), cio.gen());
    }
#endif
  }
  clone(old, nnn, gen);
}

int CloneMap::max_gen() const {
  int g = 0;
  DictI di(_dict);
  for(; di.test(); ++di) {
    int t = gen(di._key);
    if (g < t) {
      g = t;
#ifndef PRODUCT
      if (is_debug()) {
        tty->print_cr("CloneMap::max_gen() update max=%d from %d", g, _2_node_idx_t(di._key));
      }
#endif
    }
  }
  return g;
}

void CloneMap::dump(node_idx_t key) const {
  uint64_t val = value(key);
  if (val != 0) {
    NodeCloneInfo ni(val);
    ni.dump();
  }
}<|MERGE_RESOLUTION|>--- conflicted
+++ resolved
@@ -2429,17 +2429,6 @@
     }
   }
 
-<<<<<<< HEAD
-#if INCLUDE_SHENANDOAHGC
-  if (UseShenandoahGC) {
-    print_method(PHASE_BEFORE_BARRIER_EXPAND, 2);
-    if (((ShenandoahBarrierSetC2*)BarrierSet::barrier_set()->barrier_set_c2())->expand_barriers(this, igvn)) {
-      assert(failing(), "must bail out w/ explicit message");
-      return;
-    }
-  }
-#endif
-=======
   {
     if (bs->expand_barriers(this, igvn)) {
       assert(failing(), "must bail out w/ explicit message");
@@ -2447,7 +2436,6 @@
     }
     print_method(PHASE_BARRIER_EXPANSION, 2);
   }
->>>>>>> be2c9efa
 
   if (opaque4_count() > 0) {
     C->remove_opaque4_nodes(igvn);
