/*
 * Copyright (c) 2001, 2017, Oracle and/or its affiliates. All rights reserved.
 * DO NOT ALTER OR REMOVE COPYRIGHT NOTICES OR THIS FILE HEADER.
 *
 * This code is free software; you can redistribute it and/or modify it
 * under the terms of the GNU General Public License version 2 only, as
 * published by the Free Software Foundation.
 *
 * This code is distributed in the hope that it will be useful, but WITHOUT
 * ANY WARRANTY; without even the implied warranty of MERCHANTABILITY or
 * FITNESS FOR A PARTICULAR PURPOSE.  See the GNU General Public License
 * version 2 for more details (a copy is included in the LICENSE file that
 * accompanied this code).
 *
 * You should have received a copy of the GNU General Public License version
 * 2 along with this work; if not, write to the Free Software Foundation,
 * Inc., 51 Franklin St, Fifth Floor, Boston, MA 02110-1301 USA.
 *
 * Please contact Oracle, 500 Oracle Parkway, Redwood Shores, CA 94065 USA
 * or visit www.oracle.com if you need additional information or have any
 * questions.
 *
 */

#ifndef SHARE_VM_CI_CIMETHODDATA_HPP
#define SHARE_VM_CI_CIMETHODDATA_HPP

#include "ci/ciClassList.hpp"
#include "ci/ciKlass.hpp"
#include "ci/ciObject.hpp"
#include "ci/ciUtilities.hpp"
#include "oops/methodData.hpp"
#include "oops/oop.hpp"
#include "runtime/deoptimization.hpp"

class ciBitData;
class ciCounterData;
class ciJumpData;
class ciReceiverTypeData;
class ciRetData;
class ciBranchData;
class ciArrayData;
class ciMultiBranchData;
class ciArgInfoData;
class ciCallTypeData;
class ciVirtualCallTypeData;
class ciParametersTypeData;
class ciSpeculativeTrapData;

typedef ProfileData ciProfileData;

class ciBitData : public BitData {
public:
  ciBitData(DataLayout* layout) : BitData(layout) {};
};

class ciCounterData : public CounterData {
public:
  ciCounterData(DataLayout* layout) : CounterData(layout) {};
};

class ciJumpData : public JumpData {
public:
  ciJumpData(DataLayout* layout) : JumpData(layout) {};
};

class ciTypeEntries {
protected:
  static intptr_t translate_klass(intptr_t k) {
    Klass* v = TypeEntries::valid_klass(k);
    if (v != NULL) {
      ciKlass* klass = CURRENT_ENV->get_klass(v);
      return with_status(klass, k);
    }
    return with_status(NULL, k);
  }

public:
  static ciKlass* valid_ciklass(intptr_t k) {
    if (!TypeEntries::is_type_none(k) &&
        !TypeEntries::is_type_unknown(k)) {
      ciKlass* res = (ciKlass*)TypeEntries::klass_part(k);
      assert(res != NULL, "invalid");
      return res;
    } else {
      return NULL;
    }
  }

  static ProfilePtrKind ptr_kind(intptr_t v) {
    bool maybe_null = TypeEntries::was_null_seen(v);
    if (!maybe_null) {
      return ProfileNeverNull;
    } else if (TypeEntries::is_type_none(v)) {
      return ProfileAlwaysNull;
    } else {
      return ProfileMaybeNull;
    }
  }

  static intptr_t with_status(ciKlass* k, intptr_t in) {
    return TypeEntries::with_status((intptr_t)k, in);
  }

#ifndef PRODUCT
  static void print_ciklass(outputStream* st, intptr_t k);
#endif
};

class ciTypeStackSlotEntries : public TypeStackSlotEntries, ciTypeEntries {
public:
  void translate_type_data_from(const TypeStackSlotEntries* args);

  ciKlass* valid_type(int i) const {
    return valid_ciklass(type(i));
  }

  ProfilePtrKind ptr_kind(int i) const {
    return ciTypeEntries::ptr_kind(type(i));
  }

#ifndef PRODUCT
  void print_data_on(outputStream* st) const;
#endif
};

class ciReturnTypeEntry : public ReturnTypeEntry, ciTypeEntries {
public:
  void translate_type_data_from(const ReturnTypeEntry* ret);

  ciKlass* valid_type() const {
    return valid_ciklass(type());
  }

  ProfilePtrKind ptr_kind() const {
    return ciTypeEntries::ptr_kind(type());
  }

#ifndef PRODUCT
  void print_data_on(outputStream* st) const;
#endif
};

class ciCallTypeData : public CallTypeData {
public:
  ciCallTypeData(DataLayout* layout) : CallTypeData(layout) {}

  ciTypeStackSlotEntries* args() const { return (ciTypeStackSlotEntries*)CallTypeData::args(); }
  ciReturnTypeEntry* ret() const { return (ciReturnTypeEntry*)CallTypeData::ret(); }

  void translate_from(const ProfileData* data) {
    if (has_arguments()) {
      args()->translate_type_data_from(data->as_CallTypeData()->args());
    }
    if (has_return()) {
      ret()->translate_type_data_from(data->as_CallTypeData()->ret());
    }
  }

  intptr_t argument_type(int i) const {
    assert(has_arguments(), "no arg type profiling data");
    return args()->type(i);
  }

  ciKlass* valid_argument_type(int i) const {
    assert(has_arguments(), "no arg type profiling data");
    return args()->valid_type(i);
  }

  intptr_t return_type() const {
    assert(has_return(), "no ret type profiling data");
    return ret()->type();
  }

  ciKlass* valid_return_type() const {
    assert(has_return(), "no ret type profiling data");
    return ret()->valid_type();
  }

  ProfilePtrKind argument_ptr_kind(int i) const {
    return args()->ptr_kind(i);
  }

  ProfilePtrKind return_ptr_kind() const {
    return ret()->ptr_kind();
  }

#ifndef PRODUCT
  void print_data_on(outputStream* st, const char* extra = NULL) const;
#endif
};

class ciReceiverTypeData : public ReceiverTypeData {
public:
  ciReceiverTypeData(DataLayout* layout) : ReceiverTypeData(layout) {};

  void set_receiver(uint row, ciKlass* recv) {
    assert((uint)row < row_limit(), "oob");
    set_intptr_at(receiver0_offset + row * receiver_type_row_cell_count,
                  (intptr_t) recv);
  }

  ciKlass* receiver(uint row) const {
    assert((uint)row < row_limit(), "oob");
    ciKlass* recv = (ciKlass*)intptr_at(receiver0_offset + row * receiver_type_row_cell_count);
    assert(recv == NULL || recv->is_klass(), "wrong type");
    return recv;
  }

  // Copy & translate from oop based ReceiverTypeData
  virtual void translate_from(const ProfileData* data) {
    translate_receiver_data_from(data);
  }
  void translate_receiver_data_from(const ProfileData* data);
#ifndef PRODUCT
  void print_data_on(outputStream* st, const char* extra = NULL) const;
  void print_receiver_data_on(outputStream* st) const;
#endif
};

class ciVirtualCallData : public VirtualCallData {
  // Fake multiple inheritance...  It's a ciReceiverTypeData also.
  ciReceiverTypeData* rtd_super() const { return (ciReceiverTypeData*) this; }

public:
  ciVirtualCallData(DataLayout* layout) : VirtualCallData(layout) {};

  void set_receiver(uint row, ciKlass* recv) {
    rtd_super()->set_receiver(row, recv);
  }

  ciKlass* receiver(uint row) {
    return rtd_super()->receiver(row);
  }

  // Copy & translate from oop based VirtualCallData
  virtual void translate_from(const ProfileData* data) {
    rtd_super()->translate_receiver_data_from(data);
  }
#ifndef PRODUCT
  void print_data_on(outputStream* st, const char* extra = NULL) const;
#endif
};

class ciVirtualCallTypeData : public VirtualCallTypeData {
private:
  // Fake multiple inheritance...  It's a ciReceiverTypeData also.
  ciReceiverTypeData* rtd_super() const { return (ciReceiverTypeData*) this; }
public:
  ciVirtualCallTypeData(DataLayout* layout) : VirtualCallTypeData(layout) {}

  void set_receiver(uint row, ciKlass* recv) {
    rtd_super()->set_receiver(row, recv);
  }

  ciKlass* receiver(uint row) const {
    return rtd_super()->receiver(row);
  }

  ciTypeStackSlotEntries* args() const { return (ciTypeStackSlotEntries*)VirtualCallTypeData::args(); }
  ciReturnTypeEntry* ret() const { return (ciReturnTypeEntry*)VirtualCallTypeData::ret(); }

  // Copy & translate from oop based VirtualCallData
  virtual void translate_from(const ProfileData* data) {
    rtd_super()->translate_receiver_data_from(data);
    if (has_arguments()) {
      args()->translate_type_data_from(data->as_VirtualCallTypeData()->args());
    }
    if (has_return()) {
      ret()->translate_type_data_from(data->as_VirtualCallTypeData()->ret());
    }
  }

  intptr_t argument_type(int i) const {
    assert(has_arguments(), "no arg type profiling data");
    return args()->type(i);
  }

  ciKlass* valid_argument_type(int i) const {
    assert(has_arguments(), "no arg type profiling data");
    return args()->valid_type(i);
  }

  intptr_t return_type() const {
    assert(has_return(), "no ret type profiling data");
    return ret()->type();
  }

  ciKlass* valid_return_type() const {
    assert(has_return(), "no ret type profiling data");
    return ret()->valid_type();
  }

  ProfilePtrKind argument_ptr_kind(int i) const {
    return args()->ptr_kind(i);
  }

  ProfilePtrKind return_ptr_kind() const {
    return ret()->ptr_kind();
  }

#ifndef PRODUCT
  void print_data_on(outputStream* st, const char* extra = NULL) const;
#endif
};


class ciRetData : public RetData {
public:
  ciRetData(DataLayout* layout) : RetData(layout) {};
};

class ciBranchData : public BranchData {
public:
  ciBranchData(DataLayout* layout) : BranchData(layout) {};
};

class ciArrayData : public ArrayData {
public:
  ciArrayData(DataLayout* layout) : ArrayData(layout) {};
};

class ciMultiBranchData : public MultiBranchData {
public:
  ciMultiBranchData(DataLayout* layout) : MultiBranchData(layout) {};
};

class ciArgInfoData : public ArgInfoData {
public:
  ciArgInfoData(DataLayout* layout) : ArgInfoData(layout) {};
};

class ciParametersTypeData : public ParametersTypeData {
public:
  ciParametersTypeData(DataLayout* layout) : ParametersTypeData(layout) {}

  virtual void translate_from(const ProfileData* data) {
    parameters()->translate_type_data_from(data->as_ParametersTypeData()->parameters());
  }

  ciTypeStackSlotEntries* parameters() const { return (ciTypeStackSlotEntries*)ParametersTypeData::parameters(); }

  ciKlass* valid_parameter_type(int i) const {
    return parameters()->valid_type(i);
  }

  ProfilePtrKind parameter_ptr_kind(int i) const {
    return parameters()->ptr_kind(i);
  }

#ifndef PRODUCT
  void print_data_on(outputStream* st, const char* extra = NULL) const;
#endif
};

class ciSpeculativeTrapData : public SpeculativeTrapData {
public:
  ciSpeculativeTrapData(DataLayout* layout) : SpeculativeTrapData(layout) {}

  virtual void translate_from(const ProfileData* data);

  ciMethod* method() const {
    return (ciMethod*)intptr_at(speculative_trap_method);
  }

  void set_method(ciMethod* m) {
    set_intptr_at(speculative_trap_method, (intptr_t)m);
  }

#ifndef PRODUCT
  void print_data_on(outputStream* st, const char* extra = NULL) const;
#endif
};

// ciMethodData
//
// This class represents a MethodData* in the HotSpot virtual
// machine.

class ciMethodData : public ciMetadata {
  CI_PACKAGE_ACCESS
  friend class ciReplay;

private:
  // Size in bytes
  int _data_size;
  int _extra_data_size;

  // Data entries
  intptr_t* _data;

  // Cached hint for data_before()
  int _hint_di;

  // Is data attached?  And is it mature?
  enum { empty_state, immature_state, mature_state };
  u_char _state;

  // Set this true if empty extra_data slots are ever witnessed.
  u_char _saw_free_extra_data;

  // Support for interprocedural escape analysis
  intx _eflags;       // flags on escape information
  intx _arg_local;    // bit set of non-escaping arguments
  intx _arg_stack;    // bit set of stack-allocatable arguments
  intx _arg_returned; // bit set of returned arguments

  // Maturity of the oop when the snapshot is taken.
  int _current_mileage;

  // These counters hold the age of MDO in tiered. In tiered we can have the same method
  // running at different compilation levels concurrently. So, in order to precisely measure
  // its maturity we need separate counters.
  int _invocation_counter;
  int _backedge_counter;

  // Coherent snapshot of original header.
  MethodData::CompilerCounters _orig;

  // Area dedicated to parameters. NULL if no parameter profiling for this method.
  DataLayout* _parameters;
  int parameters_size() const {
    return _parameters == NULL ? 0 : parameters_type_data()->size_in_bytes();
  }

  ciMethodData(MethodData* md = NULL);

  // Accessors
  int data_size() const { return _data_size; }
  int extra_data_size() const { return _extra_data_size; }
  intptr_t * data() const { return _data; }

  MethodData* get_MethodData() const {
    return (MethodData*)_metadata;
  }

  const char* type_string()                      { return "ciMethodData"; }

  void print_impl(outputStream* st);

  DataLayout* data_layout_at(int data_index) const {
    assert(data_index % sizeof(intptr_t) == 0, "unaligned");
    return (DataLayout*) (((address)_data) + data_index);
  }

  bool out_of_bounds(int data_index) {
    return data_index >= data_size();
  }

  // hint accessors
  int      hint_di() const  { return _hint_di; }
  void set_hint_di(int di)  {
    assert(!out_of_bounds(di), "hint_di out of bounds");
    _hint_di = di;
  }
  ciProfileData* data_before(int bci) {
    // avoid SEGV on this edge case
    if (data_size() == 0)
      return NULL;
    int hint = hint_di();
    if (data_layout_at(hint)->bci() <= bci)
      return data_at(hint);
    return first_data();
  }


  // What is the index of the first data entry?
  int first_di() { return 0; }

  ciArgInfoData *arg_info() const;

  address data_base() const {
    return (address) _data;
  }

  void prepare_metadata();
<<<<<<< HEAD
  void load_extra_data();
=======
  void load_remaining_extra_data();
>>>>>>> 14533356
  ciProfileData* bci_to_extra_data(int bci, ciMethod* m, bool& two_free_slots);

  void dump_replay_data_type_helper(outputStream* out, int round, int& count, ProfileData* pdata, ByteSize offset, ciKlass* k);
  template<class T> void dump_replay_data_call_type_helper(outputStream* out, int round, int& count, T* call_type_data);
  template<class T> void dump_replay_data_receiver_type_helper(outputStream* out, int round, int& count, T* call_type_data);
  void dump_replay_data_extra_data_helper(outputStream* out, int round, int& count);

public:
  bool is_method_data() const { return true; }

  bool is_empty()  { return _state == empty_state; }
  bool is_mature() { return _state == mature_state; }

  int creation_mileage() { return _orig.creation_mileage(); }
  int current_mileage()  { return _current_mileage; }

  int invocation_count() { return _invocation_counter; }
  int backedge_count()   { return _backedge_counter;   }

#if INCLUDE_RTM_OPT
  // return cached value
  int rtm_state() {
    if (is_empty()) {
      return NoRTM;
    } else {
      return get_MethodData()->rtm_state();
    }
  }
#endif

  // Transfer information about the method to MethodData*.
  // would_profile means we would like to profile this method,
  // meaning it's not trivial.
  void set_would_profile(bool p);
  // Also set the numer of loops and blocks in the method.
  // Again, this is used to determine if a method is trivial.
  void set_compilation_stats(short loops, short blocks);
  // If the compiler finds a profiled type that is known statically
  // for sure, set it in the MethodData
  void set_argument_type(int bci, int i, ciKlass* k);
  void set_parameter_type(int i, ciKlass* k);
  void set_return_type(int bci, ciKlass* k);

  bool load_data();

  // Convert a dp (data pointer) to a di (data index).
  int dp_to_di(address dp) {
    return dp - ((address)_data);
  }

  // Get the data at an arbitrary (sort of) data index.
  ciProfileData* data_at(int data_index);

  // Walk through the data in order.
  ciProfileData* first_data() { return data_at(first_di()); }
  ciProfileData* next_data(ciProfileData* current);
  bool is_valid(ciProfileData* current) { return current != NULL; }

  DataLayout* extra_data_base() const  { return data_layout_at(data_size()); }
  DataLayout* args_data_limit() const  { return data_layout_at(data_size() + extra_data_size() -
                                                               parameters_size()); }

  // Get the data at an arbitrary bci, or NULL if there is none. If m
  // is not NULL look for a SpeculativeTrapData if any first.
  ciProfileData* bci_to_data(int bci, ciMethod* m = NULL);

  uint overflow_trap_count() const {
    return _orig.overflow_trap_count();
  }
  uint overflow_recompile_count() const {
    return _orig.overflow_recompile_count();
  }
  uint decompile_count() const {
    return _orig.decompile_count();
  }
  uint trap_count(int reason) const {
    return _orig.trap_count(reason);
  }
  uint trap_reason_limit() const { return MethodData::trap_reason_limit(); }
  uint trap_count_limit()  const { return MethodData::trap_count_limit(); }

  // Helpful query functions that decode trap_state.
  int has_trap_at(ciProfileData* data, int reason);
  int has_trap_at(int bci, ciMethod* m, int reason) {
    assert((m != NULL) == Deoptimization::reason_is_speculate(reason), "inconsistent method/reason");
    return has_trap_at(bci_to_data(bci, m), reason);
  }
  int trap_recompiled_at(ciProfileData* data);
  int trap_recompiled_at(int bci, ciMethod* m) {
    return trap_recompiled_at(bci_to_data(bci, m));
  }

  void clear_escape_info();
  bool has_escape_info();
  void update_escape_info();

  void set_eflag(MethodData::EscapeFlag f);
  void clear_eflag(MethodData::EscapeFlag f);
  bool eflag_set(MethodData::EscapeFlag f) const;

  void set_arg_local(int i);
  void set_arg_stack(int i);
  void set_arg_returned(int i);
  void set_arg_modified(int arg, uint val);

  bool is_arg_local(int i) const;
  bool is_arg_stack(int i) const;
  bool is_arg_returned(int i) const;
  uint arg_modified(int arg) const;

  ciParametersTypeData* parameters_type_data() const {
    return _parameters != NULL ? new ciParametersTypeData(_parameters) : NULL;
  }

  // Code generation helper
  ByteSize offset_of_slot(ciProfileData* data, ByteSize slot_offset_in_data);
  int      byte_offset_of_slot(ciProfileData* data, ByteSize slot_offset_in_data) { return in_bytes(offset_of_slot(data, slot_offset_in_data)); }

#ifndef PRODUCT
  // printing support for method data
  void print();
  void print_data_on(outputStream* st);
#endif
  void dump_replay_data(outputStream* out);
};

#endif // SHARE_VM_CI_CIMETHODDATA_HPP<|MERGE_RESOLUTION|>--- conflicted
+++ resolved
@@ -474,11 +474,7 @@
   }
 
   void prepare_metadata();
-<<<<<<< HEAD
-  void load_extra_data();
-=======
   void load_remaining_extra_data();
->>>>>>> 14533356
   ciProfileData* bci_to_extra_data(int bci, ciMethod* m, bool& two_free_slots);
 
   void dump_replay_data_type_helper(outputStream* out, int round, int& count, ProfileData* pdata, ByteSize offset, ciKlass* k);
