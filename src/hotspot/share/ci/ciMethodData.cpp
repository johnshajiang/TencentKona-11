--- conflicted
+++ resolved
@@ -81,37 +81,6 @@
     return SafepointSynchronize::safepoint_counter() != _safepoint_counter;
   }
 
-<<<<<<< HEAD
-// Check for entries that reference an unloaded method
-class PrepareExtraDataClosure : public CleanExtraDataClosure {
-  MethodData*            _mdo;
-  uint64_t               _safepoint_counter;
-  GrowableArray<Method*> _uncached_methods;
-
-public:
-  PrepareExtraDataClosure(MethodData* mdo)
-    : _mdo(mdo),
-      _safepoint_counter(SafepointSynchronize::safepoint_counter()),
-      _uncached_methods()
-  { }
-
-  bool is_live(Method* m) {
-    if (!m->method_holder()->is_loader_alive()) {
-      return false;
-    }
-    if (CURRENT_ENV->cached_metadata(m) == NULL) {
-      // Uncached entries need to be pre-populated.
-      _uncached_methods.append(m);
-    }
-    return true;
-  }
-
-  bool has_safepointed() {
-    return SafepointSynchronize::safepoint_counter() != _safepoint_counter;
-  }
-
-=======
->>>>>>> 14533356
   bool finish() {
     if (_uncached_methods.length() == 0) {
       // Preparation finished iff all Methods* were already cached.
@@ -151,11 +120,7 @@
   }
 }
 
-<<<<<<< HEAD
-void ciMethodData::load_extra_data() {
-=======
 void ciMethodData::load_remaining_extra_data() {
->>>>>>> 14533356
   MethodData* mdo = get_MethodData();
   MutexLocker ml(mdo->extra_data_lock());
   // Deferred metadata cleaning due to concurrent class unloading.
@@ -163,8 +128,6 @@
   // After metadata preparation, there is no stale metadata,
   // and no safepoints can introduce more stale metadata.
   NoSafepointVerifier no_safepoint;
-<<<<<<< HEAD
-=======
 
   assert((mdo->data_size() == _data_size) && (mdo->extra_data_size() == _extra_data_size), "sanity, unchanged");
   assert(extra_data_base() == (DataLayout*)((address) _data + _data_size), "sanity");
@@ -173,7 +136,6 @@
   Copy::disjoint_words_atomic((HeapWord*) mdo->extra_data_base(),
                               (HeapWord*)((address) _data + _data_size),
                               (_extra_data_size - mdo->parameters_size_in_bytes()) / HeapWordSize);
->>>>>>> 14533356
 
   // speculative trap entries also hold a pointer to a Method so need to be translated
   DataLayout* dp_src  = mdo->extra_data_base();
@@ -183,14 +145,6 @@
     assert(dp_src < end_src, "moved past end of extra data");
     assert(((intptr_t)dp_dst) - ((intptr_t)extra_data_base()) == ((intptr_t)dp_src) - ((intptr_t)mdo->extra_data_base()), "source and destination don't match");
 
-<<<<<<< HEAD
-    // New traps in the MDO may have been added since we copied the
-    // data (concurrent deoptimizations before we acquired
-    // extra_data_lock above) or can be removed (a safepoint may occur
-    // in the prepare_metadata call above) as we translate the copy:
-    // update the copy as we go.
-=======
->>>>>>> 14533356
     int tag = dp_src->tag();
     switch(tag) {
     case DataLayout::speculative_trap_data_tag: {
@@ -312,7 +266,6 @@
   for (uint row = 0; row < row_limit(); row++) {
     Klass* k = data->as_ReceiverTypeData()->receiver(row);
     if (k != NULL) {
-<<<<<<< HEAD
       if (k->is_loader_alive()) {
         ciKlass* klass = CURRENT_ENV->get_klass(k);
         set_receiver(row, klass);
@@ -320,12 +273,8 @@
         // With concurrent class unloading, the MDO could have stale metadata; override it
         clear_row(row);
       }
-=======
-      ciKlass* klass = CURRENT_ENV->get_klass(k);
-      set_receiver(row, klass);
     } else {
       set_receiver(row, NULL);
->>>>>>> 14533356
     }
   }
 }
