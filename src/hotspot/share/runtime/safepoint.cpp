/*
 * Copyright (c) 1997, 2018, Oracle and/or its affiliates. All rights reserved.
 * DO NOT ALTER OR REMOVE COPYRIGHT NOTICES OR THIS FILE HEADER.
 *
 * This code is free software; you can redistribute it and/or modify it
 * under the terms of the GNU General Public License version 2 only, as
 * published by the Free Software Foundation.
 *
 * This code is distributed in the hope that it will be useful, but WITHOUT
 * ANY WARRANTY; without even the implied warranty of MERCHANTABILITY or
 * FITNESS FOR A PARTICULAR PURPOSE.  See the GNU General Public License
 * version 2 for more details (a copy is included in the LICENSE file that
 * accompanied this code).
 *
 * You should have received a copy of the GNU General Public License version
 * 2 along with this work; if not, write to the Free Software Foundation,
 * Inc., 51 Franklin St, Fifth Floor, Boston, MA 02110-1301 USA.
 *
 * Please contact Oracle, 500 Oracle Parkway, Redwood Shores, CA 94065 USA
 * or visit www.oracle.com if you need additional information or have any
 * questions.
 *
 */

#include "precompiled.hpp"
#include "classfile/classLoaderDataGraph.inline.hpp"
#include "classfile/stringTable.hpp"
#include "classfile/symbolTable.hpp"
#include "classfile/systemDictionary.hpp"
#include "code/codeCache.hpp"
#include "code/icBuffer.hpp"
#include "code/nmethod.hpp"
#include "code/pcDesc.hpp"
#include "code/scopeDesc.hpp"
#include "gc/shared/collectedHeap.hpp"
#include "gc/shared/gcLocker.hpp"
#include "gc/shared/strongRootsScope.hpp"
#include "gc/shared/workgroup.hpp"
#include "interpreter/interpreter.hpp"
#include "jfr/jfrEvents.hpp"
#include "logging/log.hpp"
#include "logging/logStream.hpp"
#include "memory/resourceArea.hpp"
#include "memory/universe.hpp"
#include "oops/oop.inline.hpp"
#include "oops/symbol.hpp"
#include "runtime/atomic.hpp"
#include "runtime/compilationPolicy.hpp"
#include "runtime/deoptimization.hpp"
#include "runtime/frame.inline.hpp"
#include "runtime/interfaceSupport.inline.hpp"
#include "runtime/mutexLocker.hpp"
#include "runtime/orderAccess.hpp"
#include "runtime/osThread.hpp"
#include "runtime/safepoint.hpp"
#include "runtime/safepointMechanism.inline.hpp"
#include "runtime/signature.hpp"
#include "runtime/stubCodeGenerator.hpp"
#include "runtime/stubRoutines.hpp"
#include "runtime/sweeper.hpp"
#include "runtime/synchronizer.hpp"
#include "runtime/thread.inline.hpp"
#include "runtime/threadSMR.hpp"
#include "runtime/timerTrace.hpp"
#include "services/runtimeService.hpp"
#include "utilities/events.hpp"
#include "utilities/macros.hpp"
#ifdef COMPILER1
#include "c1/c1_globals.hpp"
#endif
#if INCLUDE_KONA_FIBER
#include "runtime/coroutine.hpp"
#endif
template <typename E>
static void set_current_safepoint_id(E* event, int adjustment = 0) {
  assert(event != NULL, "invariant");
  event->set_safepointId(SafepointSynchronize::safepoint_counter() + adjustment);
}

static void post_safepoint_begin_event(EventSafepointBegin* event,
                                       int thread_count,
                                       int critical_thread_count) {
  assert(event != NULL, "invariant");
  assert(event->should_commit(), "invariant");
  set_current_safepoint_id(event);
  event->set_totalThreadCount(thread_count);
  event->set_jniCriticalThreadCount(critical_thread_count);
  event->commit();
}

static void post_safepoint_cleanup_event(EventSafepointCleanup* event) {
  assert(event != NULL, "invariant");
  assert(event->should_commit(), "invariant");
  set_current_safepoint_id(event);
  event->commit();
}

static void post_safepoint_synchronize_event(EventSafepointStateSynchronization* event,
                                             int initial_number_of_threads,
                                             int threads_waiting_to_block,
                                             unsigned int iterations) {
  assert(event != NULL, "invariant");
  if (event->should_commit()) {
    // Group this event together with the ones committed after the counter is increased
    set_current_safepoint_id(event, 1);
    event->set_initialThreadCount(initial_number_of_threads);
    event->set_runningThreadCount(threads_waiting_to_block);
    event->set_iterations(iterations);
    event->commit();
  }
}

static void post_safepoint_wait_blocked_event(EventSafepointWaitBlocked* event,
                                              int initial_threads_waiting_to_block) {
  assert(event != NULL, "invariant");
  assert(event->should_commit(), "invariant");
  set_current_safepoint_id(event);
  event->set_runningThreadCount(initial_threads_waiting_to_block);
  event->commit();
}

static void post_safepoint_cleanup_task_event(EventSafepointCleanupTask* event,
                                              const char* name) {
  assert(event != NULL, "invariant");
  if (event->should_commit()) {
    set_current_safepoint_id(event);
    event->set_name(name);
    event->commit();
  }
}

static void post_safepoint_end_event(EventSafepointEnd* event) {
  assert(event != NULL, "invariant");
  if (event->should_commit()) {
    // Group this event together with the ones committed before the counter increased
    set_current_safepoint_id(event, -1);
    event->commit();
  }
}

// --------------------------------------------------------------------------------------------------
// Implementation of Safepoint begin/end

SafepointSynchronize::SynchronizeState volatile SafepointSynchronize::_state = SafepointSynchronize::_not_synchronized;
volatile int  SafepointSynchronize::_waiting_to_block = 0;
volatile uint64_t SafepointSynchronize::_safepoint_counter = 0;
int SafepointSynchronize::_current_jni_active_count = 0;
long  SafepointSynchronize::_end_of_last_safepoint = 0;
int SafepointSynchronize::_defer_thr_suspend_loop_count = 4000;
static const int safepoint_spin_before_yield = 2000;
static volatile int PageArmed = 0 ;        // safepoint polling page is RO|RW vs PROT_NONE
static volatile int TryingToBlock = 0 ;    // proximate value -- for advisory use only
static bool timeout_error_printed = false;

// Roll all threads forward to a safepoint and suspend them all
void SafepointSynchronize::begin() {
  EventSafepointBegin begin_event;
  Thread* myThread = Thread::current();
  assert(myThread->is_VM_thread(), "Only VM thread may execute a safepoint");

  if (PrintSafepointStatistics || PrintSafepointStatisticsTimeout > 0) {
    _safepoint_begin_time = os::javaTimeNanos();
    _ts_of_current_safepoint = tty->time_stamp().seconds();
  }

  Universe::heap()->safepoint_synchronize_begin();

  // By getting the Threads_lock, we assure that no threads are about to start or
  // exit. It is released again in SafepointSynchronize::end().
  Threads_lock->lock();

  assert( _state == _not_synchronized, "trying to safepoint synchronize with wrong state");

  int nof_threads = Threads::number_of_threads();

  log_debug(safepoint)("Safepoint synchronization initiated. (%d threads)", nof_threads);

  RuntimeService::record_safepoint_begin();

  MutexLocker mu(Safepoint_lock);

  // Reset the count of active JNI critical threads
  _current_jni_active_count = 0;

  // Set number of threads to wait for, before we initiate the callbacks
  _waiting_to_block = nof_threads;
  TryingToBlock     = 0 ;
  int still_running = nof_threads;

  // Save the starting time, so that it can be compared to see if this has taken
  // too long to complete.
  jlong safepoint_limit_time = 0;
  timeout_error_printed = false;

  // PrintSafepointStatisticsTimeout can be specified separately. When
  // specified, PrintSafepointStatistics will be set to true in
  // deferred_initialize_stat method. The initialization has to be done
  // early enough to avoid any races. See bug 6880029 for details.
  if (PrintSafepointStatistics || PrintSafepointStatisticsTimeout > 0) {
    deferred_initialize_stat();
  }

  // Begin the process of bringing the system to a safepoint.
  // Java threads can be in several different states and are
  // stopped by different mechanisms:
  //
  //  1. Running interpreted
  //     The interpreter dispatch table is changed to force it to
  //     check for a safepoint condition between bytecodes.
  //  2. Running in native code
  //     When returning from the native code, a Java thread must check
  //     the safepoint _state to see if we must block.  If the
  //     VM thread sees a Java thread in native, it does
  //     not wait for this thread to block.  The order of the memory
  //     writes and reads of both the safepoint state and the Java
  //     threads state is critical.  In order to guarantee that the
  //     memory writes are serialized with respect to each other,
  //     the VM thread issues a memory barrier instruction
  //     (on MP systems).  In order to avoid the overhead of issuing
  //     a memory barrier for each Java thread making native calls, each Java
  //     thread performs a write to a single memory page after changing
  //     the thread state.  The VM thread performs a sequence of
  //     mprotect OS calls which forces all previous writes from all
  //     Java threads to be serialized.  This is done in the
  //     os::serialize_thread_states() call.  This has proven to be
  //     much more efficient than executing a membar instruction
  //     on every call to native code.
  //  3. Running compiled Code
  //     Compiled code reads a global (Safepoint Polling) page that
  //     is set to fault if we are trying to get to a safepoint.
  //  4. Blocked
  //     A thread which is blocked will not be allowed to return from the
  //     block condition until the safepoint operation is complete.
  //  5. In VM or Transitioning between states
  //     If a Java thread is currently running in the VM or transitioning
  //     between states, the safepointing code will wait for the thread to
  //     block itself when it attempts transitions to a new state.
  //
  {
    EventSafepointStateSynchronization sync_event;
    int initial_running = 0;

    _state            = _synchronizing;

    if (SafepointMechanism::uses_thread_local_poll()) {
      // Arming the per thread poll while having _state != _not_synchronized means safepointing
      log_trace(safepoint)("Setting thread local yield flag for threads");
      OrderAccess::storestore(); // storestore, global state -> local state
      for (JavaThreadIteratorWithHandle jtiwh; JavaThread *cur = jtiwh.next(); ) {
        // Make sure the threads start polling, it is time to yield.
        SafepointMechanism::arm_local_poll(cur);
      }
    }
    OrderAccess::fence(); // storestore|storeload, global state -> local state

    // Flush all thread states to memory
    if (!UseMembar) {
      os::serialize_thread_states();
    }

    if (SafepointMechanism::uses_global_page_poll()) {
      // Make interpreter safepoint aware
      Interpreter::notice_safepoints();

      // Make polling safepoint aware
      guarantee (PageArmed == 0, "invariant") ;
      PageArmed = 1 ;
      os::make_polling_page_unreadable();
    }

    // Consider using active_processor_count() ... but that call is expensive.
    int ncpus = os::processor_count() ;
    unsigned int iterations = 0;

    {
      JavaThreadIteratorWithHandle jtiwh;
#ifdef ASSERT
      for (; JavaThread *cur = jtiwh.next(); ) {
        assert(cur->safepoint_state()->is_running(), "Illegal initial state");
        // Clear the visited flag to ensure that the critical counts are collected properly.
        cur->set_visited_for_critical_count(false);
      }
#endif // ASSERT

      if (SafepointTimeout)
        safepoint_limit_time = os::javaTimeNanos() + (jlong)SafepointTimeoutDelay * MICROUNITS;

      // Iterate through all threads until it have been determined how to stop them all at a safepoint
      int steps = 0 ;
      while(still_running > 0) {
        jtiwh.rewind();
        for (; JavaThread *cur = jtiwh.next(); ) {
          assert(!cur->is_ConcurrentGC_thread(), "A concurrent GC thread is unexpectly being suspended");
          ThreadSafepointState *cur_state = cur->safepoint_state();
          if (cur_state->is_running()) {
            cur_state->examine_state_of_thread();
            if (!cur_state->is_running()) {
              still_running--;
              // consider adjusting steps downward:
              //   steps = 0
              //   steps -= NNN
              //   steps >>= 1
              //   steps = MIN(steps, 2000-100)
              //   if (iterations != 0) steps -= NNN
            }
            LogTarget(Trace, safepoint) lt;
            if (lt.is_enabled()) {
              ResourceMark rm;
              LogStream ls(lt);
              cur_state->print_on(&ls);
            }
          }
        }

        if (iterations == 0) {
          initial_running = still_running;
          if (PrintSafepointStatistics) {
            begin_statistics(nof_threads, still_running);
          }
        }

        if (still_running > 0) {
          // Check for if it takes to long
          if (SafepointTimeout && safepoint_limit_time < os::javaTimeNanos()) {
            print_safepoint_timeout(_spinning_timeout);
          }

          // Spin to avoid context switching.
          // There's a tension between allowing the mutators to run (and rendezvous)
          // vs spinning.  As the VM thread spins, wasting cycles, it consumes CPU that
          // a mutator might otherwise use profitably to reach a safepoint.  Excessive
          // spinning by the VM thread on a saturated system can increase rendezvous latency.
          // Blocking or yielding incur their own penalties in the form of context switching
          // and the resultant loss of $ residency.
          //
          // Further complicating matters is that yield() does not work as naively expected
          // on many platforms -- yield() does not guarantee that any other ready threads
          // will run.   As such we revert to naked_short_sleep() after some number of iterations.
          // nakes_short_sleep() is implemented as a short unconditional sleep.
          // Typical operating systems round a "short" sleep period up to 10 msecs, so sleeping
          // can actually increase the time it takes the VM thread to detect that a system-wide
          // stop-the-world safepoint has been reached.  In a pathological scenario such as that
          // described in CR6415670 the VMthread may sleep just before the mutator(s) become safe.
          // In that case the mutators will be stalled waiting for the safepoint to complete and the
          // the VMthread will be sleeping, waiting for the mutators to rendezvous.  The VMthread
          // will eventually wake up and detect that all mutators are safe, at which point
          // we'll again make progress.
          //
          // Beware too that that the VMThread typically runs at elevated priority.
          // Its default priority is higher than the default mutator priority.
          // Obviously, this complicates spinning.
          //
          // Note too that on Windows XP SwitchThreadTo() has quite different behavior than Sleep(0).
          // Sleep(0) will _not yield to lower priority threads, while SwitchThreadTo() will.
          //
          // See the comments in synchronizer.cpp for additional remarks on spinning.
          //
          // In the future we might:
          // 1. Modify the safepoint scheme to avoid potentially unbounded spinning.
          //    This is tricky as the path used by a thread exiting the JVM (say on
          //    on JNI call-out) simply stores into its state field.  The burden
          //    is placed on the VM thread, which must poll (spin).
          // 2. Find something useful to do while spinning.  If the safepoint is GC-related
          //    we might aggressively scan the stacks of threads that are already safe.
          // 3. Use Solaris schedctl to examine the state of the still-running mutators.
          //    If all the mutators are ONPROC there's no reason to sleep or yield.
          // 4. YieldTo() any still-running mutators that are ready but OFFPROC.
          // 5. Check system saturation.  If the system is not fully saturated then
          //    simply spin and avoid sleep/yield.
          // 6. As still-running mutators rendezvous they could unpark the sleeping
          //    VMthread.  This works well for still-running mutators that become
          //    safe.  The VMthread must still poll for mutators that call-out.
          // 7. Drive the policy on time-since-begin instead of iterations.
          // 8. Consider making the spin duration a function of the # of CPUs:
          //    Spin = (((ncpus-1) * M) + K) + F(still_running)
          //    Alternately, instead of counting iterations of the outer loop
          //    we could count the # of threads visited in the inner loop, above.
          // 9. On windows consider using the return value from SwitchThreadTo()
          //    to drive subsequent spin/SwitchThreadTo()/Sleep(N) decisions.

          if (int(iterations) == -1) { // overflow - something is wrong.
            // We can only overflow here when we are using global
            // polling pages. We keep this guarantee in its original
            // form so that searches of the bug database for this
            // failure mode find the right bugs.
            guarantee (PageArmed == 0, "invariant");
          }

          // Instead of (ncpus > 1) consider either (still_running < (ncpus + EPSILON)) or
          // ((still_running + _waiting_to_block - TryingToBlock)) < ncpus)
          ++steps ;
          if (ncpus > 1 && steps < safepoint_spin_before_yield) {
            SpinPause() ;     // MP-Polite spin
          } else
            if (steps < _defer_thr_suspend_loop_count) {
              os::naked_yield() ;
            } else {
              os::naked_short_sleep(1);
            }

          iterations ++ ;
        }
        assert(iterations < (uint)max_jint, "We have been iterating in the safepoint loop too long");
      }
    } // ThreadsListHandle destroyed here.
    assert(still_running == 0, "sanity check");

    if (PrintSafepointStatistics) {
      update_statistics_on_spin_end();
    }
    if (sync_event.should_commit()) {
      post_safepoint_synchronize_event(&sync_event, initial_running, _waiting_to_block, iterations);
    }
  }

  // wait until all threads are stopped
  {
    EventSafepointWaitBlocked wait_blocked_event;
    int initial_waiting_to_block = _waiting_to_block;

    while (_waiting_to_block > 0) {
      log_debug(safepoint)("Waiting for %d thread(s) to block", _waiting_to_block);
      if (!SafepointTimeout || timeout_error_printed) {
        Safepoint_lock->wait(true);  // true, means with no safepoint checks
      } else {
        // Compute remaining time
        jlong remaining_time = safepoint_limit_time - os::javaTimeNanos();

        // If there is no remaining time, then there is an error
        if (remaining_time < 0 || Safepoint_lock->wait(true, remaining_time / MICROUNITS)) {
          print_safepoint_timeout(_blocking_timeout);
        }
      }
    }
    assert(_waiting_to_block == 0, "sanity check");

#ifndef PRODUCT
    if (SafepointTimeout) {
      jlong current_time = os::javaTimeNanos();
      if (safepoint_limit_time < current_time) {
        tty->print_cr("# SafepointSynchronize: Finished after "
                      INT64_FORMAT_W(6) " ms",
                      (int64_t)((current_time - safepoint_limit_time) / MICROUNITS +
                                (jlong)SafepointTimeoutDelay));
      }
    }
#endif

    assert((_safepoint_counter & 0x1) == 0, "must be even");
    assert(Threads_lock->owned_by_self(), "must hold Threads_lock");
    _safepoint_counter ++;

    // Record state
    _state = _synchronized;

    OrderAccess::fence();
    if (wait_blocked_event.should_commit()) {
      post_safepoint_wait_blocked_event(&wait_blocked_event, initial_waiting_to_block);
    }
  }

#ifdef ASSERT
  // Make sure all the threads were visited.
  for (JavaThreadIteratorWithHandle jtiwh; JavaThread *cur = jtiwh.next(); ) {
    assert(cur->was_visited_for_critical_count(), "missed a thread");
  }
#endif // ASSERT

  // Update the count of active JNI critical regions
  GCLocker::set_jni_lock_count(_current_jni_active_count);

  log_info(safepoint)("Entering safepoint region: %s", VMThread::vm_safepoint_description());

  RuntimeService::record_safepoint_synchronized();
  if (PrintSafepointStatistics) {
    update_statistics_on_sync_end(os::javaTimeNanos());
  }

  // Call stuff that needs to be run when a safepoint is just about to be completed
  {
    EventSafepointCleanup cleanup_event;
    do_cleanup_tasks();
    if (cleanup_event.should_commit()) {
      post_safepoint_cleanup_event(&cleanup_event);
    }
  }

  if (PrintSafepointStatistics) {
    // Record how much time spend on the above cleanup tasks
    update_statistics_on_cleanup_end(os::javaTimeNanos());
  }

  if (begin_event.should_commit()) {
    post_safepoint_begin_event(&begin_event, nof_threads, _current_jni_active_count);
  }
}

// Wake up all threads, so they are ready to resume execution after the safepoint
// operation has been carried out
void SafepointSynchronize::end() {
  assert(Threads_lock->owned_by_self(), "must hold Threads_lock");
  assert((_safepoint_counter & 0x1) == 1, "must be odd");
  EventSafepointEnd event;
  _safepoint_counter ++;
  // memory fence isn't required here since an odd _safepoint_counter
  // value can do no harm and a fence is issued below anyway.

  DEBUG_ONLY(Thread* myThread = Thread::current();)
  assert(myThread->is_VM_thread(), "Only VM thread can execute a safepoint");

  if (PrintSafepointStatistics) {
    end_statistics(os::javaTimeNanos());
  }

  {
    JavaThreadIteratorWithHandle jtiwh;
#ifdef ASSERT
    // A pending_exception cannot be installed during a safepoint.  The threads
    // may install an async exception after they come back from a safepoint into
    // pending_exception after they unblock.  But that should happen later.
    for (; JavaThread *cur = jtiwh.next(); ) {
      assert (!(cur->has_pending_exception() &&
                cur->safepoint_state()->is_at_poll_safepoint()),
              "safepoint installed a pending exception");
    }
#endif // ASSERT

    if (PageArmed) {
      assert(SafepointMechanism::uses_global_page_poll(), "sanity");
      // Make polling safepoint aware
      os::make_polling_page_readable();
      PageArmed = 0 ;
    }

    if (SafepointMechanism::uses_global_page_poll()) {
      // Remove safepoint check from interpreter
      Interpreter::ignore_safepoints();
    }

    {
      MutexLocker mu(Safepoint_lock);

      assert(_state == _synchronized, "must be synchronized before ending safepoint synchronization");

      if (SafepointMechanism::uses_thread_local_poll()) {
        _state = _not_synchronized;
        OrderAccess::storestore(); // global state -> local state
        jtiwh.rewind();
        for (; JavaThread *current = jtiwh.next(); ) {
          ThreadSafepointState* cur_state = current->safepoint_state();
          cur_state->restart(); // TSS _running
          SafepointMechanism::disarm_local_poll(current);
        }
        log_info(safepoint)("Leaving safepoint region");
      } else {
        // Set to not synchronized, so the threads will not go into the signal_thread_blocked method
        // when they get restarted.
        _state = _not_synchronized;
        OrderAccess::fence();

        log_info(safepoint)("Leaving safepoint region");

        // Start suspended threads
        jtiwh.rewind();
        for (; JavaThread *current = jtiwh.next(); ) {
          // A problem occurring on Solaris is when attempting to restart threads
          // the first #cpus - 1 go well, but then the VMThread is preempted when we get
          // to the next one (since it has been running the longest).  We then have
          // to wait for a cpu to become available before we can continue restarting
          // threads.
          // FIXME: This causes the performance of the VM to degrade when active and with
          // large numbers of threads.  Apparently this is due to the synchronous nature
          // of suspending threads.
          //
          // TODO-FIXME: the comments above are vestigial and no longer apply.
          // Furthermore, using solaris' schedctl in this particular context confers no benefit
          if (VMThreadHintNoPreempt) {
            os::hint_no_preempt();
          }
          ThreadSafepointState* cur_state = current->safepoint_state();
          assert(cur_state->type() != ThreadSafepointState::_running, "Thread not suspended at safepoint");
          cur_state->restart();
          assert(cur_state->is_running(), "safepoint state has not been reset");
        }
      }

      RuntimeService::record_safepoint_end();

      // Release threads lock, so threads can be created/destroyed again.
      // It will also release all threads blocked in signal_thread_blocked.
      Threads_lock->unlock();
    }
  } // ThreadsListHandle destroyed here.

  Universe::heap()->safepoint_synchronize_end();
  // record this time so VMThread can keep track how much time has elapsed
  // since last safepoint.
  _end_of_last_safepoint = os::javaTimeMillis();
  if (event.should_commit()) {
    post_safepoint_end_event(&event);
  }
}

bool SafepointSynchronize::is_cleanup_needed() {
  // Need a safepoint if there are many monitors to deflate.
  if (ObjectSynchronizer::is_cleanup_needed()) return true;
  // Need a safepoint if some inline cache buffers is non-empty
  if (!InlineCacheBuffer::is_empty()) return true;
  if (StringTable::needs_rehashing()) return true;
  if (SymbolTable::needs_rehashing()) return true;
  return false;
}

class ParallelSPCleanupThreadClosure : public ThreadClosure {
private:
  CodeBlobClosure* _nmethod_cl;
  DeflateMonitorCounters* _counters;

public:
  ParallelSPCleanupThreadClosure(DeflateMonitorCounters* counters) :
    _nmethod_cl(UseCodeAging ? NMethodSweeper::prepare_reset_hotness_counters() : NULL),
    _counters(counters) {}

  void do_thread(Thread* thread) {
    ObjectSynchronizer::deflate_thread_local_monitors(thread, _counters);
    if (_nmethod_cl != NULL && thread->is_Java_thread() &&
        ! thread->is_Code_cache_sweeper_thread()) {
      JavaThread* jt = (JavaThread*) thread;
      jt->nmethods_do(_nmethod_cl);
    }
  }
#if INCLUDE_KONA_FIBER
  CodeBlobClosure* nmethod_cl() const {
    return _nmethod_cl;
  }
#endif
};

class ParallelSPCleanupTask : public AbstractGangTask {
private:
  SubTasksDone _subtasks;
  ParallelSPCleanupThreadClosure _cleanup_threads_cl;
  uint _num_workers;
  DeflateMonitorCounters* _counters;
public:
  ParallelSPCleanupTask(uint num_workers, DeflateMonitorCounters* counters) :
    AbstractGangTask("Parallel Safepoint Cleanup"),
    _cleanup_threads_cl(ParallelSPCleanupThreadClosure(counters)),
    _num_workers(num_workers),
    _subtasks(SafepointSynchronize::SAFEPOINT_CLEANUP_NUM_TASKS),
    _counters(counters) {}

  void work(uint worker_id) {
    // All threads deflate monitors and mark nmethods (if necessary).
    Threads::possibly_parallel_threads_do(true, &_cleanup_threads_cl);
#if INCLUDE_KONA_FIBER
    if (UseKonaFiber) {
      guarantee(SafepointSynchronize::is_at_safepoint(), "should be at safepoint");
      CodeBlobClosure* cb_cl = _cleanup_threads_cl.nmethod_cl();
      int cp = Threads::thread_claim_parity();
      for (size_t i = 0; i < CONT_CONTAINER_SIZE; i++) {
        ContBucket* bucket = ContContainer::bucket(i);
        if (bucket->claim_oops_do(true, cp)) {
          if (cb_cl != NULL) {
            bucket->nmethods_do(cb_cl);
          }
        }
      }
    }
#endif

    if (!_subtasks.is_task_claimed(SafepointSynchronize::SAFEPOINT_CLEANUP_DEFLATE_MONITORS)) {
      const char* name = "deflating idle monitors";
      EventSafepointCleanupTask event;
      TraceTime timer(name, TRACETIME_LOG(Info, safepoint, cleanup));
      ObjectSynchronizer::deflate_idle_monitors(_counters);
      if (event.should_commit()) {
        post_safepoint_cleanup_task_event(&event, name);
      }
    }

    if (!_subtasks.is_task_claimed(SafepointSynchronize::SAFEPOINT_CLEANUP_UPDATE_INLINE_CACHES)) {
      const char* name = "updating inline caches";
      EventSafepointCleanupTask event;
      TraceTime timer(name, TRACETIME_LOG(Info, safepoint, cleanup));
      InlineCacheBuffer::update_inline_caches();
      if (event.should_commit()) {
        post_safepoint_cleanup_task_event(&event, name);
      }
    }

    if (!_subtasks.is_task_claimed(SafepointSynchronize::SAFEPOINT_CLEANUP_COMPILATION_POLICY)) {
      const char* name = "compilation policy safepoint handler";
      EventSafepointCleanupTask event;
      TraceTime timer(name, TRACETIME_LOG(Info, safepoint, cleanup));
      CompilationPolicy::policy()->do_safepoint_work();
      if (event.should_commit()) {
        post_safepoint_cleanup_task_event(&event, name);
      }
    }

    if (!_subtasks.is_task_claimed(SafepointSynchronize::SAFEPOINT_CLEANUP_SYMBOL_TABLE_REHASH)) {
      if (SymbolTable::needs_rehashing()) {
        const char* name = "rehashing symbol table";
        EventSafepointCleanupTask event;
        TraceTime timer(name, TRACETIME_LOG(Info, safepoint, cleanup));
        SymbolTable::rehash_table();
        if (event.should_commit()) {
          post_safepoint_cleanup_task_event(&event, name);
        }
      }
    }

    if (!_subtasks.is_task_claimed(SafepointSynchronize::SAFEPOINT_CLEANUP_STRING_TABLE_REHASH)) {
      if (StringTable::needs_rehashing()) {
        const char* name = "rehashing string table";
        EventSafepointCleanupTask event;
        TraceTime timer(name, TRACETIME_LOG(Info, safepoint, cleanup));
        StringTable::rehash_table();
        if (event.should_commit()) {
          post_safepoint_cleanup_task_event(&event, name);
        }
      }
    }

    if (!_subtasks.is_task_claimed(SafepointSynchronize::SAFEPOINT_CLEANUP_CLD_PURGE)) {
      // CMS delays purging the CLDG until the beginning of the next safepoint and to
      // make sure concurrent sweep is done
      const char* name = "purging class loader data graph";
      EventSafepointCleanupTask event;
      TraceTime timer(name, TRACETIME_LOG(Info, safepoint, cleanup));
      ClassLoaderDataGraph::purge_if_needed();
      if (event.should_commit()) {
        post_safepoint_cleanup_task_event(&event, name);
      }
    }

    if (!_subtasks.is_task_claimed(SafepointSynchronize::SAFEPOINT_CLEANUP_SYSTEM_DICTIONARY_RESIZE)) {
      const char* name = "resizing system dictionaries";
      EventSafepointCleanupTask event;
      TraceTime timer(name, TRACETIME_LOG(Info, safepoint, cleanup));
      ClassLoaderDataGraph::resize_if_needed();
      if (event.should_commit()) {
        post_safepoint_cleanup_task_event(&event, name);
      }
    }

    _subtasks.all_tasks_completed(_num_workers);
  }
};

// Various cleaning tasks that should be done periodically at safepoints.
void SafepointSynchronize::do_cleanup_tasks() {

  TraceTime timer("safepoint cleanup tasks", TRACETIME_LOG(Info, safepoint, cleanup));

  // Prepare for monitor deflation.
  DeflateMonitorCounters deflate_counters;
  ObjectSynchronizer::prepare_deflate_idle_monitors(&deflate_counters);

  CollectedHeap* heap = Universe::heap();
  assert(heap != NULL, "heap not initialized yet?");
  WorkGang* cleanup_workers = heap->get_safepoint_workers();
  if (cleanup_workers != NULL) {
    // Parallel cleanup using GC provided thread pool.
    uint num_cleanup_workers = cleanup_workers->active_workers();
    ParallelSPCleanupTask cleanup(num_cleanup_workers, &deflate_counters);
    StrongRootsScope srs(num_cleanup_workers);
    cleanup_workers->run_task(&cleanup);
  } else {
    // Serial cleanup using VMThread.
    ParallelSPCleanupTask cleanup(1, &deflate_counters);
    StrongRootsScope srs(1);
    cleanup.work(0);
  }

  // Needs to be done single threaded by the VMThread.  This walks
  // the thread stacks looking for references to metadata before
  // deciding to remove it from the metaspaces.
  if (ClassLoaderDataGraph::should_clean_metaspaces_and_reset()) {
    const char* name = "cleanup live ClassLoaderData metaspaces";
    TraceTime timer(name, TRACETIME_LOG(Info, safepoint, cleanup));
    ClassLoaderDataGraph::walk_metadata_and_clean_metaspaces();
  }

  // Finish monitor deflation.
  ObjectSynchronizer::finish_deflate_idle_monitors(&deflate_counters);

  assert(InlineCacheBuffer::is_empty(), "should have cleaned up ICBuffer");
}


bool SafepointSynchronize::safepoint_safe(JavaThread *thread, JavaThreadState state) {
  switch(state) {
  case _thread_in_native:
    // native threads are safe if they have no java stack or have walkable stack
    return !thread->has_last_Java_frame() || thread->frame_anchor()->walkable();

   // blocked threads should have already have walkable stack
  case _thread_blocked:
    assert(!thread->has_last_Java_frame() || thread->frame_anchor()->walkable(), "blocked and not walkable");
    return true;

  default:
    return false;
  }
}


// See if the thread is running inside a lazy critical native and
// update the thread critical count if so.  Also set a suspend flag to
// cause the native wrapper to return into the JVM to do the unlock
// once the native finishes.
void SafepointSynchronize::check_for_lazy_critical_native(JavaThread *thread, JavaThreadState state) {
  if (state == _thread_in_native &&
      thread->has_last_Java_frame() &&
      thread->frame_anchor()->walkable()) {
    // This thread might be in a critical native nmethod so look at
    // the top of the stack and increment the critical count if it
    // is.
    frame wrapper_frame = thread->last_frame();
    CodeBlob* stub_cb = wrapper_frame.cb();
    if (stub_cb != NULL &&
        stub_cb->is_nmethod() &&
        stub_cb->as_nmethod_or_null()->is_lazy_critical_native()) {
      // A thread could potentially be in a critical native across
      // more than one safepoint, so only update the critical state on
      // the first one.  When it returns it will perform the unlock.
      if (!thread->do_critical_native_unlock()) {
#ifdef ASSERT
        if (!thread->in_critical()) {
          GCLocker::increment_debug_jni_lock_count();
        }
#endif
        thread->enter_critical();
        // Make sure the native wrapper calls back on return to
        // perform the needed critical unlock.
        thread->set_critical_native_unlock();
      }
    }
  }
}



// -------------------------------------------------------------------------------------------------------
// Implementation of Safepoint callback point

void SafepointSynchronize::block(JavaThread *thread) {
  assert(thread != NULL, "thread must be set");
  assert(thread->is_Java_thread(), "not a Java thread");

  // Threads shouldn't block if they are in the middle of printing, but...
  ttyLocker::break_tty_lock_for_safepoint(os::current_thread_id());

  // Only bail from the block() call if the thread is gone from the
  // thread list; starting to exit should still block.
  if (thread->is_terminated()) {
     // block current thread if we come here from native code when VM is gone
     thread->block_if_vm_exited();

     // otherwise do nothing
     return;
  }

  JavaThreadState state = thread->thread_state();
  thread->frame_anchor()->make_walkable(thread);

  // Check that we have a valid thread_state at this point
  switch(state) {
    case _thread_in_vm_trans:
    case _thread_in_Java:        // From compiled code

      // We are highly likely to block on the Safepoint_lock. In order to avoid blocking in this case,
      // we pretend we are still in the VM.
      thread->set_thread_state(_thread_in_vm);

      if (is_synchronizing()) {
         Atomic::inc (&TryingToBlock) ;
      }

      // We will always be holding the Safepoint_lock when we are examine the state
      // of a thread. Hence, the instructions between the Safepoint_lock->lock() and
      // Safepoint_lock->unlock() are happening atomic with regards to the safepoint code
      Safepoint_lock->lock_without_safepoint_check();
      if (is_synchronizing()) {
        // Decrement the number of threads to wait for and signal vm thread
        assert(_waiting_to_block > 0, "sanity check");
        _waiting_to_block--;
        thread->safepoint_state()->set_has_called_back(true);

        DEBUG_ONLY(thread->set_visited_for_critical_count(true));
        if (thread->in_critical()) {
          // Notice that this thread is in a critical section
          increment_jni_active_count();
        }

        // Consider (_waiting_to_block < 2) to pipeline the wakeup of the VM thread
        if (_waiting_to_block == 0) {
          Safepoint_lock->notify_all();
        }
      }

      // We transition the thread to state _thread_blocked here, but
      // we can't do our usual check for external suspension and then
      // self-suspend after the lock_without_safepoint_check() call
      // below because we are often called during transitions while
      // we hold different locks. That would leave us suspended while
      // holding a resource which results in deadlocks.
      thread->set_thread_state(_thread_blocked);
      Safepoint_lock->unlock();

      // We now try to acquire the threads lock. Since this lock is hold by the VM thread during
      // the entire safepoint, the threads will all line up here during the safepoint.
      Threads_lock->lock_without_safepoint_check();
      // restore original state. This is important if the thread comes from compiled code, so it
      // will continue to execute with the _thread_in_Java state.
      thread->set_thread_state(state);
      Threads_lock->unlock();
      break;

    case _thread_in_native_trans:
    case _thread_blocked_trans:
    case _thread_new_trans:
      if (thread->safepoint_state()->type() == ThreadSafepointState::_call_back) {
        thread->print_thread_state();
        fatal("Deadlock in safepoint code.  "
              "Should have called back to the VM before blocking.");
      }

      // We transition the thread to state _thread_blocked here, but
      // we can't do our usual check for external suspension and then
      // self-suspend after the lock_without_safepoint_check() call
      // below because we are often called during transitions while
      // we hold different locks. That would leave us suspended while
      // holding a resource which results in deadlocks.
      thread->set_thread_state(_thread_blocked);

      // It is not safe to suspend a thread if we discover it is in _thread_in_native_trans. Hence,
      // the safepoint code might still be waiting for it to block. We need to change the state here,
      // so it can see that it is at a safepoint.

      // Block until the safepoint operation is completed.
      Threads_lock->lock_without_safepoint_check();

      // Restore state
      thread->set_thread_state(state);

      Threads_lock->unlock();
      break;

    default:
     fatal("Illegal threadstate encountered: %d", state);
  }

  // Check for pending. async. exceptions or suspends - except if the
  // thread was blocked inside the VM. has_special_runtime_exit_condition()
  // is called last since it grabs a lock and we only want to do that when
  // we must.
  //
  // Note: we never deliver an async exception at a polling point as the
  // compiler may not have an exception handler for it. The polling
  // code will notice the async and deoptimize and the exception will
  // be delivered. (Polling at a return point is ok though). Sure is
  // a lot of bother for a deprecated feature...
  //
  // We don't deliver an async exception if the thread state is
  // _thread_in_native_trans so JNI functions won't be called with
  // a surprising pending exception. If the thread state is going back to java,
  // async exception is checked in check_special_condition_for_native_trans().

  if (state != _thread_blocked_trans &&
      state != _thread_in_vm_trans &&
      thread->has_special_runtime_exit_condition()) {
    thread->handle_special_runtime_exit_condition(
      !thread->is_at_poll_safepoint() && (state != _thread_in_native_trans));
  }
}

// ------------------------------------------------------------------------------------------------------
// Exception handlers


void SafepointSynchronize::handle_polling_page_exception(JavaThread *thread) {
  assert(thread->is_Java_thread(), "polling reference encountered by VM thread");
  assert(thread->thread_state() == _thread_in_Java, "should come from Java code");
  if (!ThreadLocalHandshakes) {
    assert(SafepointSynchronize::is_synchronizing(), "polling encountered outside safepoint synchronization");
  }

  if (PrintSafepointStatistics) {
    inc_page_trap_count();
  }

  ThreadSafepointState* state = thread->safepoint_state();

  state->handle_polling_page_exception();
}


void SafepointSynchronize::print_safepoint_timeout(SafepointTimeoutReason reason) {
  if (!timeout_error_printed) {
    timeout_error_printed = true;
    // Print out the thread info which didn't reach the safepoint for debugging
    // purposes (useful when there are lots of threads in the debugger).
    tty->cr();
    tty->print_cr("# SafepointSynchronize::begin: Timeout detected:");
    if (reason ==  _spinning_timeout) {
      tty->print_cr("# SafepointSynchronize::begin: Timed out while spinning to reach a safepoint.");
    } else if (reason == _blocking_timeout) {
      tty->print_cr("# SafepointSynchronize::begin: Timed out while waiting for threads to stop.");
    }

    tty->print_cr("# SafepointSynchronize::begin: Threads which did not reach the safepoint:");
    ThreadSafepointState *cur_state;
    ResourceMark rm;
    for (JavaThreadIteratorWithHandle jtiwh; JavaThread *cur_thread = jtiwh.next(); ) {
      cur_state = cur_thread->safepoint_state();

      if (cur_thread->thread_state() != _thread_blocked &&
        ((reason == _spinning_timeout && cur_state->is_running()) ||
           (reason == _blocking_timeout && !cur_state->has_called_back()))) {
        tty->print("# ");
        cur_thread->print();
        tty->cr();
      }
    }
    tty->print_cr("# SafepointSynchronize::begin: (End of list)");
  }

  // To debug the long safepoint, specify both AbortVMOnSafepointTimeout &
  // ShowMessageBoxOnError.
  if (AbortVMOnSafepointTimeout) {
    // Send the blocking thread a signal to terminate and write an error file.
    for (JavaThreadIteratorWithHandle jtiwh; JavaThread *cur_thread = jtiwh.next(); ) {
      ThreadSafepointState *cur_state = cur_thread->safepoint_state();
      if (cur_thread->thread_state() != _thread_blocked &&
          ((reason == _spinning_timeout && cur_state->is_running()) ||
             (reason == _blocking_timeout && !cur_state->has_called_back()))) {
        if (!os::signal_thread(cur_thread, SIGILL, "blocking a safepoint")) {
          break; // Could not send signal. Report fatal error.
        }
        // Give cur_thread a chance to report the error and terminate the VM.
        os::sleep(Thread::current(), 3000, false);
      }
    }
    fatal("Safepoint sync time longer than " INTX_FORMAT "ms detected when executing %s.",
          SafepointTimeoutDelay, VMThread::vm_safepoint_description());
  }
}


// -------------------------------------------------------------------------------------------------------
// Implementation of ThreadSafepointState

ThreadSafepointState::ThreadSafepointState(JavaThread *thread) {
  _thread = thread;
  _type   = _running;
  _has_called_back = false;
  _at_poll_safepoint = false;
}

void ThreadSafepointState::create(JavaThread *thread) {
  ThreadSafepointState *state = new ThreadSafepointState(thread);
  thread->set_safepoint_state(state);
}

void ThreadSafepointState::destroy(JavaThread *thread) {
  if (thread->safepoint_state()) {
    delete(thread->safepoint_state());
    thread->set_safepoint_state(NULL);
  }
}

void ThreadSafepointState::examine_state_of_thread() {
  assert(is_running(), "better be running or just have hit safepoint poll");

  JavaThreadState state = _thread->thread_state();

  // Save the state at the start of safepoint processing.
  _orig_thread_state = state;

  // Check for a thread that is suspended. Note that thread resume tries
  // to grab the Threads_lock which we own here, so a thread cannot be
  // resumed during safepoint synchronization.

  // We check to see if this thread is suspended without locking to
  // avoid deadlocking with a third thread that is waiting for this
  // thread to be suspended. The third thread can notice the safepoint
  // that we're trying to start at the beginning of its SR_lock->wait()
  // call. If that happens, then the third thread will block on the
  // safepoint while still holding the underlying SR_lock. We won't be
  // able to get the SR_lock and we'll deadlock.
  //
  // We don't need to grab the SR_lock here for two reasons:
  // 1) The suspend flags are both volatile and are set with an
  //    Atomic::cmpxchg() call so we should see the suspended
  //    state right away.
  // 2) We're being called from the safepoint polling loop; if
  //    we don't see the suspended state on this iteration, then
  //    we'll come around again.
  //
  bool is_suspended = _thread->is_ext_suspended();
  if (is_suspended) {
    roll_forward(_at_safepoint);
    return;
  }

  // Some JavaThread states have an initial safepoint state of
  // running, but are actually at a safepoint. We will happily
  // agree and update the safepoint state here.
  if (SafepointSynchronize::safepoint_safe(_thread, state)) {
    SafepointSynchronize::check_for_lazy_critical_native(_thread, state);
    roll_forward(_at_safepoint);
    return;
  }

  if (state == _thread_in_vm) {
    roll_forward(_call_back);
    return;
  }

  // All other thread states will continue to run until they
  // transition and self-block in state _blocked
  // Safepoint polling in compiled code causes the Java threads to do the same.
  // Note: new threads may require a malloc so they must be allowed to finish

  assert(is_running(), "examine_state_of_thread on non-running thread");
  return;
}

// Returns true is thread could not be rolled forward at present position.
void ThreadSafepointState::roll_forward(suspend_type type) {
  _type = type;

  switch(_type) {
    case _at_safepoint:
      SafepointSynchronize::signal_thread_at_safepoint();
      DEBUG_ONLY(_thread->set_visited_for_critical_count(true));
      if (_thread->in_critical()) {
        // Notice that this thread is in a critical section
        SafepointSynchronize::increment_jni_active_count();
      }
      break;

    case _call_back:
      set_has_called_back(false);
      break;

    case _running:
    default:
      ShouldNotReachHere();
  }
}

void ThreadSafepointState::restart() {
  switch(type()) {
    case _at_safepoint:
    case _call_back:
      break;

    case _running:
    default:
       tty->print_cr("restart thread " INTPTR_FORMAT " with state %d",
                     p2i(_thread), _type);
       _thread->print();
      ShouldNotReachHere();
  }
  _type = _running;
  set_has_called_back(false);
}


void ThreadSafepointState::print_on(outputStream *st) const {
  const char *s = NULL;

  switch(_type) {
    case _running                : s = "_running";              break;
    case _at_safepoint           : s = "_at_safepoint";         break;
    case _call_back              : s = "_call_back";            break;
    default:
      ShouldNotReachHere();
  }

  st->print_cr("Thread: " INTPTR_FORMAT
              "  [0x%2x] State: %s _has_called_back %d _at_poll_safepoint %d",
               p2i(_thread), _thread->osthread()->thread_id(), s, _has_called_back,
               _at_poll_safepoint);

  _thread->print_thread_state_on(st);
}

// ---------------------------------------------------------------------------------------------------------------------

// Block the thread at poll or poll return for safepoint/handshake.
void ThreadSafepointState::handle_polling_page_exception() {

  // Check state.  block() will set thread state to thread_in_vm which will
  // cause the safepoint state _type to become _call_back.
  suspend_type t = type();
  assert(!SafepointMechanism::uses_global_page_poll() || t == ThreadSafepointState::_running,
         "polling page exception on thread not running state: %u", uint(t));

  // Step 1: Find the nmethod from the return address
  address real_return_addr = thread()->saved_exception_pc();

  CodeBlob *cb = CodeCache::find_blob(real_return_addr);
  assert(cb != NULL && cb->is_compiled(), "return address should be in nmethod");
  CompiledMethod* nm = (CompiledMethod*)cb;

  // Find frame of caller
  frame stub_fr = thread()->last_frame();
  CodeBlob* stub_cb = stub_fr.cb();
  assert(stub_cb->is_safepoint_stub(), "must be a safepoint stub");
  RegisterMap map(thread(), true);
  frame caller_fr = stub_fr.sender(&map);

  // Should only be poll_return or poll
  assert( nm->is_at_poll_or_poll_return(real_return_addr), "should not be at call" );

  // This is a poll immediately before a return. The exception handling code
  // has already had the effect of causing the return to occur, so the execution
  // will continue immediately after the call. In addition, the oopmap at the
  // return point does not mark the return value as an oop (if it is), so
  // it needs a handle here to be updated.
  if( nm->is_at_poll_return(real_return_addr) ) {
    // See if return type is an oop.
    bool return_oop = nm->method()->is_returning_oop();
<<<<<<< HEAD
#if INCLUDE_KONA_FIBER 
    HandleMark hm;
#endif
=======
    HandleMark hm(thread());
>>>>>>> c620942a
    Handle return_value;
    if (return_oop) {
      // The oop result has been saved on the stack together with all
      // the other registers. In order to preserve it over GCs we need
      // to keep it in a handle.
      oop result = caller_fr.saved_oop_result(&map);
      assert(oopDesc::is_oop_or_null(result), "must be oop");
      return_value = Handle(thread(), result);
      assert(Universe::heap()->is_in_or_null(result), "must be heap pointer");
    }

    // Block the thread
    SafepointMechanism::block_if_requested(thread());

    // restore oop result, if any
    if (return_oop) {
      caller_fr.set_saved_oop_result(&map, return_value());
    }
  }

  // This is a safepoint poll. Verify the return address and block.
  else {
    set_at_poll_safepoint(true);

    // verify the blob built the "return address" correctly
    assert(real_return_addr == caller_fr.pc(), "must match");

    // Block the thread
    SafepointMechanism::block_if_requested(thread());
    set_at_poll_safepoint(false);

    // If we have a pending async exception deoptimize the frame
    // as otherwise we may never deliver it.
    if (thread()->has_async_condition()) {
      ThreadInVMfromJavaNoAsyncException __tiv(thread());
      Deoptimization::deoptimize_frame(thread(), caller_fr.id());
    }

    // If an exception has been installed we must check for a pending deoptimization
    // Deoptimize frame if exception has been thrown.

    if (thread()->has_pending_exception() ) {
      RegisterMap map(thread(), true);
      frame caller_fr = stub_fr.sender(&map);
      if (caller_fr.is_deoptimized_frame()) {
        // The exception patch will destroy registers that are still
        // live and will be needed during deoptimization. Defer the
        // Async exception should have deferred the exception until the
        // next safepoint which will be detected when we get into
        // the interpreter so if we have an exception now things
        // are messed up.

        fatal("Exception installed and deoptimization is pending");
      }
    }
  }
}


//
//                     Statistics & Instrumentations
//
SafepointSynchronize::SafepointStats*  SafepointSynchronize::_safepoint_stats = NULL;
jlong  SafepointSynchronize::_safepoint_begin_time = 0;
int    SafepointSynchronize::_cur_stat_index = 0;
julong SafepointSynchronize::_safepoint_reasons[VM_Operation::VMOp_Terminating];
julong SafepointSynchronize::_coalesced_vmop_count = 0;
jlong  SafepointSynchronize::_max_sync_time = 0;
jlong  SafepointSynchronize::_max_vmop_time = 0;
float  SafepointSynchronize::_ts_of_current_safepoint = 0.0f;

static jlong  cleanup_end_time = 0;
static bool   init_done = false;

// Helper method to print the header.
static void print_header() {
  // The number of spaces is significant here, and should match the format
  // specifiers in print_statistics().

  tty->print("          vmop                            "
             "[ threads:    total initially_running wait_to_block ]"
             "[ time:    spin   block    sync cleanup    vmop ] ");

  tty->print_cr("page_trap_count");
}

void SafepointSynchronize::deferred_initialize_stat() {
  if (init_done) return;

  // If PrintSafepointStatisticsTimeout is specified, the statistics data will
  // be printed right away, in which case, _safepoint_stats will regress to
  // a single element array. Otherwise, it is a circular ring buffer with default
  // size of PrintSafepointStatisticsCount.
  int stats_array_size;
  if (PrintSafepointStatisticsTimeout > 0) {
    stats_array_size = 1;
    PrintSafepointStatistics = true;
  } else {
    stats_array_size = PrintSafepointStatisticsCount;
  }
  _safepoint_stats = (SafepointStats*)os::malloc(stats_array_size
                                                 * sizeof(SafepointStats), mtInternal);
  guarantee(_safepoint_stats != NULL,
            "not enough memory for safepoint instrumentation data");

  init_done = true;
}

void SafepointSynchronize::begin_statistics(int nof_threads, int nof_running) {
  assert(init_done, "safepoint statistics array hasn't been initialized");
  SafepointStats *spstat = &_safepoint_stats[_cur_stat_index];

  spstat->_time_stamp = _ts_of_current_safepoint;

  VM_Operation *op = VMThread::vm_operation();
  spstat->_vmop_type = (op != NULL ? op->type() : -1);
  if (op != NULL) {
    _safepoint_reasons[spstat->_vmop_type]++;
  }

  spstat->_nof_total_threads = nof_threads;
  spstat->_nof_initial_running_threads = nof_running;
  spstat->_nof_threads_hit_page_trap = 0;

  // Records the start time of spinning. The real time spent on spinning
  // will be adjusted when spin is done. Same trick is applied for time
  // spent on waiting for threads to block.
  if (nof_running != 0) {
    spstat->_time_to_spin = os::javaTimeNanos();
  }  else {
    spstat->_time_to_spin = 0;
  }
}

void SafepointSynchronize::update_statistics_on_spin_end() {
  SafepointStats *spstat = &_safepoint_stats[_cur_stat_index];

  jlong cur_time = os::javaTimeNanos();

  spstat->_nof_threads_wait_to_block = _waiting_to_block;
  if (spstat->_nof_initial_running_threads != 0) {
    spstat->_time_to_spin = cur_time - spstat->_time_to_spin;
  }

  // Records the start time of waiting for to block. Updated when block is done.
  if (_waiting_to_block != 0) {
    spstat->_time_to_wait_to_block = cur_time;
  } else {
    spstat->_time_to_wait_to_block = 0;
  }
}

void SafepointSynchronize::update_statistics_on_sync_end(jlong end_time) {
  SafepointStats *spstat = &_safepoint_stats[_cur_stat_index];

  if (spstat->_nof_threads_wait_to_block != 0) {
    spstat->_time_to_wait_to_block = end_time -
      spstat->_time_to_wait_to_block;
  }

  // Records the end time of sync which will be used to calculate the total
  // vm operation time. Again, the real time spending in syncing will be deducted
  // from the start of the sync time later when end_statistics is called.
  spstat->_time_to_sync = end_time - _safepoint_begin_time;
  if (spstat->_time_to_sync > _max_sync_time) {
    _max_sync_time = spstat->_time_to_sync;
  }

  spstat->_time_to_do_cleanups = end_time;
}

void SafepointSynchronize::update_statistics_on_cleanup_end(jlong end_time) {
  SafepointStats *spstat = &_safepoint_stats[_cur_stat_index];

  // Record how long spent in cleanup tasks.
  spstat->_time_to_do_cleanups = end_time - spstat->_time_to_do_cleanups;

  cleanup_end_time = end_time;
}

void SafepointSynchronize::end_statistics(jlong vmop_end_time) {
  SafepointStats *spstat = &_safepoint_stats[_cur_stat_index];

  // Update the vm operation time.
  spstat->_time_to_exec_vmop = vmop_end_time -  cleanup_end_time;
  if (spstat->_time_to_exec_vmop > _max_vmop_time) {
    _max_vmop_time = spstat->_time_to_exec_vmop;
  }
  // Only the sync time longer than the specified
  // PrintSafepointStatisticsTimeout will be printed out right away.
  // By default, it is -1 meaning all samples will be put into the list.
  if ( PrintSafepointStatisticsTimeout > 0) {
    if (spstat->_time_to_sync > (jlong)PrintSafepointStatisticsTimeout * MICROUNITS) {
      print_statistics();
    }
  } else {
    // The safepoint statistics will be printed out when the _safepoin_stats
    // array fills up.
    if (_cur_stat_index == PrintSafepointStatisticsCount - 1) {
      print_statistics();
      _cur_stat_index = 0;
    } else {
      _cur_stat_index++;
    }
  }
}

void SafepointSynchronize::print_statistics() {
  for (int index = 0; index <= _cur_stat_index; index++) {
    if (index % 30 == 0) {
      print_header();
    }
    SafepointStats* sstats = &_safepoint_stats[index];
    tty->print("%8.3f: ", sstats->_time_stamp);
    tty->print("%-30s  [          "
               INT32_FORMAT_W(8) " " INT32_FORMAT_W(17) " " INT32_FORMAT_W(13) " "
               "]",
               (sstats->_vmop_type == -1 ? "no vm operation" : VM_Operation::name(sstats->_vmop_type)),
               sstats->_nof_total_threads,
               sstats->_nof_initial_running_threads,
               sstats->_nof_threads_wait_to_block);
    // "/ MICROUNITS " is to convert the unit from nanos to millis.
    tty->print("[       "
               INT64_FORMAT_W(7) " " INT64_FORMAT_W(7) " "
               INT64_FORMAT_W(7) " " INT64_FORMAT_W(7) " "
               INT64_FORMAT_W(7) " ] ",
               (int64_t)(sstats->_time_to_spin / MICROUNITS),
               (int64_t)(sstats->_time_to_wait_to_block / MICROUNITS),
               (int64_t)(sstats->_time_to_sync / MICROUNITS),
               (int64_t)(sstats->_time_to_do_cleanups / MICROUNITS),
               (int64_t)(sstats->_time_to_exec_vmop / MICROUNITS));

    tty->print_cr(INT32_FORMAT_W(15) " ", sstats->_nof_threads_hit_page_trap);
  }
}

// This method will be called when VM exits. It will first call
// print_statistics to print out the rest of the sampling.  Then
// it tries to summarize the sampling.
void SafepointSynchronize::print_stat_on_exit() {
  if (_safepoint_stats == NULL) return;

  SafepointStats *spstat = &_safepoint_stats[_cur_stat_index];

  // During VM exit, end_statistics may not get called and in that
  // case, if the sync time is less than PrintSafepointStatisticsTimeout,
  // don't print it out.
  // Approximate the vm op time.
  _safepoint_stats[_cur_stat_index]._time_to_exec_vmop =
    os::javaTimeNanos() - cleanup_end_time;

  if ( PrintSafepointStatisticsTimeout < 0 ||
       spstat->_time_to_sync > (jlong)PrintSafepointStatisticsTimeout * MICROUNITS) {
    print_statistics();
  }
  tty->cr();

  // Print out polling page sampling status.
  tty->print_cr("Polling page always armed");

  for (int index = 0; index < VM_Operation::VMOp_Terminating; index++) {
    if (_safepoint_reasons[index] != 0) {
      tty->print_cr("%-26s" UINT64_FORMAT_W(10), VM_Operation::name(index),
                    _safepoint_reasons[index]);
    }
  }

  tty->print_cr(UINT64_FORMAT_W(5) " VM operations coalesced during safepoint",
                _coalesced_vmop_count);
  tty->print_cr("Maximum sync time  " INT64_FORMAT_W(5) " ms",
                (int64_t)(_max_sync_time / MICROUNITS));
  tty->print_cr("Maximum vm operation time (except for Exit VM operation)  "
                INT64_FORMAT_W(5) " ms",
                (int64_t)(_max_vmop_time / MICROUNITS));
}<|MERGE_RESOLUTION|>--- conflicted
+++ resolved
@@ -1226,13 +1226,7 @@
   if( nm->is_at_poll_return(real_return_addr) ) {
     // See if return type is an oop.
     bool return_oop = nm->method()->is_returning_oop();
-<<<<<<< HEAD
-#if INCLUDE_KONA_FIBER 
-    HandleMark hm;
-#endif
-=======
     HandleMark hm(thread());
->>>>>>> c620942a
     Handle return_value;
     if (return_oop) {
       // The oop result has been saved on the stack together with all
