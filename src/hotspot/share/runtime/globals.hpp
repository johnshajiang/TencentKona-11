/*
 * Copyright (c) 1997, 2018, Oracle and/or its affiliates. All rights reserved.
 * DO NOT ALTER OR REMOVE COPYRIGHT NOTICES OR THIS FILE HEADER.
 *
 * This code is free software; you can redistribute it and/or modify it
 * under the terms of the GNU General Public License version 2 only, as
 * published by the Free Software Foundation.
 *
 * This code is distributed in the hope that it will be useful, but WITHOUT
 * ANY WARRANTY; without even the implied warranty of MERCHANTABILITY or
 * FITNESS FOR A PARTICULAR PURPOSE.  See the GNU General Public License
 * version 2 for more details (a copy is included in the LICENSE file that
 * accompanied this code).
 *
 * You should have received a copy of the GNU General Public License version
 * 2 along with this work; if not, write to the Free Software Foundation,
 * Inc., 51 Franklin St, Fifth Floor, Boston, MA 02110-1301 USA.
 *
 * Please contact Oracle, 500 Oracle Parkway, Redwood Shores, CA 94065 USA
 * or visit www.oracle.com if you need additional information or have any
 * questions.
 *
 */

#ifndef SHARE_VM_RUNTIME_GLOBALS_HPP
#define SHARE_VM_RUNTIME_GLOBALS_HPP

#include "gc/shared/gc_globals.hpp"
#include "utilities/align.hpp"
#include "utilities/globalDefinitions.hpp"
#include "utilities/macros.hpp"

#include <float.h> // for DBL_MAX

// The larger HeapWordSize for 64bit requires larger heaps
// for the same application running in 64bit.  See bug 4967770.
// The minimum alignment to a heap word size is done.  Other
// parts of the memory system may require additional alignment
// and are responsible for those alignments.
#ifdef _LP64
#define ScaleForWordSize(x) align_down_((x) * 13 / 10, HeapWordSize)
#else
#define ScaleForWordSize(x) (x)
#endif

// use this for flags that are true per default in the tiered build
// but false in non-tiered builds, and vice versa
#ifdef TIERED
#define  trueInTiered true
#define falseInTiered false
#else
#define  trueInTiered false
#define falseInTiered true
#endif

#include CPU_HEADER(globals)
#include OS_HEADER(globals)
#include OS_CPU_HEADER(globals)
#ifdef COMPILER1
#include CPU_HEADER(c1_globals)
#include OS_HEADER(c1_globals)
#endif
#ifdef COMPILER2
#include CPU_HEADER(c2_globals)
#include OS_HEADER(c2_globals)
#endif

#if !defined(COMPILER1) && !defined(COMPILER2) && !INCLUDE_JVMCI
define_pd_global(bool, BackgroundCompilation,        false);
define_pd_global(bool, UseTLAB,                      false);
define_pd_global(bool, CICompileOSR,                 false);
define_pd_global(bool, UseTypeProfile,               false);
define_pd_global(bool, UseOnStackReplacement,        false);
define_pd_global(bool, InlineIntrinsics,             false);
define_pd_global(bool, PreferInterpreterNativeStubs, true);
define_pd_global(bool, ProfileInterpreter,           false);
define_pd_global(bool, ProfileTraps,                 false);
define_pd_global(bool, TieredCompilation,            false);

define_pd_global(intx, CompileThreshold,             0);

define_pd_global(intx,   OnStackReplacePercentage,   0);
define_pd_global(bool,   ResizeTLAB,                 false);
define_pd_global(intx,   FreqInlineSize,             0);
define_pd_global(size_t, NewSizeThreadIncrease,      4*K);
define_pd_global(bool,   InlineClassNatives,         true);
define_pd_global(bool,   InlineUnsafeOps,            true);
define_pd_global(uintx,  InitialCodeCacheSize,       160*K);
define_pd_global(uintx,  ReservedCodeCacheSize,      32*M);
define_pd_global(uintx,  NonProfiledCodeHeapSize,    0);
define_pd_global(uintx,  ProfiledCodeHeapSize,       0);
define_pd_global(uintx,  NonNMethodCodeHeapSize,     32*M);

define_pd_global(uintx,  CodeCacheExpansionSize,     32*K);
define_pd_global(uintx,  CodeCacheMinBlockLength,    1);
define_pd_global(uintx,  CodeCacheMinimumUseSpace,   200*K);
define_pd_global(size_t, MetaspaceSize,              ScaleForWordSize(4*M));
define_pd_global(bool, NeverActAsServerClassMachine, true);
define_pd_global(uint64_t,MaxRAM,                    1ULL*G);
#define CI_COMPILER_COUNT 0
#else

#if COMPILER2_OR_JVMCI
#define CI_COMPILER_COUNT 2
#else
#define CI_COMPILER_COUNT 1
#endif // COMPILER2_OR_JVMCI

#endif // no compilers

// use this for flags that are true by default in the debug version but
// false in the optimized version, and vice versa
#ifdef ASSERT
#define trueInDebug  true
#define falseInDebug false
#else
#define trueInDebug  false
#define falseInDebug true
#endif

// use this for flags that are true per default in the product build
// but false in development builds, and vice versa
#ifdef PRODUCT
#define trueInProduct  true
#define falseInProduct false
#else
#define trueInProduct  false
#define falseInProduct true
#endif

// develop flags are settable / visible only during development and are constant in the PRODUCT version
// product flags are always settable / visible
// notproduct flags are settable / visible only during development and are not declared in the PRODUCT version

// A flag must be declared with one of the following types:
// bool, int, uint, intx, uintx, size_t, ccstr, double, or uint64_t.
// The type "ccstr" is an alias for "const char*" and is used
// only in this file, because the macrology requires single-token type names.

// Note: Diagnostic options not meant for VM tuning or for product modes.
// They are to be used for VM quality assurance or field diagnosis
// of VM bugs.  They are hidden so that users will not be encouraged to
// try them as if they were VM ordinary execution options.  However, they
// are available in the product version of the VM.  Under instruction
// from support engineers, VM customers can turn them on to collect
// diagnostic information about VM problems.  To use a VM diagnostic
// option, you must first specify +UnlockDiagnosticVMOptions.
// (This master switch also affects the behavior of -Xprintflags.)
//
// experimental flags are in support of features that are not
//    part of the officially supported product, but are available
//    for experimenting with. They could, for example, be performance
//    features that may not have undergone full or rigorous QA, but which may
//    help performance in some cases and released for experimentation
//    by the community of users and developers. This flag also allows one to
//    be able to build a fully supported product that nonetheless also
//    ships with some unsupported, lightly tested, experimental features.
//    Like the UnlockDiagnosticVMOptions flag above, there is a corresponding
//    UnlockExperimentalVMOptions flag, which allows the control and
//    modification of the experimental flags.
//
// Nota bene: neither diagnostic nor experimental options should be used casually,
//    and they are not supported on production loads, except under explicit
//    direction from support engineers.
//
// manageable flags are writeable external product flags.
//    They are dynamically writeable through the JDK management interface
//    (com.sun.management.HotSpotDiagnosticMXBean API) and also through JConsole.
//    These flags are external exported interface (see CCC).  The list of
//    manageable flags can be queried programmatically through the management
//    interface.
//
//    A flag can be made as "manageable" only if
//    - the flag is defined in a CCC as an external exported interface.
//    - the VM implementation supports dynamic setting of the flag.
//      This implies that the VM must *always* query the flag variable
//      and not reuse state related to the flag state at any given time.
//    - you want the flag to be queried programmatically by the customers.
//
// product_rw flags are writeable internal product flags.
//    They are like "manageable" flags but for internal/private use.
//    The list of product_rw flags are internal/private flags which
//    may be changed/removed in a future release.  It can be set
//    through the management interface to get/set value
//    when the name of flag is supplied.
//
//    A flag can be made as "product_rw" only if
//    - the VM implementation supports dynamic setting of the flag.
//      This implies that the VM must *always* query the flag variable
//      and not reuse state related to the flag state at any given time.
//
// Note that when there is a need to support develop flags to be writeable,
// it can be done in the same way as product_rw.
//
// range is a macro that will expand to min and max arguments for range
//    checking code if provided - see jvmFlagRangeList.hpp
//
// constraint is a macro that will expand to custom function call
//    for constraint checking if provided - see jvmFlagConstraintList.hpp
//
// writeable is a macro that controls if and how the value can change during the runtime
//
// writeable(Always) is optional and allows the flag to have its value changed
//    without any limitations at any time
//
// writeable(Once) flag value's can be only set once during the lifetime of VM
//
// writeable(CommandLineOnly) flag value's can be only set from command line
//    (multiple times allowed)
//


#define RUNTIME_FLAGS(develop, \
                      develop_pd, \
                      product, \
                      product_pd, \
                      diagnostic, \
                      diagnostic_pd, \
                      experimental, \
                      notproduct, \
                      manageable, \
                      product_rw, \
                      lp64_product, \
                      range, \
                      constraint, \
                      writeable) \
                                                                            \
  lp64_product(bool, UseCompressedOops, false,                              \
          "Use 32-bit object references in 64-bit VM. "                     \
          "lp64_product means flag is always constant in 32 bit VM")        \
                                                                            \
  lp64_product(bool, UseCompressedClassPointers, false,                     \
          "Use 32-bit class pointers in 64-bit VM. "                        \
          "lp64_product means flag is always constant in 32 bit VM")        \
                                                                            \
  notproduct(bool, CheckCompressedOops, true,                               \
          "Generate checks in encoding/decoding code in debug VM")          \
                                                                            \
  product(uintx, HeapSearchSteps, 3 PPC64_ONLY(+17),                        \
          "Heap allocation steps through preferred address regions to find" \
          " where it can allocate the heap. Number of steps to take per "   \
          "region.")                                                        \
          range(1, max_uintx)                                               \
                                                                            \
  lp64_product(intx, ObjectAlignmentInBytes, 8,                             \
          "Default object alignment in bytes, 8 is minimum")                \
          range(8, 256)                                                     \
          constraint(ObjectAlignmentInBytesConstraintFunc,AtParse)          \
                                                                            \
  product(bool, AssumeMP, true,                                             \
          "(Deprecated) Instruct the VM to assume multiple processors are available")\
                                                                            \
  /* UseMembar is theoretically a temp flag used for memory barrier      */ \
  /* removal testing.  It was supposed to be removed before FCS but has  */ \
  /* been re-added (see 6401008)                                         */ \
  product_pd(bool, UseMembar,                                               \
          "(Unstable) Issues membars on thread state transitions")          \
                                                                            \
  develop(bool, CleanChunkPoolAsync, true,                                  \
          "Clean the chunk pool asynchronously")                            \
                                                                            \
  product_pd(bool, ThreadLocalHandshakes,                                   \
          "Use thread-local polls instead of global poll for safepoints.")  \
          constraint(ThreadLocalHandshakesConstraintFunc,AfterErgo)         \
                                                                            \
  diagnostic(uint, HandshakeTimeout, 0,                                     \
          "If nonzero set a timeout in milliseconds for handshakes")        \
                                                                            \
  experimental(bool, AlwaysSafeConstructors, false,                         \
          "Force safe construction, as if all fields are final.")           \
                                                                            \
  diagnostic(bool, UnlockDiagnosticVMOptions, trueInDebug,                  \
          "Enable normal processing of flags relating to field diagnostics")\
                                                                            \
  experimental(bool, UnlockExperimentalVMOptions, false,                    \
          "Enable normal processing of flags relating to experimental "     \
          "features")                                                       \
                                                                            \
  product(bool, JavaMonitorsInStackTrace, true,                             \
          "Print information about Java monitor locks when the stacks are"  \
          "dumped")                                                         \
                                                                            \
  product_pd(bool, UseLargePages,                                           \
          "Use large page memory")                                          \
                                                                            \
  product_pd(bool, UseLargePagesIndividualAllocation,                       \
          "Allocate large pages individually for better affinity")          \
                                                                            \
  develop(bool, LargePagesIndividualAllocationInjectError, false,           \
          "Fail large pages individual allocation")                         \
                                                                            \
  product(bool, UseLargePagesInMetaspace, false,                            \
          "Use large page memory in metaspace. "                            \
          "Only used if UseLargePages is enabled.")                         \
                                                                            \
  product(bool, UseNUMA, false,                                             \
          "Use NUMA if available")                                          \
                                                                            \
  product(bool, UseNUMAInterleaving, false,                                 \
          "Interleave memory across NUMA nodes if available")               \
                                                                            \
  product(size_t, NUMAInterleaveGranularity, 2*M,                           \
          "Granularity to use for NUMA interleaving on Windows OS")         \
          range(os::vm_allocation_granularity(), NOT_LP64(2*G) LP64_ONLY(8192*G)) \
                                                                            \
  product(bool, ForceNUMA, false,                                           \
          "Force NUMA optimizations on single-node/UMA systems")            \
                                                                            \
  product(uintx, NUMAChunkResizeWeight, 20,                                 \
          "Percentage (0-100) used to weight the current sample when "      \
          "computing exponentially decaying average for "                   \
          "AdaptiveNUMAChunkSizing")                                        \
          range(0, 100)                                                     \
                                                                            \
  product(size_t, NUMASpaceResizeRate, 1*G,                                 \
          "Do not reallocate more than this amount per collection")         \
          range(0, max_uintx)                                               \
                                                                            \
  product(bool, UseAdaptiveNUMAChunkSizing, true,                           \
          "Enable adaptive chunk sizing for NUMA")                          \
                                                                            \
  product(bool, NUMAStats, false,                                           \
          "Print NUMA stats in detailed heap information")                  \
                                                                            \
  product(uintx, NUMAPageScanRate, 256,                                     \
          "Maximum number of pages to include in the page scan procedure")  \
          range(0, max_uintx)                                               \
                                                                            \
  product_pd(bool, NeedsDeoptSuspend,                                       \
          "True for register window machines (sparc/ia64)")                 \
                                                                            \
  product(intx, UseSSE, 99,                                                 \
          "Highest supported SSE instructions set on x86/x64")              \
          range(0, 99)                                                      \
                                                                            \
  product(bool, UseAES, false,                                              \
          "Control whether AES instructions are used when available")       \
                                                                            \
  product(bool, UseFMA, false,                                              \
          "Control whether FMA instructions are used when available")       \
                                                                            \
  product(bool, UseSHA, false,                                              \
          "Control whether SHA instructions are used when available")       \
                                                                            \
  diagnostic(bool, UseGHASHIntrinsics, false,                               \
          "Use intrinsics for GHASH versions of crypto")                    \
                                                                            \
  product(bool, UseBASE64Intrinsics, false,                                 \
          "Use intrinsics for java.util.Base64")                            \
                                                                            \
  product(size_t, LargePageSizeInBytes, 0,                                  \
          "Large page size (0 to let VM choose the page size)")             \
          range(0, max_uintx)                                               \
                                                                            \
  product(size_t, LargePageHeapSizeThreshold, 128*M,                        \
          "Use large pages if maximum heap is at least this big")           \
          range(0, max_uintx)                                               \
                                                                            \
  product(bool, ForceTimeHighResolution, false,                             \
          "Using high time resolution (for Win32 only)")                    \
                                                                            \
  develop(bool, TracePcPatching, false,                                     \
          "Trace usage of frame::patch_pc")                                 \
                                                                            \
  develop(bool, TraceRelocator, false,                                      \
          "Trace the bytecode relocator")                                   \
                                                                            \
  develop(bool, TraceLongCompiles, false,                                   \
          "Print out every time compilation is longer than "                \
          "a given threshold")                                              \
                                                                            \
  diagnostic(bool, SafepointALot, false,                                    \
          "Generate a lot of safepoints. This works with "                  \
          "GuaranteedSafepointInterval")                                    \
                                                                            \
  product_pd(bool, BackgroundCompilation,                                   \
          "A thread requesting compilation is not blocked during "          \
          "compilation")                                                    \
                                                                            \
  product(bool, PrintVMQWaitTime, false,                                    \
          "Print out the waiting time in VM operation queue")               \
                                                                            \
  product(bool, MethodFlushing, true,                                       \
          "Reclamation of zombie and not-entrant methods")                  \
                                                                            \
  develop(bool, VerifyStack, false,                                         \
          "Verify stack of each thread when it is entering a runtime call") \
                                                                            \
  diagnostic(bool, ForceUnreachable, false,                                 \
          "Make all non code cache addresses to be unreachable by "         \
          "forcing use of 64bit literal fixups")                            \
                                                                            \
  notproduct(bool, StressDerivedPointers, false,                            \
          "Force scavenge when a derived pointer is detected on stack "     \
          "after rtm call")                                                 \
                                                                            \
  develop(bool, TraceDerivedPointers, false,                                \
          "Trace traversal of derived pointers on stack")                   \
                                                                            \
  notproduct(bool, TraceCodeBlobStacks, false,                              \
          "Trace stack-walk of codeblobs")                                  \
                                                                            \
  product(bool, PrintJNIResolving, false,                                   \
          "Used to implement -v:jni")                                       \
                                                                            \
  notproduct(bool, PrintRewrites, false,                                    \
          "Print methods that are being rewritten")                         \
                                                                            \
  product(bool, UseInlineCaches, true,                                      \
          "Use Inline Caches for virtual calls ")                           \
                                                                            \
  diagnostic(bool, InlineArrayCopy, true,                                   \
          "Inline arraycopy native that is known to be part of "            \
          "base library DLL")                                               \
                                                                            \
  diagnostic(bool, InlineObjectHash, true,                                  \
          "Inline Object::hashCode() native that is known to be part "      \
          "of base library DLL")                                            \
                                                                            \
  diagnostic(bool, InlineNatives, true,                                     \
          "Inline natives that are known to be part of base library DLL")   \
                                                                            \
  diagnostic(bool, InlineMathNatives, true,                                 \
          "Inline SinD, CosD, etc.")                                        \
                                                                            \
  diagnostic(bool, InlineClassNatives, true,                                \
          "Inline Class.isInstance, etc")                                   \
                                                                            \
  diagnostic(bool, InlineThreadNatives, true,                               \
          "Inline Thread.currentThread, etc")                               \
                                                                            \
  diagnostic(bool, InlineUnsafeOps, true,                                   \
          "Inline memory ops (native methods) from Unsafe")                 \
                                                                            \
  product(bool, CriticalJNINatives, true,                                   \
          "Check for critical JNI entry points")                            \
                                                                            \
  product(bool, UseLegacyJNINameEscaping, false,                            \
          "Use the original JNI name escaping scheme")                      \
                                                                            \
  notproduct(bool, StressCriticalJNINatives, false,                         \
          "Exercise register saving code in critical natives")              \
                                                                            \
  diagnostic(bool, UseAESIntrinsics, false,                                 \
          "Use intrinsics for AES versions of crypto")                      \
                                                                            \
  diagnostic(bool, UseAESCTRIntrinsics, false,                              \
          "Use intrinsics for the paralleled version of AES/CTR crypto")    \
                                                                            \
  diagnostic(bool, UseSHA1Intrinsics, false,                                \
          "Use intrinsics for SHA-1 crypto hash function. "                 \
          "Requires that UseSHA is enabled.")                               \
                                                                            \
  diagnostic(bool, UseSHA256Intrinsics, false,                              \
          "Use intrinsics for SHA-224 and SHA-256 crypto hash functions. "  \
          "Requires that UseSHA is enabled.")                               \
                                                                            \
  diagnostic(bool, UseSHA512Intrinsics, false,                              \
          "Use intrinsics for SHA-384 and SHA-512 crypto hash functions. "  \
          "Requires that UseSHA is enabled.")                               \
                                                                            \
  diagnostic(bool, UseCRC32Intrinsics, false,                               \
          "use intrinsics for java.util.zip.CRC32")                         \
                                                                            \
  diagnostic(bool, UseCRC32CIntrinsics, false,                              \
          "use intrinsics for java.util.zip.CRC32C")                        \
                                                                            \
  diagnostic(bool, UseAdler32Intrinsics, false,                             \
          "use intrinsics for java.util.zip.Adler32")                       \
                                                                            \
  diagnostic(bool, UseVectorizedMismatchIntrinsic, false,                   \
          "Enables intrinsification of ArraysSupport.vectorizedMismatch()") \
                                                                            \
  diagnostic(bool, UseCopySignIntrinsic, false,                             \
          "Enables intrinsification of Math.copySign")                      \
                                                                            \
  diagnostic(bool, UseSignumIntrinsic, false,                               \
          "Enables intrinsification of Math.signum")                        \
                                                                            \
  diagnostic(ccstrlist, DisableIntrinsic, "",                               \
         "do not expand intrinsics whose (internal) names appear here")     \
                                                                            \
  develop(bool, TraceCallFixup, false,                                      \
          "Trace all call fixups")                                          \
                                                                            \
  develop(bool, DeoptimizeALot, false,                                      \
          "Deoptimize at every exit from the runtime system")               \
                                                                            \
  notproduct(ccstrlist, DeoptimizeOnlyAt, "",                               \
          "A comma separated list of bcis to deoptimize at")                \
                                                                            \
  product(bool, DeoptimizeRandom, false,                                    \
          "Deoptimize random frames on random exit from the runtime system")\
                                                                            \
  notproduct(bool, ZombieALot, false,                                       \
          "Create zombies (non-entrant) at exit from the runtime system")   \
                                                                            \
  product(bool, UnlinkSymbolsALot, false,                                   \
          "Unlink unreferenced symbols from the symbol table at safepoints")\
                                                                            \
  notproduct(bool, WalkStackALot, false,                                    \
          "Trace stack (no print) at every exit from the runtime system")   \
                                                                            \
  product(bool, Debugging, false,                                           \
          "Set when executing debug methods in debug.cpp "                  \
          "(to prevent triggering assertions)")                             \
                                                                            \
  notproduct(bool, StrictSafepointChecks, trueInDebug,                      \
          "Enable strict checks that safepoints cannot happen for threads " \
          "that use NoSafepointVerifier")                                   \
                                                                            \
  notproduct(bool, VerifyLastFrame, false,                                  \
          "Verify oops on last frame on entry to VM")                       \
                                                                            \
  product(bool, FailOverToOldVerifier, true,                                \
          "Fail over to old verifier when split verifier fails")            \
                                                                            \
  product(bool, SafepointTimeout, false,                                    \
          "Time out and warn or fail after SafepointTimeoutDelay "          \
          "milliseconds if failed to reach safepoint")                      \
                                                                            \
  diagnostic(bool, AbortVMOnSafepointTimeout, false,                        \
          "Abort upon failure to reach safepoint (see SafepointTimeout)")   \
                                                                            \
  diagnostic(bool, AbortVMOnVMOperationTimeout, false,                      \
          "Abort upon failure to complete VM operation promptly")           \
                                                                            \
  diagnostic(intx, AbortVMOnVMOperationTimeoutDelay, 1000,                  \
          "Delay in milliseconds for option AbortVMOnVMOperationTimeout")   \
          range(0, max_intx)                                                \
                                                                            \
  /* 50 retries * (5 * current_retry_count) millis = ~6.375 seconds */      \
  /* typically, at most a few retries are needed                    */      \
  product(intx, SuspendRetryCount, 50,                                      \
          "Maximum retry count for an external suspend request")            \
          range(0, max_intx)                                                \
                                                                            \
  product(intx, SuspendRetryDelay, 5,                                       \
          "Milliseconds to delay per retry (* current_retry_count)")        \
          range(0, max_intx)                                                \
                                                                            \
  product(bool, AssertOnSuspendWaitFailure, false,                          \
          "Assert/Guarantee on external suspend wait failure")              \
                                                                            \
  product(bool, TraceSuspendWaitFailures, false,                            \
          "Trace external suspend wait failures")                           \
                                                                            \
  product(bool, MaxFDLimit, true,                                           \
          "Bump the number of file descriptors to maximum in Solaris")      \
                                                                            \
  diagnostic(bool, LogEvents, true,                                         \
          "Enable the various ring buffer event logs")                      \
                                                                            \
  diagnostic(uintx, LogEventsBufferEntries, 20,                             \
          "Number of ring buffer event logs")                               \
          range(1, NOT_LP64(1*K) LP64_ONLY(1*M))                            \
                                                                            \
  product(bool, BytecodeVerificationRemote, true,                           \
          "Enable the Java bytecode verifier for remote classes")           \
                                                                            \
  product(bool, BytecodeVerificationLocal, false,                           \
          "Enable the Java bytecode verifier for local classes")            \
                                                                            \
  develop(bool, ForceFloatExceptions, trueInDebug,                          \
          "Force exceptions on FP stack under/overflow")                    \
                                                                            \
  develop(bool, VerifyStackAtCalls, false,                                  \
          "Verify that the stack pointer is unchanged after calls")         \
                                                                            \
  develop(bool, TraceJavaAssertions, false,                                 \
          "Trace java language assertions")                                 \
                                                                            \
  notproduct(bool, VerifyCodeCache, false,                                  \
          "Verify code cache on memory allocation/deallocation")            \
                                                                            \
  develop(bool, UseMallocOnly, false,                                       \
          "Use only malloc/free for allocation (no resource area/arena)")   \
                                                                            \
  develop(bool, PrintMallocStatistics, false,                               \
          "Print malloc/free statistics")                                   \
                                                                            \
  develop(bool, ZapResourceArea, trueInDebug,                               \
          "Zap freed resource/arena space")                                 \
                                                                            \
  notproduct(bool, ZapVMHandleArea, trueInDebug,                            \
          "Zap freed VM handle space")                                      \
                                                                            \
  notproduct(bool, ZapStackSegments, trueInDebug,                           \
          "Zap allocated/freed stack segments")                             \
                                                                            \
  develop(bool, ZapUnusedHeapArea, trueInDebug,                             \
          "Zap unused heap space")                                          \
                                                                            \
  develop(bool, CheckZapUnusedHeapArea, false,                              \
          "Check zapping of unused heap space")                             \
                                                                            \
  develop(bool, ZapFillerObjects, trueInDebug,                              \
          "Zap filler objects")                                             \
                                                                            \
  develop(bool, PrintVMMessages, true,                                      \
          "Print VM messages on console")                                   \
                                                                            \
  notproduct(uintx, ErrorHandlerTest, 0,                                    \
          "If > 0, provokes an error after VM initialization; the value "   \
          "determines which error to provoke. See test_error_handler() "    \
          "in vmError.cpp.")                                                \
                                                                            \
  notproduct(uintx, TestCrashInErrorHandler, 0,                             \
          "If > 0, provokes an error inside VM error handler (a secondary " \
          "crash). see test_error_handler() in vmError.cpp")                \
                                                                            \
  notproduct(bool, TestSafeFetchInErrorHandler, false,                      \
          "If true, tests SafeFetch inside error handler.")                 \
                                                                            \
  notproduct(bool, TestUnresponsiveErrorHandler, false,                     \
          "If true, simulates an unresponsive error handler.")              \
                                                                            \
  develop(bool, Verbose, false,                                             \
          "Print additional debugging information from other modes")        \
                                                                            \
  develop(bool, PrintMiscellaneous, false,                                  \
          "Print uncategorized debugging information (requires +Verbose)")  \
                                                                            \
  develop(bool, WizardMode, false,                                          \
          "Print much more debugging information")                          \
                                                                            \
  product(bool, ShowMessageBoxOnError, false,                               \
          "Keep process alive on VM fatal error")                           \
                                                                            \
  product(bool, CreateCoredumpOnCrash, true,                                \
          "Create core/mini dump on VM fatal error")                        \
                                                                            \
  product(uint64_t, ErrorLogTimeout, 2 * 60,                                \
          "Timeout, in seconds, to limit the time spent on writing an "     \
          "error log in case of a crash.")                                  \
          range(0, (uint64_t)max_jlong/1000)                                \
                                                                            \
  product_pd(bool, UseOSErrorReporting,                                     \
          "Let VM fatal error propagate to the OS (ie. WER on Windows)")    \
                                                                            \
  product(bool, SuppressFatalErrorMessage, false,                           \
          "Report NO fatal error message (avoid deadlock)")                 \
                                                                            \
  product(ccstrlist, OnError, "",                                           \
          "Run user-defined commands on fatal error; see VMError.cpp "      \
          "for examples")                                                   \
                                                                            \
  product(ccstrlist, OnOutOfMemoryError, "",                                \
          "Run user-defined commands on first java.lang.OutOfMemoryError")  \
                                                                            \
  manageable(bool, HeapDumpBeforeFullGC, false,                             \
          "Dump heap to file before any major stop-the-world GC")           \
                                                                            \
  manageable(bool, HeapDumpAfterFullGC, false,                              \
          "Dump heap to file after any major stop-the-world GC")            \
                                                                            \
  manageable(bool, HeapDumpOnOutOfMemoryError, false,                       \
          "Dump heap to file when java.lang.OutOfMemoryError is thrown")    \
                                                                            \
  manageable(ccstr, HeapDumpPath, NULL,                                     \
          "When HeapDumpOnOutOfMemoryError is on, the path (filename or "   \
          "directory) of the dump file (defaults to java_pid<pid>.hprof "   \
          "in the working directory)")                                      \
                                                                            \
  develop(bool, BreakAtWarning, false,                                      \
          "Execute breakpoint upon encountering VM warning")                \
                                                                            \
  develop(bool, UseFakeTimers, false,                                       \
          "Tell whether the VM should use system time or a fake timer")     \
                                                                            \
  manageable(intx, HeapDumpGzipLevel, 0,                                    \
          "When HeapDumpOnOutOfMemoryError is on, the gzip compression "    \
          "level of the dump file. 0 (the default) disables gzip "          \
          "compression. Otherwise the level must be between 1 and 9.")      \
          range(0, 9)                                                       \
                                                                            \
  product(ccstr, NativeMemoryTracking, "off",                               \
          "Native memory tracking options")                                 \
                                                                            \
  diagnostic(bool, PrintNMTStatistics, false,                               \
          "Print native memory tracking summary data if it is on")          \
                                                                            \
  diagnostic(bool, LogCompilation, false,                                   \
          "Log compilation activity in detail to LogFile")                  \
                                                                            \
  manageable(bool, PrintCompilation, false,                                 \
          "Print compilations")                                             \
                                                                            \
  product(bool, PrintExtendedThreadInfo, true,                             \
          "Print more information in thread dump")                          \
                                                                            \
  diagnostic(bool, TraceNMethodInstalls, false,                             \
          "Trace nmethod installation")                                     \
                                                                            \
  diagnostic(intx, ScavengeRootsInCode, 2,                                  \
          "0: do not allow scavengable oops in the code cache; "            \
          "1: allow scavenging from the code cache; "                       \
          "2: emit as many constants as the compiler can see")              \
          range(0, 2)                                                       \
                                                                            \
  product(bool, AlwaysRestoreFPU, false,                                    \
          "Restore the FPU control word after every JNI call (expensive)")  \
                                                                            \
  diagnostic(bool, PrintCompilation2, false,                                \
          "Print additional statistics per compilation")                    \
                                                                            \
  diagnostic(bool, PrintAdapterHandlers, false,                             \
          "Print code generated for i2c/c2i adapters")                      \
                                                                            \
  diagnostic(bool, VerifyAdapterCalls, trueInDebug,                         \
          "Verify that i2c/c2i adapters are called properly")               \
                                                                            \
  develop(bool, VerifyAdapterSharing, false,                                \
          "Verify that the code for shared adapters is the equivalent")     \
                                                                            \
  diagnostic(bool, PrintAssembly, false,                                    \
          "Print assembly code (using external disassembler.so)")           \
                                                                            \
  diagnostic(ccstr, PrintAssemblyOptions, NULL,                             \
          "Print options string passed to disassembler.so")                 \
                                                                            \
  notproduct(bool, PrintNMethodStatistics, false,                           \
          "Print a summary statistic for the generated nmethods")           \
                                                                            \
  diagnostic(bool, PrintNMethods, false,                                    \
          "Print assembly code for nmethods when generated")                \
                                                                            \
  diagnostic(bool, PrintNativeNMethods, false,                              \
          "Print assembly code for native nmethods when generated")         \
                                                                            \
  develop(bool, PrintDebugInfo, false,                                      \
          "Print debug information for all nmethods when generated")        \
                                                                            \
  develop(bool, PrintRelocations, false,                                    \
          "Print relocation information for all nmethods when generated")   \
                                                                            \
  develop(bool, PrintDependencies, false,                                   \
          "Print dependency information for all nmethods when generated")   \
                                                                            \
  develop(bool, PrintExceptionHandlers, false,                              \
          "Print exception handler tables for all nmethods when generated") \
                                                                            \
  develop(bool, StressCompiledExceptionHandlers, false,                     \
          "Exercise compiled exception handlers")                           \
                                                                            \
  develop(bool, InterceptOSException, false,                                \
          "Start debugger when an implicit OS (e.g. NULL) "                 \
          "exception happens")                                              \
                                                                            \
  product(bool, PrintCodeCache, false,                                      \
          "Print the code cache memory usage when exiting")                 \
                                                                            \
  develop(bool, PrintCodeCache2, false,                                     \
          "Print detailed usage information on the code cache when exiting")\
                                                                            \
  product(bool, PrintCodeCacheOnCompilation, false,                         \
          "Print the code cache memory usage each time a method is "        \
          "compiled")                                                       \
                                                                            \
  diagnostic(bool, PrintStubCode, false,                                    \
          "Print generated stub code")                                      \
                                                                            \
  product(bool, StackTraceInThrowable, true,                                \
          "Collect backtrace in throwable when exception happens")          \
                                                                            \
  product(bool, OmitStackTraceInFastThrow, true,                            \
          "Omit backtraces for some 'hot' exceptions in optimized code")    \
                                                                            \
  product(bool, ProfilerPrintByteCodeStatistics, false,                     \
          "Print bytecode statistics when dumping profiler output")         \
                                                                            \
  product(bool, ProfilerRecordPC, false,                                    \
          "Collect ticks for each 16 byte interval of compiled code")       \
                                                                            \
  product(bool, ProfileVM, false,                                           \
          "Profile ticks that fall within VM (either in the VM Thread "     \
          "or VM code called through stubs)")                               \
                                                                            \
  product(bool, ProfileIntervals, false,                                    \
          "Print profiles for each interval (see ProfileIntervalsTicks)")   \
                                                                            \
  notproduct(bool, ProfilerCheckIntervals, false,                           \
          "Collect and print information on spacing of profiler ticks")     \
                                                                            \
  product(bool, PrintWarnings, true,                                        \
          "Print JVM warnings to output stream")                            \
                                                                            \
  notproduct(uintx, WarnOnStalledSpinLock, 0,                               \
          "Print warnings for stalled SpinLocks")                           \
                                                                            \
  product(bool, RegisterFinalizersAtInit, true,                             \
          "Register finalizable objects at end of Object.<init> or "        \
          "after allocation")                                               \
                                                                            \
  develop(bool, RegisterReferences, true,                                   \
          "Tell whether the VM should register soft/weak/final/phantom "    \
          "references")                                                     \
                                                                            \
  develop(bool, IgnoreRewrites, false,                                      \
          "Suppress rewrites of bytecodes in the oopmap generator. "        \
          "This is unsafe!")                                                \
                                                                            \
  develop(bool, PrintCodeCacheExtension, false,                             \
          "Print extension of code cache")                                  \
                                                                            \
  develop(bool, UsePrivilegedStack, true,                                   \
          "Enable the security JVM functions")                              \
                                                                            \
  develop(bool, ProtectionDomainVerification, true,                         \
          "Verify protection domain before resolution in system dictionary")\
                                                                            \
  product(bool, ClassUnloading, true,                                       \
          "Do unloading of classes")                                        \
                                                                            \
  product(bool, ClassUnloadingWithConcurrentMark, true,                     \
          "Do unloading of classes with a concurrent marking cycle")        \
                                                                            \
  develop(bool, DisableStartThread, false,                                  \
          "Disable starting of additional Java threads "                    \
          "(for debugging only)")                                           \
                                                                            \
  develop(bool, MemProfiling, false,                                        \
          "Write memory usage profiling to log file")                       \
                                                                            \
  notproduct(bool, PrintSystemDictionaryAtExit, false,                      \
          "Print the system dictionary at exit")                            \
                                                                            \
  diagnostic(bool, DynamicallyResizeSystemDictionaries, true,               \
          "Dynamically resize system dictionaries as needed")               \
                                                                            \
  product(bool, AlwaysLockClassLoader, false,                               \
          "Require the VM to acquire the class loader lock before calling " \
          "loadClass() even for class loaders registering "                 \
          "as parallel capable")                                            \
                                                                            \
  product(bool, AllowParallelDefineClass, false,                            \
          "Allow parallel defineClass requests for class loaders "          \
          "registering as parallel capable")                                \
                                                                            \
  product_pd(bool, DontYieldALot,                                           \
          "Throw away obvious excess yield calls")                          \
                                                                            \
  develop(bool, UseDetachedThreads, true,                                   \
          "Use detached threads that are recycled upon termination "        \
          "(for Solaris only)")                                             \
                                                                            \
  experimental(bool, DisablePrimordialThreadGuardPages, false,              \
               "Disable the use of stack guard pages if the JVM is loaded " \
               "on the primordial process thread")                          \
                                                                            \
  product(bool, UseLWPSynchronization, true,                                \
          "Use LWP-based instead of libthread-based synchronization "       \
          "(SPARC only)")                                                   \
                                                                            \
  experimental(ccstr, SyncKnobs, NULL,                                      \
               "(Unstable) Various monitor synchronization tunables")       \
                                                                            \
  experimental(intx, EmitSync, 0,                                           \
               "(Unsafe, Unstable) "                                        \
               "Control emission of inline sync fast-path code")            \
                                                                            \
  product(intx, MonitorBound, 0, "Bound Monitor population")                \
          range(0, max_jint)                                                \
                                                                            \
  product(bool, MonitorInUseLists, true, "Track Monitors for Deflation")    \
                                                                            \
  experimental(intx, MonitorUsedDeflationThreshold, 90,                     \
                "Percentage of used monitors before triggering cleanup "    \
                "safepoint which deflates monitors (0 is off). "            \
                "The check is performed on GuaranteedSafepointInterval.")   \
                range(0, 100)                                               \
                                                                            \
  experimental(intx, SyncFlags, 0, "(Unsafe, Unstable) "                    \
               "Experimental Sync flags")                                   \
                                                                            \
  experimental(intx, SyncVerbose, 0, "(Unstable)")                          \
                                                                            \
  experimental(intx, hashCode, 5,                                           \
               "(Unstable) select hashCode generation algorithm")           \
                                                                            \
  product(bool, FilterSpuriousWakeups, true,                                \
          "When true prevents OS-level spurious, or premature, wakeups "    \
          "from Object.wait (Ignored for Windows)")                         \
                                                                            \
  develop(bool, UsePthreads, false,                                         \
          "Use pthread-based instead of libthread-based synchronization "   \
          "(SPARC only)")                                                   \
                                                                            \
  product(bool, ReduceSignalUsage, false,                                   \
          "Reduce the use of OS signals in Java and/or the VM")             \
                                                                            \
  develop(bool, LoadLineNumberTables, true,                                 \
          "Tell whether the class file parser loads line number tables")    \
                                                                            \
  develop(bool, LoadLocalVariableTables, true,                              \
          "Tell whether the class file parser loads local variable tables") \
                                                                            \
  develop(bool, LoadLocalVariableTypeTables, true,                          \
          "Tell whether the class file parser loads local variable type"    \
          "tables")                                                         \
                                                                            \
  product(bool, AllowUserSignalHandlers, false,                             \
          "Do not complain if the application installs signal handlers "    \
          "(Solaris & Linux only)")                                         \
                                                                            \
  product(bool, UseSignalChaining, true,                                    \
          "Use signal-chaining to invoke signal handlers installed "        \
          "by the application (Solaris & Linux only)")                      \
                                                                            \
  product(bool, AllowJNIEnvProxy, false,                                    \
          "Allow JNIEnv proxies for jdbx")                                  \
                                                                            \
  product(bool, RestoreMXCSROnJNICalls, false,                              \
          "Restore MXCSR when returning from JNI calls")                    \
                                                                            \
  product(bool, CheckJNICalls, false,                                       \
          "Verify all arguments to JNI calls")                              \
                                                                            \
  product(bool, UseFastJNIAccessors, true,                                  \
          "Use optimized versions of Get<Primitive>Field")                  \
                                                                            \
  product(intx, MaxJNILocalCapacity, 65536,                                 \
          "Maximum allowable local JNI handle capacity to "                 \
          "EnsureLocalCapacity() and PushLocalFrame(), "                    \
          "where <= 0 is unlimited, default: 65536")                        \
          range(min_intx, max_intx)                                         \
                                                                            \
  product(bool, EagerXrunInit, false,                                       \
          "Eagerly initialize -Xrun libraries; allows startup profiling, "  \
          "but not all -Xrun libraries may support the state of the VM "    \
          "at this time")                                                   \
                                                                            \
  product(bool, PreserveAllAnnotations, false,                              \
          "Preserve RuntimeInvisibleAnnotations as well "                   \
          "as RuntimeVisibleAnnotations")                                   \
                                                                            \
  develop(uintx, PreallocatedOutOfMemoryErrorCount, 4,                      \
          "Number of OutOfMemoryErrors preallocated with backtrace")        \
                                                                            \
  product(bool, UseXMMForArrayCopy, false,                                  \
          "Use SSE2 MOVQ instruction for Arraycopy")                        \
                                                                            \
  product(intx, FieldsAllocationStyle, 1,                                   \
          "0 - type based with oops first, "                                \
          "1 - with oops last, "                                            \
          "2 - oops in super and sub classes are together")                 \
          range(0, 2)                                                       \
                                                                            \
  product(bool, CompactFields, true,                                        \
          "Allocate nonstatic fields in gaps between previous fields")      \
                                                                            \
  notproduct(bool, PrintFieldLayout, false,                                 \
          "Print field layout for each class")                              \
                                                                            \
  /* Need to limit the extent of the padding to reasonable size.          */\
  /* 8K is well beyond the reasonable HW cache line size, even with       */\
  /* aggressive prefetching, while still leaving the room for segregating */\
  /* among the distinct pages.                                            */\
  product(intx, ContendedPaddingWidth, 128,                                 \
          "How many bytes to pad the fields/classes marked @Contended with")\
          range(0, 8192)                                                    \
          constraint(ContendedPaddingWidthConstraintFunc,AfterErgo)         \
                                                                            \
  product(bool, EnableContended, true,                                      \
          "Enable @Contended annotation support")                           \
                                                                            \
  product(bool, RestrictContended, true,                                    \
          "Restrict @Contended to trusted classes")                         \
                                                                            \
  product(bool, UseBiasedLocking, false,                                    \
          "Enable biased locking in JVM")                                   \
                                                                            \
  product(intx, BiasedLockingStartupDelay, 0,                               \
          "Number of milliseconds to wait before enabling biased locking")  \
          range(0, (intx)(max_jint-(max_jint%PeriodicTask::interval_gran))) \
          constraint(BiasedLockingStartupDelayFunc,AfterErgo)               \
                                                                            \
  diagnostic(bool, PrintBiasedLockingStatistics, false,                     \
          "Print statistics of biased locking in JVM")                      \
                                                                            \
  product(intx, BiasedLockingBulkRebiasThreshold, 20,                       \
          "Threshold of number of revocations per type to try to "          \
          "rebias all objects in the heap of that type")                    \
          range(0, max_intx)                                                \
          constraint(BiasedLockingBulkRebiasThresholdFunc,AfterErgo)        \
                                                                            \
  product(intx, BiasedLockingBulkRevokeThreshold, 40,                       \
          "Threshold of number of revocations per type to permanently "     \
          "revoke biases of all objects in the heap of that type")          \
          range(0, max_intx)                                                \
          constraint(BiasedLockingBulkRevokeThresholdFunc,AfterErgo)        \
                                                                            \
  product(intx, BiasedLockingDecayTime, 25000,                              \
          "Decay time (in milliseconds) to re-enable bulk rebiasing of a "  \
          "type after previous bulk rebias")                                \
          range(500, max_intx)                                              \
          constraint(BiasedLockingDecayTimeFunc,AfterErgo)                  \
                                                                            \
  product(bool, ExitOnOutOfMemoryError, false,                              \
          "JVM exits on the first occurrence of an out-of-memory error")    \
                                                                            \
  product(bool, CrashOnOutOfMemoryError, false,                             \
          "JVM aborts, producing an error log and core/mini dump, on the "  \
          "first occurrence of an out-of-memory error")                     \
                                                                            \
  /* tracing */                                                             \
                                                                            \
  develop(bool, StressRewriter, false,                                      \
          "Stress linktime bytecode rewriting")                             \
                                                                            \
  product(ccstr, TraceJVMTI, NULL,                                          \
          "Trace flags for JVMTI functions and events")                     \
                                                                            \
  /* This option can change an EMCP method into an obsolete method. */      \
  /* This can affect tests that except specific methods to be EMCP. */      \
  /* This option should be used with caution.                       */      \
  product(bool, StressLdcRewrite, false,                                    \
          "Force ldc -> ldc_w rewrite during RedefineClasses")              \
                                                                            \
  /* change to false by default sometime after Mustang */                   \
  product(bool, VerifyMergedCPBytecodes, true,                              \
          "Verify bytecodes after RedefineClasses constant pool merging")   \
                                                                            \
  develop(bool, TraceBytecodes, false,                                      \
          "Trace bytecode execution")                                       \
                                                                            \
  develop(bool, TraceICs, false,                                            \
          "Trace inline cache changes")                                     \
                                                                            \
  notproduct(bool, TraceInvocationCounterOverflow, false,                   \
          "Trace method invocation counter overflow")                       \
                                                                            \
  develop(bool, TraceInlineCacheClearing, false,                            \
          "Trace clearing of inline caches in nmethods")                    \
                                                                            \
  develop(bool, TraceDependencies, false,                                   \
          "Trace dependencies")                                             \
                                                                            \
  develop(bool, VerifyDependencies, trueInDebug,                            \
          "Exercise and verify the compilation dependency mechanism")       \
                                                                            \
  develop(bool, TraceNewOopMapGeneration, false,                            \
          "Trace OopMapGeneration")                                         \
                                                                            \
  develop(bool, TraceNewOopMapGenerationDetailed, false,                    \
          "Trace OopMapGeneration: print detailed cell states")             \
                                                                            \
  develop(bool, TimeOopMap, false,                                          \
          "Time calls to GenerateOopMap::compute_map() in sum")             \
                                                                            \
  develop(bool, TimeOopMap2, false,                                         \
          "Time calls to GenerateOopMap::compute_map() individually")       \
                                                                            \
  develop(bool, TraceOopMapRewrites, false,                                 \
          "Trace rewriting of method oops during oop map generation")       \
                                                                            \
  develop(bool, TraceICBuffer, false,                                       \
          "Trace usage of IC buffer")                                       \
                                                                            \
  develop(bool, TraceCompiledIC, false,                                     \
          "Trace changes of compiled IC")                                   \
                                                                            \
  develop(bool, FLSVerifyDictionary, false,                                 \
          "Do lots of (expensive) FLS dictionary verification")             \
                                                                            \
                                                                            \
  notproduct(bool, CheckMemoryInitialization, false,                        \
          "Check memory initialization")                                    \
                                                                            \
  product(uintx, ProcessDistributionStride, 4,                              \
          "Stride through processors when distributing processes")          \
          range(0, max_juint)                                               \
                                                                            \
  develop(bool, TraceFinalizerRegistration, false,                          \
          "Trace registration of final references")                         \
                                                                            \
  product(bool, IgnoreEmptyClassPaths, false,                               \
          "Ignore empty path elements in -classpath")                       \
                                                                            \
  product(size_t, InitialBootClassLoaderMetaspaceSize,                      \
          NOT_LP64(2200*K) LP64_ONLY(4*M),                                  \
          "Initial size of the boot class loader data metaspace")           \
          range(30*K, max_uintx/BytesPerWord)                               \
          constraint(InitialBootClassLoaderMetaspaceSizeConstraintFunc, AfterErgo)\
                                                                            \
  product(bool, PrintHeapAtSIGBREAK, true,                                  \
          "Print heap layout in response to SIGBREAK")                      \
                                                                            \
  manageable(bool, PrintClassHistogram, false,                              \
          "Print a histogram of class instances")                           \
                                                                            \
  develop(bool, IgnoreLibthreadGPFault, false,                              \
          "Suppress workaround for libthread GP fault")                     \
                                                                            \
  experimental(double, ObjectCountCutOffPercent, 0.5,                       \
          "The percentage of the used heap that the instances of a class "  \
          "must occupy for the class to generate a trace event")            \
          range(0.0, 100.0)                                                 \
                                                                            \
  /* JVMTI heap profiling */                                                \
                                                                            \
  diagnostic(bool, TraceJVMTIObjectTagging, false,                          \
          "Trace JVMTI object tagging calls")                               \
                                                                            \
  diagnostic(bool, VerifyBeforeIteration, false,                            \
          "Verify memory system before JVMTI iteration")                    \
                                                                            \
  /* compiler interface */                                                  \
                                                                            \
  develop(bool, CIPrintCompilerName, false,                                 \
          "when CIPrint is active, print the name of the active compiler")  \
                                                                            \
  diagnostic(bool, CIPrintCompileQueue, false,                              \
          "display the contents of the compile queue whenever a "           \
          "compilation is enqueued")                                        \
                                                                            \
  develop(bool, CIPrintRequests, false,                                     \
          "display every request for compilation")                          \
                                                                            \
  product(bool, CITime, false,                                              \
          "collect timing information for compilation")                     \
                                                                            \
  develop(bool, CITimeVerbose, false,                                       \
          "be more verbose in compilation timings")                         \
                                                                            \
  develop(bool, CITimeEach, false,                                          \
          "display timing information after each successful compilation")   \
                                                                            \
  develop(bool, CICountOSR, false,                                          \
          "use a separate counter when assigning ids to osr compilations")  \
                                                                            \
  develop(bool, CICompileNatives, true,                                     \
          "compile native methods if supported by the compiler")            \
                                                                            \
  develop_pd(bool, CICompileOSR,                                            \
          "compile on stack replacement methods if supported by the "       \
          "compiler")                                                       \
                                                                            \
  develop(bool, CIPrintMethodCodes, false,                                  \
          "print method bytecodes of the compiled code")                    \
                                                                            \
  develop(bool, CIPrintTypeFlow, false,                                     \
          "print the results of ciTypeFlow analysis")                       \
                                                                            \
  develop(bool, CITraceTypeFlow, false,                                     \
          "detailed per-bytecode tracing of ciTypeFlow analysis")           \
                                                                            \
  develop(intx, OSROnlyBCI, -1,                                             \
          "OSR only at this bci.  Negative values mean exclude that bci")   \
                                                                            \
  /* compiler */                                                            \
                                                                            \
  /* notice: the max range value here is max_jint, not max_intx  */         \
  /* because of overflow issue                                   */         \
  product(intx, CICompilerCount, CI_COMPILER_COUNT,                         \
          "Number of compiler threads to run")                              \
          range(0, max_jint)                                                \
          constraint(CICompilerCountConstraintFunc, AfterErgo)              \
                                                                            \
  product(bool, UseDynamicNumberOfCompilerThreads, true,                    \
          "Dynamically choose the number of parallel compiler threads")     \
                                                                            \
  diagnostic(bool, ReduceNumberOfCompilerThreads, true,                     \
             "Reduce the number of parallel compiler threads when they "    \
             "are not used")                                                \
                                                                            \
  diagnostic(bool, TraceCompilerThreads, false,                             \
             "Trace creation and removal of compiler threads")              \
                                                                            \
  develop(bool, InjectCompilerCreationFailure, false,                       \
          "Inject thread creation failures for "                            \
          "UseDynamicNumberOfCompilerThreads")                              \
                                                                            \
  product(intx, CompilationPolicyChoice, 0,                                 \
          "which compilation policy (0-2)")                                 \
          range(0, 2)                                                       \
                                                                            \
  develop(bool, UseStackBanging, true,                                      \
          "use stack banging for stack overflow checks (required for "      \
          "proper StackOverflow handling; disable only to measure cost "    \
          "of stackbanging)")                                               \
                                                                            \
  develop(bool, UseStrictFP, true,                                          \
          "use strict fp if modifier strictfp is set")                      \
                                                                            \
  develop(bool, GenerateSynchronizationCode, true,                          \
          "generate locking/unlocking code for synchronized methods and "   \
          "monitors")                                                       \
                                                                            \
  develop(bool, GenerateRangeChecks, true,                                  \
          "Generate range checks for array accesses")                       \
                                                                            \
  diagnostic_pd(bool, ImplicitNullChecks,                                   \
          "Generate code for implicit null checks")                         \
                                                                            \
  product_pd(bool, TrapBasedNullChecks,                                     \
          "Generate code for null checks that uses a cmp and trap "         \
          "instruction raising SIGTRAP.  This is only used if an access to" \
          "null (+offset) will not raise a SIGSEGV, i.e.,"                  \
          "ImplicitNullChecks don't work (PPC64).")                         \
                                                                            \
  product(bool, PrintSafepointStatistics, false,                            \
          "(Deprecated) Print statistics about safepoint synchronization")  \
                                                                            \
  product(intx, PrintSafepointStatisticsCount, 300,                         \
          "(Deprecated) Total number of safepoint statistics collected "    \
          "before printing them out")                                       \
          range(1, max_intx)                                                \
                                                                            \
  product(intx, PrintSafepointStatisticsTimeout,  -1,                       \
          "(Deprecated) Print safepoint statistics only when safepoint takes "  \
          "more than PrintSafepointSatisticsTimeout in millis")             \
  LP64_ONLY(range(-1, max_intx/MICROUNITS))                                 \
  NOT_LP64(range(-1, max_intx))                                             \
                                                                            \
  diagnostic(bool, EnableThreadSMRExtraValidityChecks, true,                \
             "Enable Thread SMR extra validity checks")                     \
                                                                            \
  diagnostic(bool, EnableThreadSMRStatistics, trueInDebug,                  \
             "Enable Thread SMR Statistics")                                \
                                                                            \
  product(bool, Inline, true,                                               \
          "Enable inlining")                                                \
                                                                            \
  product(bool, ClipInlining, true,                                         \
          "Clip inlining if aggregate method exceeds DesiredMethodLimit")   \
                                                                            \
  develop(bool, UseCHA, true,                                               \
          "Enable CHA")                                                     \
                                                                            \
  product(bool, UseTypeProfile, true,                                       \
          "Check interpreter profile for historically monomorphic calls")   \
                                                                            \
  diagnostic(bool, PrintInlining, false,                                    \
          "Print inlining optimizations")                                   \
                                                                            \
  product(bool, UsePopCountInstruction, false,                              \
          "Use population count instruction")                               \
                                                                            \
  develop(bool, EagerInitialization, false,                                 \
          "Eagerly initialize classes if possible")                         \
                                                                            \
  diagnostic(bool, LogTouchedMethods, false,                                \
          "Log methods which have been ever touched in runtime")            \
                                                                            \
  diagnostic(bool, PrintTouchedMethodsAtExit, false,                        \
          "Print all methods that have been ever touched in runtime")       \
                                                                            \
  develop(bool, TraceMethodReplacement, false,                              \
          "Print when methods are replaced do to recompilation")            \
                                                                            \
  develop(bool, PrintMethodFlushing, false,                                 \
          "Print the nmethods being flushed")                               \
                                                                            \
  diagnostic(bool, PrintMethodFlushingStatistics, false,                    \
          "print statistics about method flushing")                         \
                                                                            \
  diagnostic(intx, HotMethodDetectionLimit, 100000,                         \
          "Number of compiled code invocations after which "                \
          "the method is considered as hot by the flusher")                 \
          range(1, max_jint)                                                \
                                                                            \
  diagnostic(intx, MinPassesBeforeFlush, 10,                                \
          "Minimum number of sweeper passes before an nmethod "             \
          "can be flushed")                                                 \
          range(0, max_intx)                                                \
                                                                            \
  product(bool, UseCodeAging, true,                                         \
          "Insert counter to detect warm methods")                          \
                                                                            \
  diagnostic(bool, StressCodeAging, false,                                  \
          "Start with counters compiled in")                                \
                                                                            \
  develop(bool, StressCodeBuffers, false,                                   \
          "Exercise code buffer expansion and other rare state changes")    \
                                                                            \
  diagnostic(bool, DebugNonSafepoints, trueInDebug,                         \
          "Generate extra debugging information for non-safepoints in "     \
          "nmethods")                                                       \
                                                                            \
  product(bool, PrintVMOptions, false,                                      \
          "Print flags that appeared on the command line")                  \
                                                                            \
  product(bool, IgnoreUnrecognizedVMOptions, false,                         \
          "Ignore unrecognized VM options")                                 \
                                                                            \
  product(bool, PrintCommandLineFlags, false,                               \
          "Print flags specified on command line or set by ergonomics")     \
                                                                            \
  product(bool, PrintFlagsInitial, false,                                   \
          "Print all VM flags before argument processing and exit VM")      \
                                                                            \
  product(bool, PrintFlagsFinal, false,                                     \
          "Print all VM flags after argument and ergonomic processing")     \
                                                                            \
  notproduct(bool, PrintFlagsWithComments, false,                           \
          "Print all VM flags with default values and descriptions and "    \
          "exit")                                                           \
                                                                            \
  product(bool, PrintFlagsRanges, false,                                    \
          "Print VM flags and their ranges and exit VM")                    \
                                                                            \
  diagnostic(bool, SerializeVMOutput, true,                                 \
          "Use a mutex to serialize output to tty and LogFile")             \
                                                                            \
  diagnostic(bool, DisplayVMOutput, true,                                   \
          "Display all VM output on the tty, independently of LogVMOutput") \
                                                                            \
  diagnostic(bool, LogVMOutput, false,                                      \
          "Save VM output to LogFile")                                      \
                                                                            \
  diagnostic(ccstr, LogFile, NULL,                                          \
          "If LogVMOutput or LogCompilation is on, save VM output to "      \
          "this file [default: ./hotspot_pid%p.log] (%p replaced with pid)")\
                                                                            \
  product(ccstr, ErrorFile, NULL,                                           \
          "If an error occurs, save the error data to this file "           \
          "[default: ./hs_err_pid%p.log] (%p replaced with pid)")           \
                                                                            \
  product(bool, ExtensiveErrorReports,                                      \
                 PRODUCT_ONLY(false) NOT_PRODUCT(true),                     \
                 "Error reports are more extensive.")                       \
                                                                            \
  product(bool, DisplayVMOutputToStderr, false,                             \
          "If DisplayVMOutput is true, display all VM output to stderr")    \
                                                                            \
  product(bool, DisplayVMOutputToStdout, false,                             \
          "If DisplayVMOutput is true, display all VM output to stdout")    \
                                                                            \
  product(bool, ErrorFileToStderr, false,                                   \
          "If true, error data is printed to stderr instead of a file")     \
                                                                            \
  product(bool, ErrorFileToStdout, false,                                   \
          "If true, error data is printed to stdout instead of a file")     \
                                                                            \
  product(bool, UseHeavyMonitors, false,                                    \
          "use heavyweight instead of lightweight Java monitors")           \
                                                                            \
  product(bool, PrintStringTableStatistics, false,                          \
          "print statistics about the StringTable and SymbolTable")         \
                                                                            \
  diagnostic(bool, VerifyStringTableAtExit, false,                          \
          "verify StringTable contents at exit")                            \
                                                                            \
  notproduct(bool, PrintSymbolTableSizeHistogram, false,                    \
          "print histogram of the symbol table")                            \
                                                                            \
  notproduct(bool, ExitVMOnVerifyError, false,                              \
          "standard exit from VM if bytecode verify error "                 \
          "(only in debug mode)")                                           \
                                                                            \
  diagnostic(ccstr, AbortVMOnException, NULL,                               \
          "Call fatal if this exception is thrown.  Example: "              \
          "java -XX:AbortVMOnException=java.lang.NullPointerException Foo") \
                                                                            \
  diagnostic(ccstr, AbortVMOnExceptionMessage, NULL,                        \
          "Call fatal if the exception pointed by AbortVMOnException "      \
          "has this message")                                               \
                                                                            \
  develop(bool, DebugVtables, false,                                        \
          "add debugging code to vtable dispatch")                          \
                                                                            \
  notproduct(bool, PrintVtableStats, false,                                 \
          "print vtables stats at end of run")                              \
                                                                            \
  develop(bool, TraceCreateZombies, false,                                  \
          "trace creation of zombie nmethods")                              \
                                                                            \
  notproduct(bool, IgnoreLockingAssertions, false,                          \
          "disable locking assertions (for speed)")                         \
                                                                            \
  product(bool, RangeCheckElimination, true,                                \
          "Eliminate range checks")                                         \
                                                                            \
  develop_pd(bool, UncommonNullCast,                                        \
          "track occurrences of null in casts; adjust compiler tactics")    \
                                                                            \
  develop(bool, TypeProfileCasts,  true,                                    \
          "treat casts like calls for purposes of type profiling")          \
                                                                            \
  develop(bool, DelayCompilationDuringStartup, true,                        \
          "Delay invoking the compiler until main application class is "    \
          "loaded")                                                         \
                                                                            \
  develop(bool, CompileTheWorld, false,                                     \
          "Compile all methods in all classes in bootstrap class path "     \
            "(stress test)")                                                \
                                                                            \
  develop(bool, CompileTheWorldPreloadClasses, true,                        \
          "Preload all classes used by a class before start loading")       \
                                                                            \
  notproduct(intx, CompileTheWorldSafepointInterval, 100,                   \
          "Force a safepoint every n compiles so sweeper can keep up")      \
                                                                            \
  develop(bool, FillDelaySlots, true,                                       \
          "Fill delay slots (on SPARC only)")                               \
                                                                            \
  develop(bool, TimeLivenessAnalysis, false,                                \
          "Time computation of bytecode liveness analysis")                 \
                                                                            \
  develop(bool, TraceLivenessGen, false,                                    \
          "Trace the generation of liveness analysis information")          \
                                                                            \
  notproduct(bool, TraceLivenessQuery, false,                               \
          "Trace queries of liveness analysis information")                 \
                                                                            \
  notproduct(bool, CollectIndexSetStatistics, false,                        \
          "Collect information about IndexSets")                            \
                                                                            \
  develop(bool, UseLoopSafepoints, true,                                    \
          "Generate Safepoint nodes in every loop")                         \
                                                                            \
  develop(intx, FastAllocateSizeLimit, 128*K,                               \
          /* Note:  This value is zero mod 1<<13 for a cheap sparc set. */  \
          "Inline allocations larger than this in doublewords must go slow")\
                                                                            \
  product(bool, AggressiveOpts, false,                                      \
          "(Deprecated) Enable aggressive optimizations - see arguments.cpp") \
                                                                            \
  product_pd(bool, CompactStrings,                                          \
          "Enable Strings to use single byte chars in backing store")       \
                                                                            \
  product_pd(uintx, TypeProfileLevel,                                       \
          "=XYZ, with Z: Type profiling of arguments at call; "             \
                     "Y: Type profiling of return value at call; "          \
                     "X: Type profiling of parameters to methods; "         \
          "X, Y and Z in 0=off ; 1=jsr292 only; 2=all methods")             \
          constraint(TypeProfileLevelConstraintFunc, AfterErgo)             \
                                                                            \
  product(intx, TypeProfileArgsLimit,     2,                                \
          "max number of call arguments to consider for type profiling")    \
          range(0, 16)                                                      \
                                                                            \
  product(intx, TypeProfileParmsLimit,    2,                                \
          "max number of incoming parameters to consider for type profiling"\
          ", -1 for all")                                                   \
          range(-1, 64)                                                     \
                                                                            \
  /* statistics */                                                          \
  develop(bool, CountCompiledCalls, false,                                  \
          "Count method invocations")                                       \
                                                                            \
  notproduct(bool, CountRuntimeCalls, false,                                \
          "Count VM runtime calls")                                         \
                                                                            \
  develop(bool, CountJNICalls, false,                                       \
          "Count jni method invocations")                                   \
                                                                            \
  notproduct(bool, CountJVMCalls, false,                                    \
          "Count jvm method invocations")                                   \
                                                                            \
  notproduct(bool, CountRemovableExceptions, false,                         \
          "Count exceptions that could be replaced by branches due to "     \
          "inlining")                                                       \
                                                                            \
  notproduct(bool, ICMissHistogram, false,                                  \
          "Produce histogram of IC misses")                                 \
                                                                            \
  /* interpreter */                                                         \
  product_pd(bool, RewriteBytecodes,                                        \
          "Allow rewriting of bytecodes (bytecodes are not immutable)")     \
                                                                            \
  product_pd(bool, RewriteFrequentPairs,                                    \
          "Rewrite frequently used bytecode pairs into a single bytecode")  \
                                                                            \
  diagnostic(bool, PrintInterpreter, false,                                 \
          "Print the generated interpreter code")                           \
                                                                            \
  product(bool, UseInterpreter, true,                                       \
          "Use interpreter for non-compiled methods")                       \
                                                                            \
  develop(bool, UseFastSignatureHandlers, true,                             \
          "Use fast signature handlers for native calls")                   \
                                                                            \
  product(bool, UseLoopCounter, true,                                       \
          "Increment invocation counter on backward branch")                \
                                                                            \
  product_pd(bool, UseOnStackReplacement,                                   \
          "Use on stack replacement, calls runtime if invoc. counter "      \
          "overflows in loop")                                              \
                                                                            \
  notproduct(bool, TraceOnStackReplacement, false,                          \
          "Trace on stack replacement")                                     \
                                                                            \
  product_pd(bool, PreferInterpreterNativeStubs,                            \
          "Use always interpreter stubs for native methods invoked via "    \
          "interpreter")                                                    \
                                                                            \
  develop(bool, CountBytecodes, false,                                      \
          "Count number of bytecodes executed")                             \
                                                                            \
  develop(bool, PrintBytecodeHistogram, false,                              \
          "Print histogram of the executed bytecodes")                      \
                                                                            \
  develop(bool, PrintBytecodePairHistogram, false,                          \
          "Print histogram of the executed bytecode pairs")                 \
                                                                            \
  diagnostic(bool, PrintSignatureHandlers, false,                           \
          "Print code generated for native method signature handlers")      \
                                                                            \
  develop(bool, VerifyOops, false,                                          \
          "Do plausibility checks for oops")                                \
                                                                            \
  develop(bool, CheckUnhandledOops, false,                                  \
          "Check for unhandled oops in VM code")                            \
                                                                            \
  develop(bool, VerifyJNIFields, trueInDebug,                               \
          "Verify jfieldIDs for instance fields")                           \
                                                                            \
  notproduct(bool, VerifyJNIEnvThread, false,                               \
          "Verify JNIEnv.thread == Thread::current() when entering VM "     \
          "from JNI")                                                       \
                                                                            \
  develop(bool, VerifyFPU, false,                                           \
          "Verify FPU state (check for NaN's, etc.)")                       \
                                                                            \
  develop(bool, VerifyThread, false,                                        \
          "Watch the thread register for corruption (SPARC only)")          \
                                                                            \
  develop(bool, VerifyActivationFrameSize, false,                           \
          "Verify that activation frame didn't become smaller than its "    \
          "minimal size")                                                   \
                                                                            \
  develop(bool, TraceFrequencyInlining, false,                              \
          "Trace frequency based inlining")                                 \
                                                                            \
  develop_pd(bool, InlineIntrinsics,                                        \
          "Inline intrinsics that can be statically resolved")              \
                                                                            \
  product_pd(bool, ProfileInterpreter,                                      \
          "Profile at the bytecode level during interpretation")            \
                                                                            \
  develop(bool, TraceProfileInterpreter, false,                             \
          "Trace profiling at the bytecode level during interpretation. "   \
          "This outputs the profiling information collected to improve "    \
          "jit compilation.")                                               \
                                                                            \
  develop_pd(bool, ProfileTraps,                                            \
          "Profile deoptimization traps at the bytecode level")             \
                                                                            \
  product(intx, ProfileMaturityPercentage, 20,                              \
          "number of method invocations/branches (expressed as % of "       \
          "CompileThreshold) before using the method's profile")            \
          range(0, 100)                                                     \
                                                                            \
  diagnostic(bool, PrintMethodData, false,                                  \
          "Print the results of +ProfileInterpreter at end of run")         \
                                                                            \
  develop(bool, VerifyDataPointer, trueInDebug,                             \
          "Verify the method data pointer during interpreter profiling")    \
                                                                            \
  develop(bool, VerifyCompiledCode, false,                                  \
          "Include miscellaneous runtime verifications in nmethod code; "   \
          "default off because it disturbs nmethod size heuristics")        \
                                                                            \
  notproduct(bool, CrashGCForDumpingJavaThread, false,                      \
          "Manually make GC thread crash then dump java stack trace;  "     \
          "Test only")                                                      \
                                                                            \
  /* compilation */                                                         \
  product(bool, UseCompiler, true,                                          \
          "Use Just-In-Time compilation")                                   \
                                                                            \
  develop(bool, TraceCompilationPolicy, false,                              \
          "Trace compilation policy")                                       \
                                                                            \
  develop(bool, TimeCompilationPolicy, false,                               \
          "Time the compilation policy")                                    \
                                                                            \
  product(bool, UseCounterDecay, true,                                      \
          "Adjust recompilation counters")                                  \
                                                                            \
  develop(intx, CounterHalfLifeTime,    30,                                 \
          "Half-life time of invocation counters (in seconds)")             \
                                                                            \
  develop(intx, CounterDecayMinIntervalLength,   500,                       \
          "The minimum interval (in milliseconds) between invocation of "   \
          "CounterDecay")                                                   \
                                                                            \
  product(bool, AlwaysCompileLoopMethods, false,                            \
          "When using recompilation, never interpret methods "              \
          "containing loops")                                               \
                                                                            \
  product(bool, DontCompileHugeMethods, true,                               \
          "Do not compile methods > HugeMethodLimit")                       \
                                                                            \
  /* Bytecode escape analysis estimation. */                                \
  product(bool, EstimateArgEscape, true,                                    \
          "Analyze bytecodes to estimate escape state of arguments")        \
                                                                            \
  product(intx, BCEATraceLevel, 0,                                          \
          "How much tracing to do of bytecode escape analysis estimates "   \
          "(0-3)")                                                          \
          range(0, 3)                                                       \
                                                                            \
  product(intx, MaxBCEAEstimateLevel, 5,                                    \
          "Maximum number of nested calls that are analyzed by BC EA")      \
          range(0, max_jint)                                                \
                                                                            \
  product(intx, MaxBCEAEstimateSize, 150,                                   \
          "Maximum bytecode size of a method to be analyzed by BC EA")      \
          range(0, max_jint)                                                \
                                                                            \
  product(intx,  AllocatePrefetchStyle, 1,                                  \
          "0 = no prefetch, "                                               \
          "1 = generate prefetch instructions for each allocation, "        \
          "2 = use TLAB watermark to gate allocation prefetch, "            \
          "3 = generate one prefetch instruction per cache line")           \
          range(0, 3)                                                       \
                                                                            \
  product(intx,  AllocatePrefetchDistance, -1,                              \
          "Distance to prefetch ahead of allocation pointer. "              \
          "-1: use system-specific value (automatically determined")        \
          constraint(AllocatePrefetchDistanceConstraintFunc, AfterMemoryInit)\
                                                                            \
  product(intx,  AllocatePrefetchLines, 3,                                  \
          "Number of lines to prefetch ahead of array allocation pointer")  \
          range(1, 64)                                                      \
                                                                            \
  product(intx,  AllocateInstancePrefetchLines, 1,                          \
          "Number of lines to prefetch ahead of instance allocation "       \
          "pointer")                                                        \
          range(1, 64)                                                      \
                                                                            \
  product(intx,  AllocatePrefetchStepSize, 16,                              \
          "Step size in bytes of sequential prefetch instructions")         \
          range(1, 512)                                                     \
          constraint(AllocatePrefetchStepSizeConstraintFunc,AfterMemoryInit)\
                                                                            \
  product(intx,  AllocatePrefetchInstr, 0,                                  \
          "Select instruction to prefetch ahead of allocation pointer")     \
          constraint(AllocatePrefetchInstrConstraintFunc, AfterMemoryInit)  \
                                                                            \
  /* deoptimization */                                                      \
  develop(bool, TraceDeoptimization, false,                                 \
          "Trace deoptimization")                                           \
                                                                            \
  develop(bool, PrintDeoptimizationDetails, false,                          \
          "Print more information about deoptimization")                    \
                                                                            \
  develop(bool, DebugDeoptimization, false,                                 \
          "Tracing various information while debugging deoptimization")     \
                                                                            \
  product(intx, SelfDestructTimer, 0,                                       \
          "Will cause VM to terminate after a given time (in minutes) "     \
          "(0 means off)")                                                  \
          range(0, max_intx)                                                \
                                                                            \
  product(intx, MaxJavaStackTraceDepth, 1024,                               \
          "The maximum number of lines in the stack trace for Java "        \
          "exceptions (0 means all)")                                       \
          range(0, max_jint/2)                                              \
                                                                            \
  /* notice: the max range value here is max_jint, not max_intx  */         \
  /* because of overflow issue                                   */         \
  diagnostic(intx, GuaranteedSafepointInterval, 1000,                       \
          "Guarantee a safepoint (at least) every so many milliseconds "    \
          "(0 means none)")                                                 \
          range(0, max_jint)                                                \
                                                                            \
  product(intx, SafepointTimeoutDelay, 10000,                               \
          "Delay in milliseconds for option SafepointTimeout")              \
  LP64_ONLY(range(0, max_intx/MICROUNITS))                                  \
  NOT_LP64(range(0, max_intx))                                              \
                                                                            \
  product(intx, NmethodSweepActivity, 10,                                   \
          "Removes cold nmethods from code cache if > 0. Higher values "    \
          "result in more aggressive sweeping")                             \
          range(0, 2000)                                                    \
                                                                            \
  notproduct(bool, LogSweeper, false,                                       \
          "Keep a ring buffer of sweeper activity")                         \
                                                                            \
  notproduct(intx, SweeperLogEntries, 1024,                                 \
          "Number of records in the ring buffer of sweeper activity")       \
                                                                            \
  notproduct(intx, MemProfilingInterval, 500,                               \
          "Time between each invocation of the MemProfiler")                \
                                                                            \
  develop(intx, MallocCatchPtr, -1,                                         \
          "Hit breakpoint when mallocing/freeing this pointer")             \
                                                                            \
  notproduct(ccstrlist, SuppressErrorAt, "",                                \
          "List of assertions (file:line) to muzzle")                       \
                                                                            \
  develop(intx, StackPrintLimit, 100,                                       \
          "number of stack frames to print in VM-level stack dump")         \
                                                                            \
  notproduct(intx, MaxElementPrintSize, 256,                                \
          "maximum number of elements to print")                            \
                                                                            \
  notproduct(intx, MaxSubklassPrintSize, 4,                                 \
          "maximum number of subklasses to print when printing klass")      \
                                                                            \
  product(intx, MaxInlineLevel, 15,                                         \
          "maximum number of nested calls that are inlined")                \
          range(0, max_jint)                                                \
                                                                            \
  product(intx, MaxRecursiveInlineLevel, 1,                                 \
          "maximum number of nested recursive calls that are inlined")      \
          range(0, max_jint)                                                \
                                                                            \
  develop(intx, MaxForceInlineLevel, 100,                                   \
          "maximum number of nested calls that are forced for inlining "    \
          "(using CompileCommand or marked w/ @ForceInline)")               \
          range(0, max_jint)                                                \
                                                                            \
  product_pd(intx, InlineSmallCode,                                         \
          "Only inline already compiled methods if their code size is "     \
          "less than this")                                                 \
          range(0, max_jint)                                                \
                                                                            \
  product(intx, MaxInlineSize, 35,                                          \
          "The maximum bytecode size of a method to be inlined")            \
          range(0, max_jint)                                                \
                                                                            \
  product_pd(intx, FreqInlineSize,                                          \
          "The maximum bytecode size of a frequent method to be inlined")   \
          range(0, max_jint)                                                \
                                                                            \
  product(intx, MaxTrivialSize, 6,                                          \
          "The maximum bytecode size of a trivial method to be inlined")    \
          range(0, max_jint)                                                \
                                                                            \
  product(intx, MinInliningThreshold, 250,                                  \
          "The minimum invocation count a method needs to have to be "      \
          "inlined")                                                        \
          range(0, max_jint)                                                \
                                                                            \
  develop(intx, MethodHistogramCutoff, 100,                                 \
          "The cutoff value for method invocation histogram (+CountCalls)") \
                                                                            \
  diagnostic(intx, ProfilerNumberOfInterpretedMethods, 25,                  \
          "Number of interpreted methods to show in profile")               \
                                                                            \
  diagnostic(intx, ProfilerNumberOfCompiledMethods, 25,                     \
          "Number of compiled methods to show in profile")                  \
                                                                            \
  diagnostic(intx, ProfilerNumberOfStubMethods, 25,                         \
          "Number of stub methods to show in profile")                      \
                                                                            \
  diagnostic(intx, ProfilerNumberOfRuntimeStubNodes, 25,                    \
          "Number of runtime stub nodes to show in profile")                \
                                                                            \
  product(intx, ProfileIntervalsTicks, 100,                                 \
          "Number of ticks between printing of interval profile "           \
          "(+ProfileIntervals)")                                            \
          range(0, max_intx)                                                \
                                                                            \
  develop(intx, DontYieldALotInterval,    10,                               \
          "Interval between which yields will be dropped (milliseconds)")   \
                                                                            \
  develop(intx, ProfilerPCTickThreshold,    15,                             \
          "Number of ticks in a PC buckets to be a hotspot")                \
                                                                            \
  notproduct(intx, DeoptimizeALotInterval,     5,                           \
          "Number of exits until DeoptimizeALot kicks in")                  \
                                                                            \
  notproduct(intx, ZombieALotInterval,     5,                               \
          "Number of exits until ZombieALot kicks in")                      \
                                                                            \
  diagnostic(uintx, MallocMaxTestWords,     0,                              \
          "If non-zero, maximum number of words that malloc/realloc can "   \
          "allocate (for testing only)")                                    \
          range(0, max_uintx)                                               \
                                                                            \
  product(intx, TypeProfileWidth, 2,                                        \
          "Number of receiver types to record in call/cast profile")        \
          range(0, 8)                                                       \
                                                                            \
  develop(intx, BciProfileWidth,      2,                                    \
          "Number of return bci's to record in ret profile")                \
                                                                            \
  product(intx, PerMethodRecompilationCutoff, 400,                          \
          "After recompiling N times, stay in the interpreter (-1=>'Inf')") \
          range(-1, max_intx)                                               \
                                                                            \
  product(intx, PerBytecodeRecompilationCutoff, 200,                        \
          "Per-BCI limit on repeated recompilation (-1=>'Inf')")            \
          range(-1, max_intx)                                               \
                                                                            \
  product(intx, PerMethodTrapLimit,  100,                                   \
          "Limit on traps (of one kind) in a method (includes inlines)")    \
          range(0, max_jint)                                                \
                                                                            \
  experimental(intx, PerMethodSpecTrapLimit,  5000,                         \
          "Limit on speculative traps (of one kind) in a method "           \
          "(includes inlines)")                                             \
          range(0, max_jint)                                                \
                                                                            \
  product(intx, PerBytecodeTrapLimit,  4,                                   \
          "Limit on traps (of one kind) at a particular BCI")               \
          range(0, max_jint)                                                \
                                                                            \
  experimental(intx, SpecTrapLimitExtraEntries,  3,                         \
          "Extra method data trap entries for speculation")                 \
                                                                            \
  develop(intx, InlineFrequencyRatio,    20,                                \
          "Ratio of call site execution to caller method invocation")       \
          range(0, max_jint)                                                \
                                                                            \
  diagnostic_pd(intx, InlineFrequencyCount,                                 \
          "Count of call site execution necessary to trigger frequent "     \
          "inlining")                                                       \
          range(0, max_jint)                                                \
                                                                            \
  develop(intx, InlineThrowCount,    50,                                    \
          "Force inlining of interpreted methods that throw this often")    \
          range(0, max_jint)                                                \
                                                                            \
  develop(intx, InlineThrowMaxSize,   200,                                  \
          "Force inlining of throwing methods smaller than this")           \
          range(0, max_jint)                                                \
                                                                            \
  develop(intx, ProfilerNodeSize,  1024,                                    \
          "Size in K to allocate for the Profile Nodes of each thread")     \
          range(0, 1024)                                                    \
                                                                            \
  product_pd(size_t, MetaspaceSize,                                         \
          "Initial threshold (in bytes) at which a garbage collection "     \
          "is done to reduce Metaspace usage")                              \
          constraint(MetaspaceSizeConstraintFunc,AfterErgo)                 \
                                                                            \
  product(size_t, MaxMetaspaceSize, max_uintx,                              \
          "Maximum size of Metaspaces (in bytes)")                          \
          constraint(MaxMetaspaceSizeConstraintFunc,AfterErgo)              \
                                                                            \
  product(size_t, CompressedClassSpaceSize, 1*G,                            \
          "Maximum size of class area in Metaspace when compressed "        \
          "class pointers are used")                                        \
          range(1*M, 3*G)                                                   \
                                                                            \
  diagnostic(bool, PrintMetaspaceStatisticsAtExit, false,                   \
          "Print metaspace statistics upon VM exit.")                       \
                                                                            \
  manageable(uintx, MinHeapFreeRatio, 40,                                   \
          "The minimum percentage of heap free after GC to avoid expansion."\
          " For most GCs this applies to the old generation. In G1 and"     \
          " ParallelGC it applies to the whole heap.")                      \
          range(0, 100)                                                     \
          constraint(MinHeapFreeRatioConstraintFunc,AfterErgo)              \
                                                                            \
  manageable(uintx, MaxHeapFreeRatio, 70,                                   \
          "The maximum percentage of heap free after GC to avoid shrinking."\
          " For most GCs this applies to the old generation. In G1 and"     \
          " ParallelGC it applies to the whole heap.")                      \
          range(0, 100)                                                     \
          constraint(MaxHeapFreeRatioConstraintFunc,AfterErgo)              \
                                                                            \
  product(bool, ShrinkHeapInSteps, true,                                    \
          "When disabled, informs the GC to shrink the java heap directly"  \
          " to the target size at the next full GC rather than requiring"   \
          " smaller steps during multiple full GCs.")                       \
                                                                            \
  product(intx, SoftRefLRUPolicyMSPerMB, 1000,                              \
          "Number of milliseconds per MB of free space in the heap")        \
          range(0, max_intx)                                                \
          constraint(SoftRefLRUPolicyMSPerMBConstraintFunc,AfterMemoryInit) \
                                                                            \
  product(size_t, MinHeapDeltaBytes, ScaleForWordSize(128*K),               \
          "The minimum change in heap space due to GC (in bytes)")          \
          range(0, max_uintx)                                               \
                                                                            \
  product(size_t, MinMetaspaceExpansion, ScaleForWordSize(256*K),           \
          "The minimum expansion of Metaspace (in bytes)")                  \
          range(0, max_uintx)                                               \
                                                                            \
  product(uintx, MaxMetaspaceFreeRatio,    70,                              \
          "The maximum percentage of Metaspace free after GC to avoid "     \
          "shrinking")                                                      \
          range(0, 100)                                                     \
          constraint(MaxMetaspaceFreeRatioConstraintFunc,AfterErgo)         \
                                                                            \
  product(uintx, MinMetaspaceFreeRatio,    40,                              \
          "The minimum percentage of Metaspace free after GC to avoid "     \
          "expansion")                                                      \
          range(0, 99)                                                      \
          constraint(MinMetaspaceFreeRatioConstraintFunc,AfterErgo)         \
                                                                            \
  product(size_t, MaxMetaspaceExpansion, ScaleForWordSize(4*M),             \
          "The maximum expansion of Metaspace without full GC (in bytes)")  \
          range(0, max_uintx)                                               \
                                                                            \
  /* stack parameters */                                                    \
  product_pd(intx, StackYellowPages,                                        \
          "Number of yellow zone (recoverable overflows) pages of size "    \
          "4KB. If pages are bigger yellow zone is aligned up.")            \
          range(MIN_STACK_YELLOW_PAGES, (DEFAULT_STACK_YELLOW_PAGES+5))     \
                                                                            \
  product_pd(intx, StackRedPages,                                           \
          "Number of red zone (unrecoverable overflows) pages of size "     \
          "4KB. If pages are bigger red zone is aligned up.")               \
          range(MIN_STACK_RED_PAGES, (DEFAULT_STACK_RED_PAGES+2))           \
                                                                            \
  product_pd(intx, StackReservedPages,                                      \
          "Number of reserved zone (reserved to annotated methods) pages"   \
          " of size 4KB. If pages are bigger reserved zone is aligned up.") \
          range(MIN_STACK_RESERVED_PAGES, (DEFAULT_STACK_RESERVED_PAGES+10))\
                                                                            \
  product(bool, RestrictReservedStack, true,                                \
          "Restrict @ReservedStackAccess to trusted classes")               \
                                                                            \
  /* greater stack shadow pages can't generate instruction to bang stack */ \
  product_pd(intx, StackShadowPages,                                        \
          "Number of shadow zone (for overflow checking) pages of size "    \
          "4KB. If pages are bigger shadow zone is aligned up. "            \
          "This should exceed the depth of the VM and native call stack.")  \
          range(MIN_STACK_SHADOW_PAGES, (DEFAULT_STACK_SHADOW_PAGES+30))    \
                                                                            \
  product_pd(intx, ThreadStackSize,                                         \
          "Thread Stack Size (in Kbytes)")                                  \
          range(0, 1 * M)                                                   \
                                                                            \
  product_pd(intx, VMThreadStackSize,                                       \
          "Non-Java Thread Stack Size (in Kbytes)")                         \
          range(0, max_intx/(1 * K))                                        \
                                                                            \
  product_pd(intx, CompilerThreadStackSize,                                 \
          "Compiler Thread Stack Size (in Kbytes)")                         \
          range(0, max_intx/(1 * K))                                        \
                                                                            \
  develop_pd(size_t, JVMInvokeMethodSlack,                                  \
          "Stack space (bytes) required for JVM_InvokeMethod to complete")  \
                                                                            \
  /* code cache parameters                                    */            \
  develop_pd(uintx, CodeCacheSegmentSize,                                   \
          "Code cache segment size (in bytes) - smallest unit of "          \
          "allocation")                                                     \
          range(1, 1024)                                                    \
          constraint(CodeCacheSegmentSizeConstraintFunc, AfterErgo)         \
                                                                            \
  develop_pd(intx, CodeEntryAlignment,                                      \
          "Code entry alignment for generated code (in bytes)")             \
          constraint(CodeEntryAlignmentConstraintFunc, AfterErgo)           \
                                                                            \
  product_pd(intx, OptoLoopAlignment,                                       \
          "Align inner loops to zero relative to this modulus")             \
          range(1, 16)                                                      \
          constraint(OptoLoopAlignmentConstraintFunc, AfterErgo)            \
                                                                            \
  product_pd(uintx, InitialCodeCacheSize,                                   \
          "Initial code cache size (in bytes)")                             \
          range(os::vm_page_size(), max_uintx)                              \
                                                                            \
  develop_pd(uintx, CodeCacheMinimumUseSpace,                               \
          "Minimum code cache size (in bytes) required to start VM.")       \
          range(0, max_uintx)                                               \
                                                                            \
  product(bool, SegmentedCodeCache, false,                                  \
          "Use a segmented code cache")                                     \
                                                                            \
  product_pd(uintx, ReservedCodeCacheSize,                                  \
          "Reserved code cache size (in bytes) - maximum code cache size")  \
          range(os::vm_page_size(), max_uintx)                              \
                                                                            \
  product_pd(uintx, NonProfiledCodeHeapSize,                                \
          "Size of code heap with non-profiled methods (in bytes)")         \
          range(0, max_uintx)                                               \
                                                                            \
  product_pd(uintx, ProfiledCodeHeapSize,                                   \
          "Size of code heap with profiled methods (in bytes)")             \
          range(0, max_uintx)                                               \
                                                                            \
  product_pd(uintx, NonNMethodCodeHeapSize,                                 \
          "Size of code heap with non-nmethods (in bytes)")                 \
          range(os::vm_page_size(), max_uintx)                              \
                                                                            \
  product_pd(uintx, CodeCacheExpansionSize,                                 \
          "Code cache expansion size (in bytes)")                           \
          range(32*K, max_uintx)                                            \
                                                                            \
  diagnostic_pd(uintx, CodeCacheMinBlockLength,                             \
          "Minimum number of segments in a code cache block")               \
          range(1, 100)                                                     \
                                                                            \
  notproduct(bool, ExitOnFullCodeCache, false,                              \
          "Exit the VM if we fill the code cache")                          \
                                                                            \
  product(bool, UseCodeCacheFlushing, true,                                 \
          "Remove cold/old nmethods from the code cache")                   \
                                                                            \
  product(uintx, StartAggressiveSweepingAt, 10,                             \
          "Start aggressive sweeping if X[%] of the code cache is free."    \
          "Segmented code cache: X[%] of the non-profiled heap."            \
          "Non-segmented code cache: X[%] of the total code cache")         \
          range(0, 100)                                                     \
                                                                            \
  /* AOT parameters */                                                      \
  experimental(bool, UseAOT, false,                                         \
          "Use AOT compiled files")                                         \
                                                                            \
  experimental(ccstrlist, AOTLibrary, NULL,                                 \
          "AOT library")                                                    \
                                                                            \
  experimental(bool, PrintAOT, false,                                       \
          "Print used AOT klasses and methods")                             \
                                                                            \
  notproduct(bool, PrintAOTStatistics, false,                               \
          "Print AOT statistics")                                           \
                                                                            \
  diagnostic(bool, UseAOTStrictLoading, false,                              \
          "Exit the VM if any of the AOT libraries has invalid config")     \
                                                                            \
  product(bool, CalculateClassFingerprint, false,                           \
          "Calculate class fingerprint")                                    \
                                                                            \
  /* interpreter debugging */                                               \
  develop(intx, BinarySwitchThreshold, 5,                                   \
          "Minimal number of lookupswitch entries for rewriting to binary " \
          "switch")                                                         \
                                                                            \
  develop(intx, StopInterpreterAt, 0,                                       \
          "Stop interpreter execution at specified bytecode number")        \
                                                                            \
  develop(intx, TraceBytecodesAt, 0,                                        \
          "Trace bytecodes starting with specified bytecode number")        \
                                                                            \
  /* compiler interface */                                                  \
  develop(intx, CIStart, 0,                                                 \
          "The id of the first compilation to permit")                      \
                                                                            \
  develop(intx, CIStop, max_jint,                                           \
          "The id of the last compilation to permit")                       \
                                                                            \
  develop(intx, CIStartOSR, 0,                                              \
          "The id of the first osr compilation to permit "                  \
          "(CICountOSR must be on)")                                        \
                                                                            \
  develop(intx, CIStopOSR, max_jint,                                        \
          "The id of the last osr compilation to permit "                   \
          "(CICountOSR must be on)")                                        \
                                                                            \
  develop(intx, CIBreakAtOSR, -1,                                           \
          "The id of osr compilation to break at")                          \
                                                                            \
  develop(intx, CIBreakAt, -1,                                              \
          "The id of compilation to break at")                              \
                                                                            \
  product(ccstrlist, CompileOnly, "",                                       \
          "List of methods (pkg/class.name) to restrict compilation to")    \
                                                                            \
  product(ccstr, CompileCommandFile, NULL,                                  \
          "Read compiler commands from this file [.hotspot_compiler]")      \
                                                                            \
  diagnostic(ccstr, CompilerDirectivesFile, NULL,                           \
          "Read compiler directives from this file")                        \
                                                                            \
  product(ccstrlist, CompileCommand, "",                                    \
          "Prepend to .hotspot_compiler; e.g. log,java/lang/String.<init>") \
                                                                            \
  develop(bool, ReplayCompiles, false,                                      \
          "Enable replay of compilations from ReplayDataFile")              \
                                                                            \
  product(ccstr, ReplayDataFile, NULL,                                      \
          "File containing compilation replay information"                  \
          "[default: ./replay_pid%p.log] (%p replaced with pid)")           \
                                                                            \
   product(ccstr, InlineDataFile, NULL,                                     \
          "File containing inlining replay information"                     \
          "[default: ./inline_pid%p.log] (%p replaced with pid)")           \
                                                                            \
  develop(intx, ReplaySuppressInitializers, 2,                              \
          "Control handling of class initialization during replay: "        \
          "0 - don't do anything special; "                                 \
          "1 - treat all class initializers as empty; "                     \
          "2 - treat class initializers for application classes as empty; " \
          "3 - allow all class initializers to run during bootstrap but "   \
          "    pretend they are empty after starting replay")               \
          range(0, 3)                                                       \
                                                                            \
  develop(bool, ReplayIgnoreInitErrors, false,                              \
          "Ignore exceptions thrown during initialization for replay")      \
                                                                            \
  product(bool, DumpReplayDataOnError, true,                                \
          "Record replay data for crashing compiler threads")               \
                                                                            \
  product(bool, CICompilerCountPerCPU, false,                               \
          "1 compiler thread for log(N CPUs)")                              \
                                                                            \
  develop(intx, CIFireOOMAt,    -1,                                         \
          "Fire OutOfMemoryErrors throughout CI for testing the compiler "  \
          "(non-negative value throws OOM after this many CI accesses "     \
          "in each compile)")                                               \
  notproduct(intx, CICrashAt, -1,                                           \
          "id of compilation to trigger assert in compiler thread for "     \
          "the purpose of testing, e.g. generation of replay data")         \
  notproduct(bool, CIObjectFactoryVerify, false,                            \
          "enable potentially expensive verification in ciObjectFactory")   \
                                                                            \
  diagnostic(bool, AbortVMOnCompilationFailure, false,                      \
          "Abort VM when method had failed to compile.")                    \
                                                                            \
  /* Priorities */                                                          \
  product_pd(bool, UseThreadPriorities,  "Use native thread priorities")    \
                                                                            \
  product(intx, ThreadPriorityPolicy, 0,                                    \
          "0 : Normal.                                                     "\
          "    VM chooses priorities that are appropriate for normal       "\
          "    applications. On Solaris NORM_PRIORITY and above are mapped "\
          "    to normal native priority. Java priorities below "           \
          "    NORM_PRIORITY map to lower native priority values. On       "\
          "    Windows applications are allowed to use higher native       "\
          "    priorities. However, with ThreadPriorityPolicy=0, VM will   "\
          "    not use the highest possible native priority,               "\
          "    THREAD_PRIORITY_TIME_CRITICAL, as it may interfere with     "\
          "    system threads. On Linux thread priorities are ignored      "\
          "    because the OS does not support static priority in          "\
          "    SCHED_OTHER scheduling class which is the only choice for   "\
          "    non-root, non-realtime applications.                        "\
          "1 : Aggressive.                                                 "\
          "    Java thread priorities map over to the entire range of      "\
          "    native thread priorities. Higher Java thread priorities map "\
          "    to higher native thread priorities. This policy should be   "\
          "    used with care, as sometimes it can cause performance       "\
          "    degradation in the application and/or the entire system. On "\
          "    Linux/BSD/macOS this policy requires root privilege or an   "\
          "    extended capability.")                                       \
          range(0, 1)                                                       \
                                                                            \
  product(bool, ThreadPriorityVerbose, false,                               \
          "Print priority changes")                                         \
                                                                            \
  product(intx, CompilerThreadPriority, -1,                                 \
          "The native priority at which compiler threads should run "       \
          "(-1 means no change)")                                           \
          range(min_jint, max_jint)                                         \
          constraint(CompilerThreadPriorityConstraintFunc, AfterErgo)       \
                                                                            \
  product(intx, VMThreadPriority, -1,                                       \
          "The native priority at which the VM thread should run "          \
          "(-1 means no change)")                                           \
          range(-1, 127)                                                    \
                                                                            \
  product(bool, CompilerThreadHintNoPreempt, false,                         \
          "(Solaris only) Give compiler threads an extra quanta")           \
                                                                            \
  product(bool, VMThreadHintNoPreempt, false,                               \
          "(Solaris only) Give VM thread an extra quanta")                  \
                                                                            \
  product(intx, JavaPriority1_To_OSPriority, -1,                            \
          "Map Java priorities to OS priorities")                           \
          range(-1, 127)                                                    \
                                                                            \
  product(intx, JavaPriority2_To_OSPriority, -1,                            \
          "Map Java priorities to OS priorities")                           \
          range(-1, 127)                                                    \
                                                                            \
  product(intx, JavaPriority3_To_OSPriority, -1,                            \
          "Map Java priorities to OS priorities")                           \
          range(-1, 127)                                                    \
                                                                            \
  product(intx, JavaPriority4_To_OSPriority, -1,                            \
          "Map Java priorities to OS priorities")                           \
          range(-1, 127)                                                    \
                                                                            \
  product(intx, JavaPriority5_To_OSPriority, -1,                            \
          "Map Java priorities to OS priorities")                           \
          range(-1, 127)                                                    \
                                                                            \
  product(intx, JavaPriority6_To_OSPriority, -1,                            \
          "Map Java priorities to OS priorities")                           \
          range(-1, 127)                                                    \
                                                                            \
  product(intx, JavaPriority7_To_OSPriority, -1,                            \
          "Map Java priorities to OS priorities")                           \
          range(-1, 127)                                                    \
                                                                            \
  product(intx, JavaPriority8_To_OSPriority, -1,                            \
          "Map Java priorities to OS priorities")                           \
          range(-1, 127)                                                    \
                                                                            \
  product(intx, JavaPriority9_To_OSPriority, -1,                            \
          "Map Java priorities to OS priorities")                           \
          range(-1, 127)                                                    \
                                                                            \
  product(intx, JavaPriority10_To_OSPriority,-1,                            \
          "Map Java priorities to OS priorities")                           \
          range(-1, 127)                                                    \
                                                                            \
  experimental(bool, UseCriticalJavaThreadPriority, false,                  \
          "Java thread priority 10 maps to critical scheduling priority")   \
                                                                            \
  experimental(bool, UseCriticalCompilerThreadPriority, false,              \
          "Compiler thread(s) run at critical scheduling priority")         \
                                                                            \
  experimental(bool, UseCriticalCMSThreadPriority, false,                   \
          "ConcurrentMarkSweep thread runs at critical scheduling priority")\
                                                                            \
  /* compiler debugging */                                                  \
  notproduct(intx, CompileTheWorldStartAt,     1,                           \
          "First class to consider when using +CompileTheWorld")            \
                                                                            \
  notproduct(intx, CompileTheWorldStopAt, max_jint,                         \
          "Last class to consider when using +CompileTheWorld")             \
                                                                            \
  develop(intx, NewCodeParameter,      0,                                   \
          "Testing Only: Create a dedicated integer parameter before "      \
          "putback")                                                        \
                                                                            \
  /* new oopmap storage allocation */                                       \
  develop(intx, MinOopMapAllocation,     8,                                 \
          "Minimum number of OopMap entries in an OopMapSet")               \
                                                                            \
  /* Background Compilation */                                              \
  develop(intx, LongCompileThreshold,     50,                               \
          "Used with +TraceLongCompiles")                                   \
                                                                            \
  /* recompilation */                                                       \
  product_pd(intx, CompileThreshold,                                        \
          "number of interpreted method invocations before (re-)compiling") \
          constraint(CompileThresholdConstraintFunc, AfterErgo)             \
                                                                            \
  product(double, CompileThresholdScaling, 1.0,                             \
          "Factor to control when first compilation happens "               \
          "(both with and without tiered compilation): "                    \
          "values greater than 1.0 delay counter overflow, "                \
          "values between 0 and 1.0 rush counter overflow, "                \
          "value of 1.0 leaves compilation thresholds unchanged "           \
          "value of 0.0 is equivalent to -Xint. "                           \
          ""                                                                \
          "Flag can be set as per-method option. "                          \
          "If a value is specified for a method, compilation thresholds "   \
          "for that method are scaled by both the value of the global flag "\
          "and the value of the per-method flag.")                          \
          range(0.0, DBL_MAX)                                               \
                                                                            \
  product(intx, Tier0InvokeNotifyFreqLog, 7,                                \
          "Interpreter (tier 0) invocation notification frequency")         \
          range(0, 30)                                                      \
                                                                            \
  product(intx, Tier2InvokeNotifyFreqLog, 11,                               \
          "C1 without MDO (tier 2) invocation notification frequency")      \
          range(0, 30)                                                      \
                                                                            \
  product(intx, Tier3InvokeNotifyFreqLog, 10,                               \
          "C1 with MDO profiling (tier 3) invocation notification "         \
          "frequency")                                                      \
          range(0, 30)                                                      \
                                                                            \
  product(intx, Tier23InlineeNotifyFreqLog, 20,                             \
          "Inlinee invocation (tiers 2 and 3) notification frequency")      \
          range(0, 30)                                                      \
                                                                            \
  product(intx, Tier0BackedgeNotifyFreqLog, 10,                             \
          "Interpreter (tier 0) invocation notification frequency")         \
          range(0, 30)                                                      \
                                                                            \
  product(intx, Tier2BackedgeNotifyFreqLog, 14,                             \
          "C1 without MDO (tier 2) invocation notification frequency")      \
          range(0, 30)                                                      \
                                                                            \
  product(intx, Tier3BackedgeNotifyFreqLog, 13,                             \
          "C1 with MDO profiling (tier 3) invocation notification "         \
          "frequency")                                                      \
          range(0, 30)                                                      \
                                                                            \
  product(intx, Tier2CompileThreshold, 0,                                   \
          "threshold at which tier 2 compilation is invoked")               \
          range(0, max_jint)                                                \
                                                                            \
  product(intx, Tier2BackEdgeThreshold, 0,                                  \
          "Back edge threshold at which tier 2 compilation is invoked")     \
          range(0, max_jint)                                                \
                                                                            \
  product(intx, Tier3InvocationThreshold, 200,                              \
          "Compile if number of method invocations crosses this "           \
          "threshold")                                                      \
          range(0, max_jint)                                                \
                                                                            \
  product(intx, Tier3MinInvocationThreshold, 100,                           \
          "Minimum invocation to compile at tier 3")                        \
          range(0, max_jint)                                                \
                                                                            \
  product(intx, Tier3CompileThreshold, 2000,                                \
          "Threshold at which tier 3 compilation is invoked (invocation "   \
          "minimum must be satisfied)")                                     \
          range(0, max_jint)                                                \
                                                                            \
  product(intx, Tier3BackEdgeThreshold,  60000,                             \
          "Back edge threshold at which tier 3 OSR compilation is invoked") \
          range(0, max_jint)                                                \
                                                                            \
  product(intx, Tier3AOTInvocationThreshold, 10000,                         \
          "Compile if number of method invocations crosses this "           \
          "threshold if coming from AOT")                                   \
          range(0, max_jint)                                                \
                                                                            \
  product(intx, Tier3AOTMinInvocationThreshold, 1000,                       \
          "Minimum invocation to compile at tier 3 if coming from AOT")     \
          range(0, max_jint)                                                \
                                                                            \
  product(intx, Tier3AOTCompileThreshold, 15000,                            \
          "Threshold at which tier 3 compilation is invoked (invocation "   \
          "minimum must be satisfied) if coming from AOT")                  \
          range(0, max_jint)                                                \
                                                                            \
  product(intx, Tier3AOTBackEdgeThreshold,  120000,                         \
          "Back edge threshold at which tier 3 OSR compilation is invoked " \
          "if coming from AOT")                                             \
          range(0, max_jint)                                                \
                                                                            \
  product(intx, Tier4InvocationThreshold, 5000,                             \
          "Compile if number of method invocations crosses this "           \
          "threshold")                                                      \
          range(0, max_jint)                                                \
                                                                            \
  product(intx, Tier4MinInvocationThreshold, 600,                           \
          "Minimum invocation to compile at tier 4")                        \
          range(0, max_jint)                                                \
                                                                            \
  product(intx, Tier4CompileThreshold, 15000,                               \
          "Threshold at which tier 4 compilation is invoked (invocation "   \
          "minimum must be satisfied")                                      \
          range(0, max_jint)                                                \
                                                                            \
  product(intx, Tier4BackEdgeThreshold, 40000,                              \
          "Back edge threshold at which tier 4 OSR compilation is invoked") \
          range(0, max_jint)                                                \
                                                                            \
  product(intx, Tier3DelayOn, 5,                                            \
          "If C2 queue size grows over this amount per compiler thread "    \
          "stop compiling at tier 3 and start compiling at tier 2")         \
          range(0, max_jint)                                                \
                                                                            \
  product(intx, Tier3DelayOff, 2,                                           \
          "If C2 queue size is less than this amount per compiler thread "  \
          "allow methods compiled at tier 2 transition to tier 3")          \
          range(0, max_jint)                                                \
                                                                            \
  product(intx, Tier3LoadFeedback, 5,                                       \
          "Tier 3 thresholds will increase twofold when C1 queue size "     \
          "reaches this amount per compiler thread")                        \
          range(0, max_jint)                                                \
                                                                            \
  product(intx, Tier4LoadFeedback, 3,                                       \
          "Tier 4 thresholds will increase twofold when C2 queue size "     \
          "reaches this amount per compiler thread")                        \
          range(0, max_jint)                                                \
                                                                            \
  product(intx, TieredCompileTaskTimeout, 50,                               \
          "Kill compile task if method was not used within "                \
          "given timeout in milliseconds")                                  \
          range(0, max_intx)                                                \
                                                                            \
  product(intx, TieredStopAtLevel, 4,                                       \
          "Stop at given compilation level")                                \
          range(0, 4)                                                       \
                                                                            \
  product(intx, Tier0ProfilingStartPercentage, 200,                         \
          "Start profiling in interpreter if the counters exceed tier 3 "   \
          "thresholds by the specified percentage")                         \
          range(0, max_jint)                                                \
                                                                            \
  product(uintx, IncreaseFirstTierCompileThresholdAt, 50,                   \
          "Increase the compile threshold for C1 compilation if the code "  \
          "cache is filled by the specified percentage")                    \
          range(0, 99)                                                      \
                                                                            \
  product(intx, TieredRateUpdateMinTime, 1,                                 \
          "Minimum rate sampling interval (in milliseconds)")               \
          range(0, max_intx)                                                \
                                                                            \
  product(intx, TieredRateUpdateMaxTime, 25,                                \
          "Maximum rate sampling interval (in milliseconds)")               \
          range(0, max_intx)                                                \
                                                                            \
  product_pd(bool, TieredCompilation,                                       \
          "Enable tiered compilation")                                      \
                                                                            \
  product(bool, PrintTieredEvents, false,                                   \
          "Print tiered events notifications")                              \
                                                                            \
  product_pd(intx, OnStackReplacePercentage,                                \
          "NON_TIERED number of method invocations/branches (expressed as " \
          "% of CompileThreshold) before (re-)compiling OSR code")          \
          constraint(OnStackReplacePercentageConstraintFunc, AfterErgo)     \
                                                                            \
  product(intx, InterpreterProfilePercentage, 33,                           \
          "NON_TIERED number of method invocations/branches (expressed as " \
          "% of CompileThreshold) before profiling in the interpreter")     \
          range(0, 100)                                                     \
                                                                            \
  develop(intx, MaxRecompilationSearchLength,    10,                        \
          "The maximum number of frames to inspect when searching for "     \
          "recompilee")                                                     \
                                                                            \
  develop(intx, MaxInterpretedSearchLength,     3,                          \
          "The maximum number of interpreted frames to skip when searching "\
          "for recompilee")                                                 \
                                                                            \
  develop(intx, DesiredMethodLimit,  8000,                                  \
          "The desired maximum method size (in bytecodes) after inlining")  \
                                                                            \
  develop(intx, HugeMethodLimit,  8000,                                     \
          "Don't compile methods larger than this if "                      \
          "+DontCompileHugeMethods")                                        \
                                                                            \
  /* New JDK 1.4 reflection implementation */                               \
                                                                            \
  develop(intx, FastSuperclassLimit, 8,                                     \
          "Depth of hardwired instanceof accelerator array")                \
                                                                            \
  /* Properties for Java libraries  */                                      \
                                                                            \
  product(uint64_t, MaxDirectMemorySize, 0,                                 \
          "Maximum total size of NIO direct-buffer allocations")            \
          range(0, max_jlong)                                               \
                                                                            \
  /* Flags used for temporary code during development  */                   \
                                                                            \
  diagnostic(bool, UseNewCode, false,                                       \
          "Testing Only: Use the new version while testing")                \
                                                                            \
  diagnostic(bool, UseNewCode2, false,                                      \
          "Testing Only: Use the new version while testing")                \
                                                                            \
  diagnostic(bool, UseNewCode3, false,                                      \
          "Testing Only: Use the new version while testing")                \
                                                                            \
  /* flags for performance data collection */                               \
                                                                            \
  product(bool, UsePerfData, true,                                          \
          "Flag to disable jvmstat instrumentation for performance testing "\
          "and problem isolation purposes")                                 \
                                                                            \
  product(bool, PerfDataSaveToFile, false,                                  \
          "Save PerfData memory to hsperfdata_<pid> file on exit")          \
                                                                            \
  product(ccstr, PerfDataSaveFile, NULL,                                    \
          "Save PerfData memory to the specified absolute pathname. "       \
          "The string %p in the file name (if present) "                    \
          "will be replaced by pid")                                        \
                                                                            \
  product(intx, PerfDataSamplingInterval, 50,                               \
          "Data sampling interval (in milliseconds)")                       \
          range(PeriodicTask::min_interval, max_jint)                       \
          constraint(PerfDataSamplingIntervalFunc, AfterErgo)               \
                                                                            \
  product(bool, PerfDisableSharedMem, false,                                \
          "Store performance data in standard memory")                      \
                                                                            \
  product(intx, PerfDataMemorySize, 32*K,                                   \
          "Size of performance data memory region. Will be rounded "        \
          "up to a multiple of the native os page size.")                   \
          range(128, 32*64*K)                                               \
                                                                            \
  product(intx, PerfMaxStringConstLength, 1024,                             \
          "Maximum PerfStringConstant string length before truncation")     \
          range(32, 32*K)                                                   \
                                                                            \
  product(bool, PerfAllowAtExitRegistration, false,                         \
          "Allow registration of atexit() methods")                         \
                                                                            \
  product(bool, PerfBypassFileSystemCheck, false,                           \
          "Bypass Win32 file system criteria checks (Windows Only)")        \
                                                                            \
  product(intx, UnguardOnExecutionViolation, 0,                             \
          "Unguard page and retry on no-execute fault (Win32 only) "        \
          "0=off, 1=conservative, 2=aggressive")                            \
          range(0, 2)                                                       \
                                                                            \
  /* Serviceability Support */                                              \
                                                                            \
  product(bool, ManagementServer, false,                                    \
          "Create JMX Management Server")                                   \
                                                                            \
  product(bool, DisableAttachMechanism, false,                              \
          "Disable mechanism that allows tools to attach to this VM")       \
                                                                            \
  product(bool, StartAttachListener, false,                                 \
          "Always start Attach Listener at VM startup")                     \
                                                                            \
  product(bool, EnableDynamicAgentLoading, true,                            \
          "Allow tools to load agents with the attach mechanism")           \
                                                                            \
  manageable(bool, PrintConcurrentLocks, false,                             \
          "Print java.util.concurrent locks in thread dump")                \
                                                                            \
  product(bool, TransmitErrorReport, false,                                 \
          "Enable error report transmission on erroneous termination")      \
                                                                            \
  product(ccstr, ErrorReportServer, NULL,                                   \
          "Override built-in error report server address")                  \
                                                                            \
  /* Shared spaces */                                                       \
                                                                            \
  product(bool, UseSharedSpaces, true,                                      \
          "Use shared spaces for metadata")                                 \
                                                                            \
  product(bool, VerifySharedSpaces, false,                                  \
          "Verify shared spaces (false for default archive, true for "      \
          "archive specified by -XX:SharedArchiveFile)")                    \
                                                                            \
  product(bool, RequireSharedSpaces, false,                                 \
          "Require shared spaces for metadata")                             \
                                                                            \
  product(bool, DumpSharedSpaces, false,                                    \
          "Special mode: JVM reads a class list, loads classes, builds "    \
          "shared spaces, and dumps the shared spaces to a file to be "     \
          "used in future JVM runs")                                        \
                                                                            \
  product(bool, PrintSharedArchiveAndExit, false,                           \
          "Print shared archive file contents")                             \
                                                                            \
  product(bool, PrintSharedDictionary, false,                               \
          "If PrintSharedArchiveAndExit is true, also print the shared "    \
          "dictionary")                                                     \
                                                                            \
  product(size_t, SharedBaseAddress, LP64_ONLY(32*G)                        \
          NOT_LP64(LINUX_ONLY(2*G) NOT_LINUX(0)),                           \
          "Address to allocate shared memory region for class data")        \
          range(0, SIZE_MAX)                                                \
                                                                            \
  product(ccstr, SharedArchiveConfigFile, NULL,                             \
          "Data to add to the CDS archive file")                            \
                                                                            \
  product(uintx, SharedSymbolTableBucketSize, 4,                            \
          "Average number of symbols per bucket in shared table")           \
          range(2, 246)                                                     \
                                                                            \
  diagnostic(bool, IgnoreUnverifiableClassesDuringDump, true,              \
          "Do not quit -Xshare:dump even if we encounter unverifiable "     \
          "classes. Just exclude them from the shared dictionary.")         \
                                                                            \
  diagnostic(bool, PrintMethodHandleStubs, false,                           \
          "Print generated stub code for method handles")                   \
                                                                            \
  develop(bool, TraceMethodHandles, false,                                  \
          "trace internal method handle operations")                        \
                                                                            \
  diagnostic(bool, VerifyMethodHandles, trueInDebug,                        \
          "perform extra checks when constructing method handles")          \
                                                                            \
  diagnostic(bool, ShowHiddenFrames, false,                                 \
          "show method handle implementation frames (usually hidden)")      \
                                                                            \
  experimental(bool, TrustFinalNonStaticFields, false,                      \
          "trust final non-static declarations for constant folding")       \
                                                                            \
  diagnostic(bool, FoldStableValues, true,                                  \
          "Optimize loads from stable fields (marked w/ @Stable)")          \
                                                                            \
  develop(bool, TraceInvokeDynamic, false,                                  \
          "trace internal invoke dynamic operations")                       \
                                                                            \
  diagnostic(int, UseBootstrapCallInfo, 1,                                  \
          "0: when resolving InDy or ConDy, force all BSM arguments to be " \
          "resolved before the bootstrap method is called; 1: when a BSM "  \
          "that may accept a BootstrapCallInfo is detected, use that API "  \
          "to pass BSM arguments, which allows the BSM to delay their "     \
          "resolution; 2+: stress test the BCI API by calling more BSMs "   \
          "via that API, instead of with the eagerly-resolved array.")      \
                                                                            \
  diagnostic(bool, PauseAtStartup,      false,                              \
          "Causes the VM to pause at startup time and wait for the pause "  \
          "file to be removed (default: ./vm.paused.<pid>)")                \
                                                                            \
  diagnostic(ccstr, PauseAtStartupFile, NULL,                               \
          "The file to create and for whose removal to await when pausing " \
          "at startup. (default: ./vm.paused.<pid>)")                       \
                                                                            \
  diagnostic(bool, PauseAtExit, false,                                      \
          "Pause and wait for keypress on exit if a debugger is attached")  \
                                                                            \
  product(bool, ExtendedDTraceProbes,    false,                             \
          "Enable performance-impacting dtrace probes")                     \
                                                                            \
  product(bool, DTraceMethodProbes, false,                                  \
          "Enable dtrace probes for method-entry and method-exit")          \
                                                                            \
  product(bool, DTraceAllocProbes, false,                                   \
          "Enable dtrace probes for object allocation")                     \
                                                                            \
  product(bool, DTraceMonitorProbes, false,                                 \
          "Enable dtrace probes for monitor events")                        \
                                                                            \
  product(bool, RelaxAccessControlCheck, false,                             \
          "Relax the access control checks in the verifier")                \
                                                                            \
  product(uintx, StringTableSize, defaultStringTableSize,                   \
          "Number of buckets in the interned String table "                 \
          "(will be rounded to nearest higher power of 2)")                 \
          range(minimumStringTableSize, 16777216ul)                         \
                                                                            \
  experimental(uintx, SymbolTableSize, defaultSymbolTableSize,              \
          "Number of buckets in the JVM internal Symbol table")             \
          range(minimumSymbolTableSize, 111*defaultSymbolTableSize)         \
                                                                            \
  product(bool, UseStringDeduplication, false,                              \
          "Use string deduplication")                                       \
                                                                            \
  product(uintx, StringDeduplicationAgeThreshold, 3,                        \
          "A string must reach this age (or be promoted to an old region) " \
          "to be considered for deduplication")                             \
          range(1, markOopDesc::max_age)                                    \
                                                                            \
  diagnostic(bool, StringDeduplicationResizeALot, false,                    \
          "Force table resize every time the table is scanned")             \
                                                                            \
  diagnostic(bool, StringDeduplicationRehashALot, false,                    \
          "Force table rehash every time the table is scanned")             \
                                                                            \
  diagnostic(bool, WhiteBoxAPI, false,                                      \
          "Enable internal testing APIs")                                   \
                                                                            \
  experimental(intx, SurvivorAlignmentInBytes, 0,                           \
           "Default survivor space alignment in bytes")                     \
           constraint(SurvivorAlignmentInBytesConstraintFunc,AfterErgo)     \
                                                                            \
  product(bool , AllowNonVirtualCalls, false,                               \
          "Obey the ACC_SUPER flag and allow invokenonvirtual calls")       \
                                                                            \
  product(ccstr, DumpLoadedClassList, NULL,                                 \
          "Dump the names all loaded classes, that could be stored into "   \
          "the CDS archive, in the specified file")                         \
                                                                            \
  product(ccstr, SharedClassListFile, NULL,                                 \
          "Override the default CDS class list")                            \
                                                                            \
  product(ccstr, SharedArchiveFile, NULL,                                   \
          "Override the default location of the CDS archive file")          \
                                                                            \
  product(ccstr, ExtraSharedClassListFile, NULL,                            \
          "Extra classlist for building the CDS archive file")              \
                                                                            \
  experimental(size_t, ArrayAllocatorMallocLimit,                           \
          SOLARIS_ONLY(64*K) NOT_SOLARIS((size_t)-1),                       \
          "Allocation less than this value will be allocated "              \
          "using malloc. Larger allocations will use mmap.")                \
                                                                            \
  experimental(bool, AlwaysAtomicAccesses, false,                           \
          "Accesses to all variables should always be atomic")              \
                                                                            \
  diagnostic(bool, UseUnalignedAccesses, false,                             \
          "Use unaligned memory accesses in Unsafe")                        \
                                                                            \
  product_pd(bool, PreserveFramePointer,                                    \
             "Use the FP register for holding the frame pointer "           \
             "and not as a general purpose register.")                      \
                                                                            \
  diagnostic(bool, CheckIntrinsics, true,                                   \
             "When a class C is loaded, check that "                        \
             "(1) all intrinsics defined by the VM for class C are present "\
             "in the loaded class file and are marked with the "            \
             "@HotSpotIntrinsicCandidate annotation, that "                 \
             "(2) there is an intrinsic registered for all loaded methods " \
             "that are annotated with the @HotSpotIntrinsicCandidate "      \
             "annotation, and that "                                        \
             "(3) no orphan methods exist for class C (i.e., methods for "  \
             "which the VM declares an intrinsic but that are not declared "\
             "in the loaded class C. "                                      \
             "Check (3) is available only in debug builds.")                \
                                                                            \
  diagnostic_pd(intx, InitArrayShortSize,                                   \
          "Threshold small size (in bytes) for clearing arrays. "           \
          "Anything this size or smaller may get converted to discrete "    \
          "scalar stores.")                                                 \
          range(0, max_intx)                                                \
          constraint(InitArrayShortSizeConstraintFunc, AfterErgo)           \
                                                                            \
  diagnostic(bool, CompilerDirectivesIgnoreCompileCommands, false,          \
             "Disable backwards compatibility for compile commands.")       \
                                                                            \
  diagnostic(bool, CompilerDirectivesPrint, false,                          \
             "Print compiler directives on installation.")                  \
  diagnostic(int,  CompilerDirectivesLimit, 50,                             \
             "Limit on number of compiler directives.")                     \
                                                                            \
  product(ccstr, AllocateHeapAt, NULL,                                      \
          "Path to the directoy where a temporary file will be created "    \
          "to use as the backing store for Java Heap.")                     \
                                                                            \
  develop(bool, VerifyMetaspace, false,                                     \
          "Verify metaspace on chunk movements.")                           \
                                                                            \
  diagnostic(bool, ShowRegistersOnAssert, false,                            \
          "On internal errors, include registers in error report.")         \
                                                                            \
  diagnostic(bool, UseSwitchProfiling, true,                                \
          "leverage profiling for table/lookup switch")                     \
                                                                            \
  JFR_ONLY(product(bool, FlightRecorder, false,                             \
          "Enable Flight Recorder"))                                        \
                                                                            \
  JFR_ONLY(product(ccstr, FlightRecorderOptions, NULL,                      \
          "Flight Recorder options"))                                       \
                                                                            \
  JFR_ONLY(product(ccstr, StartFlightRecording, NULL,                       \
          "Start flight recording with options"))                           \
                                                                            \
  experimental(bool, UseFastUnorderedTimeStamps, false,                     \
          "Use platform unstable time where supported for timestamps only") \
                                                                            \
<<<<<<< HEAD
  product(bool, UseKonaFiber, true,                                         \
          "Enable Kona Fiber")                                              \
                                                                            \
  product(bool, SkipMetaWalkByPreviousClassVersion, false,                  \
          "Previous version class will not lead to metaspace walk")         \
                                                                            \
  product(bool, YieldWithMonitor, true,                                     \
          "Enable Kona Fiber Yield With Monitor")                           \
                                                                            \
  product(uintx, DefaultCoroutineStackSize, 4*8*8*K,                        \
        "Default size of the stack that is associated with new coroutines") \
                                                                            \
  product(uintx, MaxFreeCoroutinesCacheSize, 20,                            \
          "The number of free coroutine stacks a thread can keep")          \
                                                                            \
  diagnostic(bool, VerifyCoroutineStateOnYield, false,                      \
          "Verify coroutine state after yield success")
=======
  manageable(bool, FreeHeapPhysicalMemory, false,                           \
          "Free physical memory after fullgc or shrink operation")          \
>>>>>>> 089c1469

#define VM_FLAGS(develop,                                                   \
                 develop_pd,                                                \
                 product,                                                   \
                 product_pd,                                                \
                 diagnostic,                                                \
                 diagnostic_pd,                                             \
                 experimental,                                              \
                 notproduct,                                                \
                 manageable,                                                \
                 product_rw,                                                \
                 lp64_product,                                              \
                 range,                                                     \
                 constraint,                                                \
                 writeable)                                                 \
                                                                            \
  RUNTIME_FLAGS(                                                            \
    develop,                                                                \
    develop_pd,                                                             \
    product,                                                                \
    product_pd,                                                             \
    diagnostic,                                                             \
    diagnostic_pd,                                                          \
    experimental,                                                           \
    notproduct,                                                             \
    manageable,                                                             \
    product_rw,                                                             \
    lp64_product,                                                           \
    range,                                                                  \
    constraint,                                                             \
    writeable)                                                              \
                                                                            \
  GC_FLAGS(                                                                 \
    develop,                                                                \
    develop_pd,                                                             \
    product,                                                                \
    product_pd,                                                             \
    diagnostic,                                                             \
    diagnostic_pd,                                                          \
    experimental,                                                           \
    notproduct,                                                             \
    manageable,                                                             \
    product_rw,                                                             \
    lp64_product,                                                           \
    range,                                                                  \
    constraint,                                                             \
    writeable)                                                              \

/*
 *  Macros for factoring of globals
 */

// Interface macros
#define DECLARE_PRODUCT_FLAG(type, name, value, doc)      extern "C" type name;
#define DECLARE_PD_PRODUCT_FLAG(type, name, doc)          extern "C" type name;
#define DECLARE_DIAGNOSTIC_FLAG(type, name, value, doc)   extern "C" type name;
#define DECLARE_PD_DIAGNOSTIC_FLAG(type, name, doc)       extern "C" type name;
#define DECLARE_EXPERIMENTAL_FLAG(type, name, value, doc) extern "C" type name;
#define DECLARE_MANAGEABLE_FLAG(type, name, value, doc)   extern "C" type name;
#define DECLARE_PRODUCT_RW_FLAG(type, name, value, doc)   extern "C" type name;
#ifdef PRODUCT
#define DECLARE_DEVELOPER_FLAG(type, name, value, doc)    const type name = value;
#define DECLARE_PD_DEVELOPER_FLAG(type, name, doc)        const type name = pd_##name;
#define DECLARE_NOTPRODUCT_FLAG(type, name, value, doc)   const type name = value;
#else
#define DECLARE_DEVELOPER_FLAG(type, name, value, doc)    extern "C" type name;
#define DECLARE_PD_DEVELOPER_FLAG(type, name, doc)        extern "C" type name;
#define DECLARE_NOTPRODUCT_FLAG(type, name, value, doc)   extern "C" type name;
#endif // PRODUCT
// Special LP64 flags, product only needed for now.
#ifdef _LP64
#define DECLARE_LP64_PRODUCT_FLAG(type, name, value, doc) extern "C" type name;
#else
#define DECLARE_LP64_PRODUCT_FLAG(type, name, value, doc) const type name = value;
#endif // _LP64

// Implementation macros
#define MATERIALIZE_PRODUCT_FLAG(type, name, value, doc)      type name = value;
#define MATERIALIZE_PD_PRODUCT_FLAG(type, name, doc)          type name = pd_##name;
#define MATERIALIZE_DIAGNOSTIC_FLAG(type, name, value, doc)   type name = value;
#define MATERIALIZE_PD_DIAGNOSTIC_FLAG(type, name, doc)       type name = pd_##name;
#define MATERIALIZE_EXPERIMENTAL_FLAG(type, name, value, doc) type name = value;
#define MATERIALIZE_MANAGEABLE_FLAG(type, name, value, doc)   type name = value;
#define MATERIALIZE_PRODUCT_RW_FLAG(type, name, value, doc)   type name = value;
#ifdef PRODUCT
#define MATERIALIZE_DEVELOPER_FLAG(type, name, value, doc)
#define MATERIALIZE_PD_DEVELOPER_FLAG(type, name, doc)
#define MATERIALIZE_NOTPRODUCT_FLAG(type, name, value, doc)
#else
#define MATERIALIZE_DEVELOPER_FLAG(type, name, value, doc)    type name = value;
#define MATERIALIZE_PD_DEVELOPER_FLAG(type, name, doc)        type name = pd_##name;
#define MATERIALIZE_NOTPRODUCT_FLAG(type, name, value, doc)   type name = value;
#endif // PRODUCT
#ifdef _LP64
#define MATERIALIZE_LP64_PRODUCT_FLAG(type, name, value, doc) type name = value;
#else
#define MATERIALIZE_LP64_PRODUCT_FLAG(type, name, value, doc) /* flag is constant */
#endif // _LP64

// Only materialize src code for range checking when required, ignore otherwise
#define IGNORE_RANGE(a, b)
// Only materialize src code for contraint checking when required, ignore otherwise
#define IGNORE_CONSTRAINT(func,type)

#define IGNORE_WRITEABLE(type)

VM_FLAGS(DECLARE_DEVELOPER_FLAG, \
         DECLARE_PD_DEVELOPER_FLAG, \
         DECLARE_PRODUCT_FLAG, \
         DECLARE_PD_PRODUCT_FLAG, \
         DECLARE_DIAGNOSTIC_FLAG, \
         DECLARE_PD_DIAGNOSTIC_FLAG, \
         DECLARE_EXPERIMENTAL_FLAG, \
         DECLARE_NOTPRODUCT_FLAG, \
         DECLARE_MANAGEABLE_FLAG, \
         DECLARE_PRODUCT_RW_FLAG, \
         DECLARE_LP64_PRODUCT_FLAG, \
         IGNORE_RANGE, \
         IGNORE_CONSTRAINT, \
         IGNORE_WRITEABLE)

RUNTIME_OS_FLAGS(DECLARE_DEVELOPER_FLAG, \
                 DECLARE_PD_DEVELOPER_FLAG, \
                 DECLARE_PRODUCT_FLAG, \
                 DECLARE_PD_PRODUCT_FLAG, \
                 DECLARE_DIAGNOSTIC_FLAG, \
                 DECLARE_PD_DIAGNOSTIC_FLAG, \
                 DECLARE_NOTPRODUCT_FLAG, \
                 IGNORE_RANGE, \
                 IGNORE_CONSTRAINT, \
                 IGNORE_WRITEABLE)

ARCH_FLAGS(DECLARE_DEVELOPER_FLAG, \
           DECLARE_PRODUCT_FLAG, \
           DECLARE_DIAGNOSTIC_FLAG, \
           DECLARE_EXPERIMENTAL_FLAG, \
           DECLARE_NOTPRODUCT_FLAG, \
           IGNORE_RANGE, \
           IGNORE_CONSTRAINT, \
           IGNORE_WRITEABLE)

// Extensions

#include "runtime/globals_ext.hpp"

#endif // SHARE_VM_RUNTIME_GLOBALS_HPP<|MERGE_RESOLUTION|>--- conflicted
+++ resolved
@@ -2691,7 +2691,6 @@
   experimental(bool, UseFastUnorderedTimeStamps, false,                     \
           "Use platform unstable time where supported for timestamps only") \
                                                                             \
-<<<<<<< HEAD
   product(bool, UseKonaFiber, true,                                         \
           "Enable Kona Fiber")                                              \
                                                                             \
@@ -2708,11 +2707,10 @@
           "The number of free coroutine stacks a thread can keep")          \
                                                                             \
   diagnostic(bool, VerifyCoroutineStateOnYield, false,                      \
-          "Verify coroutine state after yield success")
-=======
+          "Verify coroutine state after yield success")                     \
+                                                                            \
   manageable(bool, FreeHeapPhysicalMemory, false,                           \
           "Free physical memory after fullgc or shrink operation")          \
->>>>>>> 089c1469
 
 #define VM_FLAGS(develop,                                                   \
                  develop_pd,                                                \
