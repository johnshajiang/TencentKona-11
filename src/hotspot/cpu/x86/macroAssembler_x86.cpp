--- conflicted
+++ resolved
@@ -4286,7 +4286,6 @@
   } else {
     assert((opcode == Op_NegVD),"opcode should be Op_NegD");
     xorpd(dst, ExternalAddress(StubRoutines::x86::vector_double_sign_flip()), scr);
-<<<<<<< HEAD
   }
 }
 
@@ -4344,65 +4343,6 @@
   }
 }
 
-=======
-  }
-}
-
-void MacroAssembler::vabsnegd(int opcode, XMMRegister dst, XMMRegister src, int vector_len, Register scr) {
-  if (opcode == Op_AbsVD) {
-    vandpd(dst, src, ExternalAddress(StubRoutines::x86::vector_double_sign_mask()), vector_len, scr);
-  } else {
-    assert((opcode == Op_NegVD),"opcode should be Op_NegD");
-    vxorpd(dst, src, ExternalAddress(StubRoutines::x86::vector_double_sign_flip()), vector_len, scr);
-  }
-}
-
-void MacroAssembler::vabsnegf(int opcode, XMMRegister dst, Register scr) {
-  if (opcode == Op_AbsVF) {
-    andps(dst, ExternalAddress(StubRoutines::x86::vector_float_sign_mask()), scr);
-  } else {
-    assert((opcode == Op_NegVF),"opcode should be Op_NegF");
-    xorps(dst, ExternalAddress(StubRoutines::x86::vector_float_sign_flip()), scr);
-  }
-}
-
-void MacroAssembler::vabsnegf(int opcode, XMMRegister dst, XMMRegister src, int vector_len, Register scr) {
-  if (opcode == Op_AbsVF) {
-    vandps(dst, src, ExternalAddress(StubRoutines::x86::vector_float_sign_mask()), vector_len, scr);
-  } else {
-    assert((opcode == Op_NegVF),"opcode should be Op_NegF");
-    vxorps(dst, src, ExternalAddress(StubRoutines::x86::vector_float_sign_flip()), vector_len, scr);
-  }
-}
-
-void MacroAssembler::vextendbw(bool sign, XMMRegister dst, XMMRegister src) {
-  if (sign) {
-    pmovsxbw(dst, src);
-  } else {
-    pmovzxbw(dst, src);
-  }
-}
-
-void MacroAssembler::vextendbw(bool sign, XMMRegister dst, XMMRegister src, int vector_len) {
-  if (sign) {
-    vpmovsxbw(dst, src, vector_len);
-  } else {
-    vpmovzxbw(dst, src, vector_len);
-  }
-}
-
-void MacroAssembler::vshiftd(int opcode, XMMRegister dst, XMMRegister src) {
-  if (opcode == Op_RShiftVI) {
-    psrad(dst, src);
-  } else if (opcode == Op_LShiftVI) {
-    pslld(dst, src);
-  } else {
-    assert((opcode == Op_URShiftVI),"opcode should be Op_URShiftVI");
-    psrld(dst, src);
-  }
-}
-
->>>>>>> be2c9efa
 void MacroAssembler::vshiftd(int opcode, XMMRegister dst, XMMRegister nds, XMMRegister src, int vector_len) {
   if (opcode == Op_RShiftVI) {
     vpsrad(dst, nds, src, vector_len);
