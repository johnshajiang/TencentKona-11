/*
 * Copyright (c) 1997, 2018, Oracle and/or its affiliates. All rights reserved.
 * DO NOT ALTER OR REMOVE COPYRIGHT NOTICES OR THIS FILE HEADER.
 *
 * This code is free software; you can redistribute it and/or modify it
 * under the terms of the GNU General Public License version 2 only, as
 * published by the Free Software Foundation.  Oracle designates this
 * particular file as subject to the "Classpath" exception as provided
 * by Oracle in the LICENSE file that accompanied this code.
 *
 * This code is distributed in the hope that it will be useful, but WITHOUT
 * ANY WARRANTY; without even the implied warranty of MERCHANTABILITY or
 * FITNESS FOR A PARTICULAR PURPOSE.  See the GNU General Public License
 * version 2 for more details (a copy is included in the LICENSE file that
 * accompanied this code).
 *
 * You should have received a copy of the GNU General Public License version
 * 2 along with this work; if not, write to the Free Software Foundation,
 * Inc., 51 Franklin St, Fifth Floor, Boston, MA 02110-1301 USA.
 *
 * Please contact Oracle, 500 Oracle Parkway, Redwood Shores, CA 94065 USA
 * or visit www.oracle.com if you need additional information or have any
 * questions.
 */

package javax.crypto;

import java.util.*;
import java.util.concurrent.ConcurrentHashMap;
import java.util.concurrent.ConcurrentMap;
import java.util.regex.*;


import java.security.*;
import java.security.Provider.Service;
import java.security.spec.AlgorithmParameterSpec;
import java.security.spec.InvalidParameterSpecException;
import java.security.cert.Certificate;
import java.security.cert.X509Certificate;

import javax.crypto.spec.*;

import java.nio.ByteBuffer;
import java.nio.ReadOnlyBufferException;

import sun.security.util.Debug;
import sun.security.jca.*;

/**
 * This class provides the functionality of a cryptographic cipher for
 * encryption and decryption. It forms the core of the Java Cryptographic
 * Extension (JCE) framework.
 *
 * <p>In order to create a Cipher object, the application calls the
 * Cipher's {@code getInstance} method, and passes the name of the
 * requested <i>transformation</i> to it. Optionally, the name of a provider
 * may be specified.
 *
 * <p>A <i>transformation</i> is a string that describes the operation (or
 * set of operations) to be performed on the given input, to produce some
 * output. A transformation always includes the name of a cryptographic
 * algorithm (e.g., <i>AES</i>), and may be followed by a feedback mode and
 * padding scheme.
 *
 * <p> A transformation is of the form:
 *
 * <ul>
 * <li>"<i>algorithm/mode/padding</i>" or
 *
 * <li>"<i>algorithm</i>"
 * </ul>
 *
 * <P> (in the latter case,
 * provider-specific default values for the mode and padding scheme are used).
 * For example, the following is a valid transformation:
 *
 * <pre>
 *     Cipher c = Cipher.getInstance("<i>AES/CBC/PKCS5Padding</i>");
 * </pre>
 *
 * Using modes such as {@code CFB} and {@code OFB}, block
 * ciphers can encrypt data in units smaller than the cipher's actual
 * block size.  When requesting such a mode, you may optionally specify
 * the number of bits to be processed at a time by appending this number
 * to the mode name as shown in the "{@code AES/CFB8/NoPadding}" and
 * "{@code AES/OFB32/PKCS5Padding}" transformations. If no such
 * number is specified, a provider-specific default is used.
 * (See the
 * {@extLink security_guide_jdk_providers JDK Providers Documentation}
 * for the JDK Providers default values.)
 * Thus, block ciphers can be turned into byte-oriented stream ciphers by
 * using an 8 bit mode such as CFB8 or OFB8.
 * <p>
 * Modes such as Authenticated Encryption with Associated Data (AEAD)
 * provide authenticity assurances for both confidential data and
 * Additional Associated Data (AAD) that is not encrypted.  (Please see
 * <a href="http://www.ietf.org/rfc/rfc5116.txt"> RFC 5116 </a> for more
 * information on AEAD and AAD algorithms such as GCM/CCM.) Both
 * confidential and AAD data can be used when calculating the
 * authentication tag (similar to a {@link Mac}).  This tag is appended
 * to the ciphertext during encryption, and is verified on decryption.
 * <p>
 * AEAD modes such as GCM/CCM perform all AAD authenticity calculations
 * before starting the ciphertext authenticity calculations.  To avoid
 * implementations having to internally buffer ciphertext, all AAD data
 * must be supplied to GCM/CCM implementations (via the {@code updateAAD}
 * methods) <b>before</b> the ciphertext is processed (via
 * the {@code update} and {@code doFinal} methods).
 * <p>
 * Note that GCM mode has a uniqueness requirement on IVs used in
 * encryption with a given key. When IVs are repeated for GCM
 * encryption, such usages are subject to forgery attacks. Thus, after
 * each encryption operation using GCM mode, callers should re-initialize
 * the cipher objects with GCM parameters which have a different IV value.
 * <pre>
 *     GCMParameterSpec s = ...;
 *     cipher.init(..., s);
 *
 *     // If the GCM parameters were generated by the provider, it can
 *     // be retrieved by:
 *     // cipher.getParameters().getParameterSpec(GCMParameterSpec.class);
 *
 *     cipher.updateAAD(...);  // AAD
 *     cipher.update(...);     // Multi-part update
 *     cipher.doFinal(...);    // conclusion of operation
 *
 *     // Use a different IV value for every encryption
 *     byte[] newIv = ...;
 *     s = new GCMParameterSpec(s.getTLen(), newIv);
 *     cipher.init(..., s);
 *     ...
 *
 * </pre>
 * The ChaCha20 and ChaCha20-Poly1305 algorithms have a similar requirement
 * for unique nonces with a given key.  After each encryption or decryption
 * operation, callers should re-initialize their ChaCha20 or ChaCha20-Poly1305
 * ciphers with parameters that specify a different nonce value.  Please
 * see <a href="https://tools.ietf.org/html/rfc7539">RFC 7539</a> for more
 * information on the ChaCha20 and ChaCha20-Poly1305 algorithms.
 * <p>
 * Every implementation of the Java platform is required to support
 * the following standard {@code Cipher} transformations with the keysizes
 * in parentheses:
 * <ul>
 * <li>{@code AES/CBC/NoPadding} (128)</li>
 * <li>{@code AES/CBC/PKCS5Padding} (128)</li>
 * <li>{@code AES/ECB/NoPadding} (128)</li>
 * <li>{@code AES/ECB/PKCS5Padding} (128)</li>
 * <li>{@code AES/GCM/NoPadding} (128)</li>
 * <li>{@code DES/CBC/NoPadding} (56)</li>
 * <li>{@code DES/CBC/PKCS5Padding} (56)</li>
 * <li>{@code DES/ECB/NoPadding} (56)</li>
 * <li>{@code DES/ECB/PKCS5Padding} (56)</li>
 * <li>{@code DESede/CBC/NoPadding} (168)</li>
 * <li>{@code DESede/CBC/PKCS5Padding} (168)</li>
 * <li>{@code DESede/ECB/NoPadding} (168)</li>
 * <li>{@code DESede/ECB/PKCS5Padding} (168)</li>
 * <li>{@code RSA/ECB/PKCS1Padding} (1024, 2048)</li>
 * <li>{@code RSA/ECB/OAEPWithSHA-1AndMGF1Padding} (1024, 2048)</li>
 * <li>{@code RSA/ECB/OAEPWithSHA-256AndMGF1Padding} (1024, 2048)</li>
 * </ul>
 * These transformations are described in the
 * <a href="{@docRoot}/../specs/security/standard-names.html#cipher-algorithm-names">
 * Cipher section</a> of the
 * Java Security Standard Algorithm Names Specification.
 * Consult the release documentation for your implementation to see if any
 * other transformations are supported.
 *
 * @author Jan Luehe
 * @see KeyGenerator
 * @see SecretKey
 * @since 1.4
 */

public class Cipher {

    private static final Debug debug =
                        Debug.getInstance("jca", "Cipher");

    private static final Debug pdebug =
                        Debug.getInstance("provider", "Provider");
    private static final boolean skipDebug =
        Debug.isOn("engine=") && !Debug.isOn("cipher");

    /**
     * Constant used to initialize cipher to encryption mode.
     */
    public static final int ENCRYPT_MODE = 1;

    /**
     * Constant used to initialize cipher to decryption mode.
     */
    public static final int DECRYPT_MODE = 2;

    /**
     * Constant used to initialize cipher to key-wrapping mode.
     */
    public static final int WRAP_MODE = 3;

    /**
     * Constant used to initialize cipher to key-unwrapping mode.
     */
    public static final int UNWRAP_MODE = 4;

    /**
     * Constant used to indicate the to-be-unwrapped key is a "public key".
     */
    public static final int PUBLIC_KEY = 1;

    /**
     * Constant used to indicate the to-be-unwrapped key is a "private key".
     */
    public static final int PRIVATE_KEY = 2;

    /**
     * Constant used to indicate the to-be-unwrapped key is a "secret key".
     */
    public static final int SECRET_KEY = 3;

    // The provider
    private Provider provider;

    // The provider implementation (delegate)
    private CipherSpi spi;

    // The transformation
    private String transformation;

    // Crypto permission representing the maximum allowable cryptographic
    // strength that this Cipher object can be used for. (The cryptographic
    // strength is a function of the keysize and algorithm parameters encoded
    // in the crypto permission.)
    private CryptoPermission cryptoPerm;

    // The exemption mechanism that needs to be enforced
    private ExemptionMechanism exmech;

    // Flag which indicates whether or not this cipher has been initialized
    private boolean initialized = false;

    // The operation mode - store the operation mode after the
    // cipher has been initialized.
    private int opmode = 0;

    // The OID for the KeyUsage extension in an X.509 v3 certificate
    private static final String KEY_USAGE_EXTENSION_OID = "2.5.29.15";

    // next SPI  to try in provider selection
    // null once provider is selected
    private CipherSpi firstSpi;

    // next service to try in provider selection
    // null once provider is selected
    private Service firstService;

    // remaining services to try in provider selection
    // null once provider is selected
    private Iterator<Service> serviceIterator;

    // list of transform Strings to lookup in the provider
    private List<Transform> transforms;

    private final Object lock;

    /**
     * Creates a Cipher object.
     *
     * @param cipherSpi the delegate
     * @param provider the provider
     * @param transformation the transformation
     */
    protected Cipher(CipherSpi cipherSpi,
                     Provider provider,
                     String transformation) {
        // See bug 4341369 & 4334690 for more info.
        // If the caller is trusted, then okay.
        // Otherwise throw a NullPointerException.
        if (!JceSecurityManager.INSTANCE.isCallerTrusted(provider)) {
            throw new NullPointerException();
        }
        this.spi = cipherSpi;
        this.provider = provider;
        this.transformation = transformation;
        this.cryptoPerm = CryptoAllPermission.INSTANCE;
        this.lock = null;
    }

    /**
     * Creates a Cipher object. Called internally and by NullCipher.
     *
     * @param cipherSpi the delegate
     * @param transformation the transformation
     */
    Cipher(CipherSpi cipherSpi, String transformation) {
        this.spi = cipherSpi;
        this.transformation = transformation;
        this.cryptoPerm = CryptoAllPermission.INSTANCE;
        this.lock = null;
    }

    private Cipher(CipherSpi firstSpi, Service firstService,
            Iterator<Service> serviceIterator, String transformation,
            List<Transform> transforms) {
        this.firstSpi = firstSpi;
        this.firstService = firstService;
        this.serviceIterator = serviceIterator;
        this.transforms = transforms;
        this.transformation = transformation;
        this.lock = new Object();
    }

    private static String[] tokenizeTransformation(String transformation)
            throws NoSuchAlgorithmException {
        if (transformation == null) {
            throw new NoSuchAlgorithmException("No transformation given");
        }
        /*
         * array containing the components of a Cipher transformation:
         *
         * index 0: algorithm component (e.g., AES)
         * index 1: feedback component (e.g., CFB)
         * index 2: padding component (e.g., PKCS5Padding)
         */
        String[] parts = new String[3];
        int count = 0;
        StringTokenizer parser = new StringTokenizer(transformation, "/");
        try {
            while (parser.hasMoreTokens() && count < 3) {
                parts[count++] = parser.nextToken().trim();
            }
            if (count == 0 || count == 2) {
                throw new NoSuchAlgorithmException("Invalid transformation"
                                               + " format:" +
                                               transformation);
            }
            // treats all subsequent tokens as part of padding
            if (count == 3 && parser.hasMoreTokens()) {
                parts[2] = parts[2] + parser.nextToken("\r\n");
            }
        } catch (NoSuchElementException e) {
            throw new NoSuchAlgorithmException("Invalid transformation " +
                                           "format:" + transformation);
        }
        if ((parts[0] == null) || (parts[0].length() == 0)) {
            throw new NoSuchAlgorithmException("Invalid transformation:" +
                                   "algorithm not specified-"
                                   + transformation);
        }
        return parts;
    }

    // Provider attribute name for supported chaining mode
    private static final String ATTR_MODE = "SupportedModes";
    // Provider attribute name for supported padding names
    private static final String ATTR_PAD  = "SupportedPaddings";

    // constants indicating whether the provider supports
    // a given mode or padding
    private static final int S_NO    = 0;       // does not support
    private static final int S_MAYBE = 1;       // unable to determine
    private static final int S_YES   = 2;       // does support

    /**
     * Nested class to deal with modes and paddings.
     */
    private static class Transform {
        // transform string to lookup in the provider
        final String transform;
        // the mode/padding suffix in upper case. for example, if the algorithm
        // to lookup is "AES/CBC/PKCS5Padding" suffix is "/CBC/PKCS5PADDING"
        // if lookup is "AES", suffix is the empty string
        // needed because aliases prevent straight transform.equals()
        final String suffix;
        // value to pass to setMode() or null if no such call required
        final String mode;
        // value to pass to setPadding() or null if no such call required
        final String pad;
        Transform(String alg, String suffix, String mode, String pad) {
            this.transform = alg + suffix;
            this.suffix = suffix.toUpperCase(Locale.ENGLISH);
            this.mode = mode;
            this.pad = pad;
        }
        // set mode and padding for the given SPI
        void setModePadding(CipherSpi spi) throws NoSuchAlgorithmException,
                NoSuchPaddingException {
            if (mode != null) {
                spi.engineSetMode(mode);
            }
            if (pad != null) {
                spi.engineSetPadding(pad);
            }
        }
        // check whether the given services supports the mode and
        // padding described by this Transform
        int supportsModePadding(Service s) {
            int smode = supportsMode(s);
            if (smode == S_NO) {
                return smode;
            }
            int spad = supportsPadding(s);
            // our constants are defined so that Math.min() is a tri-valued AND
            return Math.min(smode, spad);
        }

        // separate methods for mode and padding
        // called directly by Cipher only to throw the correct exception
        int supportsMode(Service s) {
            return supports(s, ATTR_MODE, mode);
        }
        int supportsPadding(Service s) {
            return supports(s, ATTR_PAD, pad);
        }

        private static int supports(Service s, String attrName, String value) {
            if (value == null) {
                return S_YES;
            }
            String regexp = s.getAttribute(attrName);
            if (regexp == null) {
                return S_MAYBE;
            }
            return matches(regexp, value) ? S_YES : S_NO;
        }

        // ConcurrentMap<String,Pattern> for previously compiled patterns
        private static final ConcurrentMap<String, Pattern> patternCache =
            new ConcurrentHashMap<String, Pattern>();

        private static boolean matches(String regexp, String str) {
            Pattern pattern = patternCache.get(regexp);
            if (pattern == null) {
                pattern = Pattern.compile(regexp);
                patternCache.putIfAbsent(regexp, pattern);
            }
            return pattern.matcher(str.toUpperCase(Locale.ENGLISH)).matches();
        }

    }

    private static List<Transform> getTransforms(String transformation)
            throws NoSuchAlgorithmException {
        String[] parts = tokenizeTransformation(transformation);

        String alg = parts[0];
        String mode = parts[1];
        String pad = parts[2];
        if ((mode != null) && (mode.length() == 0)) {
            mode = null;
        }
        if ((pad != null) && (pad.length() == 0)) {
            pad = null;
        }

        if ((mode == null) && (pad == null)) {
            // AES
            Transform tr = new Transform(alg, "", null, null);
            return Collections.singletonList(tr);
        } else { // if ((mode != null) && (pad != null)) {
            // AES/CBC/PKCS5Padding
            List<Transform> list = new ArrayList<>(4);
            list.add(new Transform(alg, "/" + mode + "/" + pad, null, null));
            list.add(new Transform(alg, "/" + mode, null, pad));
            list.add(new Transform(alg, "//" + pad, mode, null));
            list.add(new Transform(alg, "", mode, pad));
            return list;
        }
    }

    // get the transform matching the specified service
    private static Transform getTransform(Service s,
                                          List<Transform> transforms) {
        String alg = s.getAlgorithm().toUpperCase(Locale.ENGLISH);
        for (Transform tr : transforms) {
            if (alg.endsWith(tr.suffix)) {
                return tr;
            }
        }
        return null;
    }

    /**
     * Returns a {@code Cipher} object that implements the specified
     * transformation.
     *
     * <p> This method traverses the list of registered security Providers,
     * starting with the most preferred Provider.
     * A new Cipher object encapsulating the
     * CipherSpi implementation from the first
     * Provider that supports the specified algorithm is returned.
     *
     * <p> Note that the list of registered providers may be retrieved via
     * the {@link Security#getProviders() Security.getProviders()} method.
     *
     * @implNote
     * The JDK Reference Implementation additionally uses the
     * {@code jdk.security.provider.preferred}
     * {@link Security#getProperty(String) Security} property to determine
     * the preferred provider order for the specified algorithm. This
     * may be different than the order of providers returned by
     * {@link Security#getProviders() Security.getProviders()}.
     *
     * @param transformation the name of the transformation, e.g.,
     * <i>AES/CBC/PKCS5Padding</i>.
     * See the Cipher section in the <a href=
     *   "{@docRoot}/../specs/security/standard-names.html#cipher-algorithm-names">
     * Java Security Standard Algorithm Names Specification</a>
     * for information about standard transformation names.
     *
     * @return a cipher that implements the requested transformation
     *
     * @throws NoSuchAlgorithmException if {@code transformation}
     *         is {@code null}, empty, in an invalid format,
     *         or if no {@code Provider} supports a {@code CipherSpi}
     *         implementation for the specified algorithm
     *
     * @throws NoSuchPaddingException if {@code transformation}
     *         contains a padding scheme that is not available
     *
     * @see java.security.Provider
     */
    public static final Cipher getInstance(String transformation)
            throws NoSuchAlgorithmException, NoSuchPaddingException
    {
        if ((transformation == null) || transformation.equals("")) {
            throw new NoSuchAlgorithmException("Null or empty transformation");
        }
        List<Transform> transforms = getTransforms(transformation);
        List<ServiceId> cipherServices = new ArrayList<>(transforms.size());
        for (Transform transform : transforms) {
            cipherServices.add(new ServiceId("Cipher", transform.transform));
        }
        List<Service> services = GetInstance.getServices(cipherServices);
        // make sure there is at least one service from a signed provider
        // and that it can use the specified mode and padding
        Iterator<Service> t = services.iterator();
        Exception failure = null;
        while (t.hasNext()) {
            Service s = t.next();
            if (JceSecurity.canUseProvider(s.getProvider()) == false) {
                continue;
            }
            Transform tr = getTransform(s, transforms);
            if (tr == null) {
                // should never happen
                continue;
            }
            int canuse = tr.supportsModePadding(s);
            if (canuse == S_NO) {
                // does not support mode or padding we need, ignore
                continue;
            }
            if (canuse == S_YES) {
                return new Cipher(null, s, t, transformation, transforms);
            } else { // S_MAYBE, try out if it works
                try {
                    CipherSpi spi = (CipherSpi)s.newInstance(null);
                    tr.setModePadding(spi);
                    return new Cipher(spi, s, t, transformation, transforms);
                } catch (Exception e) {
                    failure = e;
                }
            }
        }
        throw new NoSuchAlgorithmException
            ("Cannot find any provider supporting " + transformation, failure);
    }

    /**
     * Returns a {@code Cipher} object that implements the specified
     * transformation.
     *
     * <p> A new Cipher object encapsulating the
     * CipherSpi implementation from the specified provider
     * is returned.  The specified provider must be registered
     * in the security provider list.
     *
     * <p> Note that the list of registered providers may be retrieved via
     * the {@link Security#getProviders() Security.getProviders()} method.
     *
     * @param transformation the name of the transformation,
     * e.g., <i>AES/CBC/PKCS5Padding</i>.
     * See the Cipher section in the <a href=
     *   "{@docRoot}/../specs/security/standard-names.html#cipher-algorithm-names">
     * Java Security Standard Algorithm Names Specification</a>
     * for information about standard transformation names.
     *
     * @param provider the name of the provider.
     *
     * @return a cipher that implements the requested transformation
     *
     * @throws IllegalArgumentException if the {@code provider}
     *         is {@code null} or empty
     *
     * @throws NoSuchAlgorithmException if {@code transformation}
     *         is {@code null}, empty, in an invalid format,
     *         or if a {@code CipherSpi} implementation for the
     *         specified algorithm is not available from the specified
     *         provider
     *
     * @throws NoSuchPaddingException if {@code transformation}
     *         contains a padding scheme that is not available
     *
     * @throws NoSuchProviderException if the specified provider is not
     *         registered in the security provider list
     *
     * @see java.security.Provider
     */
    public static final Cipher getInstance(String transformation,
                                           String provider)
            throws NoSuchAlgorithmException, NoSuchProviderException,
            NoSuchPaddingException
    {
        if ((transformation == null) || transformation.equals("")) {
            throw new NoSuchAlgorithmException("Null or empty transformation");
        }
        if ((provider == null) || (provider.length() == 0)) {
            throw new IllegalArgumentException("Missing provider");
        }
        Provider p = Security.getProvider(provider);
        if (p == null) {
            throw new NoSuchProviderException("No such provider: " +
                                              provider);
        }
        return getInstance(transformation, p);
    }

    private String getProviderName() {
        return (provider == null)  ? "(no provider)" : provider.getName();
    }

    /**
     * Returns a {@code Cipher} object that implements the specified
     * transformation.
     *
     * <p> A new Cipher object encapsulating the
     * CipherSpi implementation from the specified Provider
     * object is returned.  Note that the specified Provider object
     * does not have to be registered in the provider list.
     *
     * @param transformation the name of the transformation,
     * e.g., <i>AES/CBC/PKCS5Padding</i>.
     * See the Cipher section in the <a href=
     *   "{@docRoot}/../specs/security/standard-names.html#cipher-algorithm-names">
     * Java Security Standard Algorithm Names Specification</a>
     * for information about standard transformation names.
     *
     * @param provider the provider.
     *
     * @return a cipher that implements the requested transformation
     *
     * @throws IllegalArgumentException if the {@code provider}
     *         is {@code null}
     *
     * @throws NoSuchAlgorithmException if {@code transformation}
     *         is {@code null}, empty, in an invalid format,
     *         or if a {@code CipherSpi} implementation for the
     *         specified algorithm is not available from the specified
     *         {@code Provider} object
     *
     * @throws NoSuchPaddingException if {@code transformation}
     *         contains a padding scheme that is not available
     *
     * @see java.security.Provider
     */
    public static final Cipher getInstance(String transformation,
                                           Provider provider)
            throws NoSuchAlgorithmException, NoSuchPaddingException
    {
        if ((transformation == null) || transformation.equals("")) {
            throw new NoSuchAlgorithmException("Null or empty transformation");
        }
        if (provider == null) {
            throw new IllegalArgumentException("Missing provider");
        }
        Exception failure = null;
        List<Transform> transforms = getTransforms(transformation);
        boolean providerChecked = false;
        String paddingError = null;
        for (Transform tr : transforms) {
            Service s = provider.getService("Cipher", tr.transform);
            if (s == null) {
                continue;
            }
            if (providerChecked == false) {
                // for compatibility, first do the lookup and then verify
                // the provider. this makes the difference between a NSAE
                // and a SecurityException if the
                // provider does not support the algorithm.
                Exception ve = JceSecurity.getVerificationResult(provider);
                if (ve != null) {
                    String msg = "JCE cannot authenticate the provider "
                        + provider.getName();
                    throw new SecurityException(msg, ve);
                }
                providerChecked = true;
            }
            if (tr.supportsMode(s) == S_NO) {
                continue;
            }
            if (tr.supportsPadding(s) == S_NO) {
                paddingError = tr.pad;
                continue;
            }
            try {
                CipherSpi spi = (CipherSpi)s.newInstance(null);
                tr.setModePadding(spi);
                Cipher cipher = new Cipher(spi, transformation);
                cipher.provider = s.getProvider();
                cipher.initCryptoPermission();
                return cipher;
            } catch (Exception e) {
                failure = e;
            }
        }

        // throw NoSuchPaddingException if the problem is with padding
        if (failure instanceof NoSuchPaddingException) {
            throw (NoSuchPaddingException)failure;
        }
        if (paddingError != null) {
            throw new NoSuchPaddingException
                ("Padding not supported: " + paddingError);
        }
        throw new NoSuchAlgorithmException
                ("No such algorithm: " + transformation, failure);
    }

    // If the requested crypto service is export-controlled,
    // determine the maximum allowable keysize.
    private void initCryptoPermission() throws NoSuchAlgorithmException {
        if (JceSecurity.isRestricted() == false) {
            cryptoPerm = CryptoAllPermission.INSTANCE;
            exmech = null;
            return;
        }
        cryptoPerm = getConfiguredPermission(transformation);
        // Instantiate the exemption mechanism (if required)
        String exmechName = cryptoPerm.getExemptionMechanism();
        if (exmechName != null) {
            exmech = ExemptionMechanism.getInstance(exmechName);
        }
    }

    // max number of debug warnings to print from chooseFirstProvider()
    private static int warnCount = 10;

    /**
     * Choose the Spi from the first provider available. Used if
     * delayed provider selection is not possible because init()
     * is not the first method called.
     */
    void chooseFirstProvider() {
        if (spi != null) {
            return;
        }
        synchronized (lock) {
            if (spi != null) {
                return;
            }
            if (debug != null) {
                int w = --warnCount;
                if (w >= 0) {
                    debug.println("Cipher.init() not first method "
                        + "called, disabling delayed provider selection");
                    if (w == 0) {
                        debug.println("Further warnings of this type will "
                            + "be suppressed");
                    }
                    new Exception("Call trace").printStackTrace();
                }
            }
            Exception lastException = null;
            while ((firstService != null) || serviceIterator.hasNext()) {
                Service s;
                CipherSpi thisSpi;
                if (firstService != null) {
                    s = firstService;
                    thisSpi = firstSpi;
                    firstService = null;
                    firstSpi = null;
                } else {
                    s = serviceIterator.next();
                    thisSpi = null;
                }
                if (JceSecurity.canUseProvider(s.getProvider()) == false) {
                    continue;
                }
                Transform tr = getTransform(s, transforms);
                if (tr == null) {
                    // should never happen
                    continue;
                }
                if (tr.supportsModePadding(s) == S_NO) {
                    continue;
                }
                try {
                    if (thisSpi == null) {
                        Object obj = s.newInstance(null);
                        if (obj instanceof CipherSpi == false) {
                            continue;
                        }
                        thisSpi = (CipherSpi)obj;
                    }
                    tr.setModePadding(thisSpi);
                    initCryptoPermission();
                    spi = thisSpi;
                    provider = s.getProvider();
                    // not needed any more
                    firstService = null;
                    serviceIterator = null;
                    transforms = null;
                    return;
                } catch (Exception e) {
                    lastException = e;
                }
            }
            ProviderException e = new ProviderException
                    ("Could not construct CipherSpi instance");
            if (lastException != null) {
                e.initCause(lastException);
            }
            throw e;
        }
    }

    private static final int I_KEY       = 1;
    private static final int I_PARAMSPEC = 2;
    private static final int I_PARAMS    = 3;
    private static final int I_CERT      = 4;

    private void implInit(CipherSpi thisSpi, int type, int opmode, Key key,
            AlgorithmParameterSpec paramSpec, AlgorithmParameters params,
            SecureRandom random) throws InvalidKeyException,
            InvalidAlgorithmParameterException {
        switch (type) {
        case I_KEY:
            checkCryptoPerm(thisSpi, key);
            thisSpi.engineInit(opmode, key, random);
            break;
        case I_PARAMSPEC:
            checkCryptoPerm(thisSpi, key, paramSpec);
            thisSpi.engineInit(opmode, key, paramSpec, random);
            break;
        case I_PARAMS:
            checkCryptoPerm(thisSpi, key, params);
            thisSpi.engineInit(opmode, key, params, random);
            break;
        case I_CERT:
            checkCryptoPerm(thisSpi, key);
            thisSpi.engineInit(opmode, key, random);
            break;
        default:
            throw new AssertionError("Internal Cipher error: " + type);
        }
    }

    private void chooseProvider(int initType, int opmode, Key key,
            AlgorithmParameterSpec paramSpec,
            AlgorithmParameters params, SecureRandom random)
            throws InvalidKeyException, InvalidAlgorithmParameterException {
        synchronized (lock) {
            if (spi != null) {
                implInit(spi, initType, opmode, key, paramSpec, params, random);
                return;
            }
            Exception lastException = null;
            while ((firstService != null) || serviceIterator.hasNext()) {
                Service s;
                CipherSpi thisSpi;
                if (firstService != null) {
                    s = firstService;
                    thisSpi = firstSpi;
                    firstService = null;
                    firstSpi = null;
                } else {
                    s = serviceIterator.next();
                    thisSpi = null;
                }
                // if provider says it does not support this key, ignore it
                if (s.supportsParameter(key) == false) {
                    continue;
                }
                if (JceSecurity.canUseProvider(s.getProvider()) == false) {
                    continue;
                }
                Transform tr = getTransform(s, transforms);
                if (tr == null) {
                    // should never happen
                    continue;
                }
                if (tr.supportsModePadding(s) == S_NO) {
                    continue;
                }
                try {
                    if (thisSpi == null) {
                        thisSpi = (CipherSpi)s.newInstance(null);
                    }
                    tr.setModePadding(thisSpi);
                    initCryptoPermission();
                    implInit(thisSpi, initType, opmode, key, paramSpec,
                                                        params, random);
                    provider = s.getProvider();
                    this.spi = thisSpi;
                    firstService = null;
                    serviceIterator = null;
                    transforms = null;
                    return;
                } catch (Exception e) {
                    // NoSuchAlgorithmException from newInstance()
                    // InvalidKeyException from init()
                    // RuntimeException (ProviderException) from init()
                    // SecurityException from crypto permission check
                    if (lastException == null) {
                        lastException = e;
                    }
                }
            }
            // no working provider found, fail
            if (lastException instanceof InvalidKeyException) {
                throw (InvalidKeyException)lastException;
            }
            if (lastException instanceof InvalidAlgorithmParameterException) {
                throw (InvalidAlgorithmParameterException)lastException;
            }
            if (lastException instanceof RuntimeException) {
                throw (RuntimeException)lastException;
            }
            String kName = (key != null) ? key.getClass().getName() : "(null)";
            throw new InvalidKeyException
                ("No installed provider supports this key: "
                + kName, lastException);
        }
    }

    /**
     * Returns the provider of this {@code Cipher} object.
     *
     * @return the provider of this {@code Cipher} object
     */
    public final Provider getProvider() {
        chooseFirstProvider();
        return this.provider;
    }

    /**
     * Returns the algorithm name of this {@code Cipher} object.
     *
     * <p>This is the same name that was specified in one of the
     * {@code getInstance} calls that created this {@code Cipher}
     * object..
     *
     * @return the algorithm name of this {@code Cipher} object.
     */
    public final String getAlgorithm() {
        return this.transformation;
    }

    /**
     * Returns the block size (in bytes).
     *
     * @return the block size (in bytes), or 0 if the underlying algorithm is
     * not a block cipher
     */
    public final int getBlockSize() {
        chooseFirstProvider();
        return spi.engineGetBlockSize();
    }

    /**
     * Returns the length in bytes that an output buffer would need to be in
     * order to hold the result of the next {@code update} or
     * {@code doFinal} operation, given the input length
     * {@code inputLen} (in bytes).
     *
     * <p>This call takes into account any unprocessed (buffered) data from a
     * previous {@code update} call, padding, and AEAD tagging.
     *
     * <p>The actual output length of the next {@code update} or
     * {@code doFinal} call may be smaller than the length returned by
     * this method.
     *
     * @param inputLen the input length (in bytes)
     *
     * @return the required output buffer size (in bytes)
     *
     * @exception IllegalStateException if this cipher is in a wrong state
     * (e.g., has not yet been initialized)
     */
    public final int getOutputSize(int inputLen) {

        if (!initialized && !(this instanceof NullCipher)) {
            throw new IllegalStateException("Cipher not initialized");
        }
        if (inputLen < 0) {
            throw new IllegalArgumentException("Input size must be equal " +
                                               "to or greater than zero");
        }
        chooseFirstProvider();
        return spi.engineGetOutputSize(inputLen);
    }

    /**
     * Returns the initialization vector (IV) in a new buffer.
     *
     * <p>This is useful in the case where a random IV was created,
     * or in the context of password-based encryption or
     * decryption, where the IV is derived from a user-supplied password.
     *
     * @return the initialization vector in a new buffer, or null if the
     * underlying algorithm does not use an IV, or if the IV has not yet
     * been set.
     */
    public final byte[] getIV() {
        chooseFirstProvider();
        return spi.engineGetIV();
    }

    /**
     * Returns the parameters used with this cipher.
     *
     * <p>The returned parameters may be the same that were used to initialize
     * this cipher, or may contain a combination of default and random
     * parameter values used by the underlying cipher implementation if this
     * cipher requires algorithm parameters but was not initialized with any.
     *
     * @return the parameters used with this cipher, or null if this cipher
     * does not use any parameters.
     */
    public final AlgorithmParameters getParameters() {
        chooseFirstProvider();
        return spi.engineGetParameters();
    }

    /**
     * Returns the exemption mechanism object used with this cipher.
     *
     * @return the exemption mechanism object used with this cipher, or
     * null if this cipher does not use any exemption mechanism.
     */
    public final ExemptionMechanism getExemptionMechanism() {
        chooseFirstProvider();
        return exmech;
    }

    //
    // Crypto permission check code below
    //
    private void checkCryptoPerm(CipherSpi checkSpi, Key key)
            throws InvalidKeyException {
        if (cryptoPerm == CryptoAllPermission.INSTANCE) {
            return;
        }
        // Check if key size and default parameters are within legal limits
        AlgorithmParameterSpec params;
        try {
            params = getAlgorithmParameterSpec(checkSpi.engineGetParameters());
        } catch (InvalidParameterSpecException ipse) {
            throw new InvalidKeyException
                ("Unsupported default algorithm parameters");
        }
        if (!passCryptoPermCheck(checkSpi, key, params)) {
            throw new InvalidKeyException(
                "Illegal key size or default parameters");
        }
    }

    private void checkCryptoPerm(CipherSpi checkSpi, Key key,
            AlgorithmParameterSpec params) throws InvalidKeyException,
            InvalidAlgorithmParameterException {
        if (cryptoPerm == CryptoAllPermission.INSTANCE) {
            return;
        }
        // Determine keysize and check if it is within legal limits
        if (!passCryptoPermCheck(checkSpi, key, null)) {
            throw new InvalidKeyException("Illegal key size");
        }
        if ((params != null) && (!passCryptoPermCheck(checkSpi, key, params))) {
            throw new InvalidAlgorithmParameterException("Illegal parameters");
        }
    }

    private void checkCryptoPerm(CipherSpi checkSpi, Key key,
            AlgorithmParameters params)
            throws InvalidKeyException, InvalidAlgorithmParameterException {
        if (cryptoPerm == CryptoAllPermission.INSTANCE) {
            return;
        }
        // Convert the specified parameters into specs and then delegate.
        AlgorithmParameterSpec pSpec;
        try {
            pSpec = getAlgorithmParameterSpec(params);
        } catch (InvalidParameterSpecException ipse) {
            throw new InvalidAlgorithmParameterException
                ("Failed to retrieve algorithm parameter specification");
        }
        checkCryptoPerm(checkSpi, key, pSpec);
    }

    private boolean passCryptoPermCheck(CipherSpi checkSpi, Key key,
                                        AlgorithmParameterSpec params)
            throws InvalidKeyException {
        String em = cryptoPerm.getExemptionMechanism();
        int keySize = checkSpi.engineGetKeySize(key);
        // Use the "algorithm" component of the cipher
        // transformation so that the perm check would
        // work when the key has the "aliased" algo.
        String algComponent;
        int index = transformation.indexOf('/');
        if (index != -1) {
            algComponent = transformation.substring(0, index);
        } else {
            algComponent = transformation;
        }
        CryptoPermission checkPerm =
            new CryptoPermission(algComponent, keySize, params, em);

        if (!cryptoPerm.implies(checkPerm)) {
            if (debug != null) {
                debug.println("Crypto Permission check failed");
                debug.println("granted: " + cryptoPerm);
                debug.println("requesting: " + checkPerm);
            }
            return false;
        }
        if (exmech == null) {
            return true;
        }
        try {
            if (!exmech.isCryptoAllowed(key)) {
                if (debug != null) {
                    debug.println(exmech.getName() + " isn't enforced");
                }
                return false;
            }
        } catch (ExemptionMechanismException eme) {
            if (debug != null) {
                debug.println("Cannot determine whether "+
                              exmech.getName() + " has been enforced");
                eme.printStackTrace();
            }
            return false;
        }
        return true;
    }

    // check if opmode is one of the defined constants
    // throw InvalidParameterExeption if not
    private static void checkOpmode(int opmode) {
        if ((opmode < ENCRYPT_MODE) || (opmode > UNWRAP_MODE)) {
            throw new InvalidParameterException("Invalid operation mode");
        }
    }

    private static String getOpmodeString(int opmode) {
        switch (opmode) {
            case ENCRYPT_MODE:
                return "encryption";
            case DECRYPT_MODE:
                return "decryption";
            case WRAP_MODE:
                return "key wrapping";
            case UNWRAP_MODE:
                return "key unwrapping";
            default:
                return "";
        }
    }

    /**
     * Initializes this cipher with a key.
     *
     * <p>The cipher is initialized for one of the following four operations:
     * encryption, decryption, key wrapping or key unwrapping, depending
     * on the value of {@code opmode}.
     *
     * <p>If this cipher requires any algorithm parameters that cannot be
     * derived from the given {@code key}, the underlying cipher
     * implementation is supposed to generate the required parameters itself
     * (using provider-specific default or random values) if it is being
     * initialized for encryption or key wrapping, and raise an
     * {@code InvalidKeyException} if it is being
     * initialized for decryption or key unwrapping.
     * The generated parameters can be retrieved using
     * {@link #getParameters() getParameters} or
     * {@link #getIV() getIV} (if the parameter is an IV).
     *
     * <p>If this cipher requires algorithm parameters that cannot be
     * derived from the input parameters, and there are no reasonable
     * provider-specific default values, initialization will
     * necessarily fail.
     *
     * <p>If this cipher (including its underlying feedback or padding scheme)
     * requires any random bytes (e.g., for parameter generation), it will get
     * them using the {@link java.security.SecureRandom}
     * implementation of the highest-priority
     * installed provider as the source of randomness.
     * (If none of the installed providers supply an implementation of
     * SecureRandom, a system-provided source of randomness will be used.)
     *
     * <p>Note that when a Cipher object is initialized, it loses all
     * previously-acquired state. In other words, initializing a Cipher is
     * equivalent to creating a new instance of that Cipher and initializing
     * it.
     *
     * @param opmode the operation mode of this cipher (this is one of
     * the following:
     * {@code ENCRYPT_MODE}, {@code DECRYPT_MODE},
     * {@code WRAP_MODE} or {@code UNWRAP_MODE})
     * @param key the key
     *
     * @exception InvalidKeyException if the given key is inappropriate for
     * initializing this cipher, or requires
     * algorithm parameters that cannot be
     * determined from the given key, or if the given key has a keysize that
     * exceeds the maximum allowable keysize (as determined from the
     * configured jurisdiction policy files).
     * @throws UnsupportedOperationException if {@code opmode} is
     * {@code WRAP_MODE} or {@code UNWRAP_MODE} but the mode is not implemented
     * by the underlying {@code CipherSpi}.
     */
    public final void init(int opmode, Key key) throws InvalidKeyException {
        init(opmode, key, JceSecurity.RANDOM);
    }

    /**
     * Initializes this cipher with a key and a source of randomness.
     *
     * <p>The cipher is initialized for one of the following four operations:
     * encryption, decryption, key wrapping or  key unwrapping, depending
     * on the value of {@code opmode}.
     *
     * <p>If this cipher requires any algorithm parameters that cannot be
     * derived from the given {@code key}, the underlying cipher
     * implementation is supposed to generate the required parameters itself
     * (using provider-specific default or random values) if it is being
     * initialized for encryption or key wrapping, and raise an
     * {@code InvalidKeyException} if it is being
     * initialized for decryption or key unwrapping.
     * The generated parameters can be retrieved using
     * {@link #getParameters() getParameters} or
     * {@link #getIV() getIV} (if the parameter is an IV).
     *
     * <p>If this cipher requires algorithm parameters that cannot be
     * derived from the input parameters, and there are no reasonable
     * provider-specific default values, initialization will
     * necessarily fail.
     *
     * <p>If this cipher (including its underlying feedback or padding scheme)
     * requires any random bytes (e.g., for parameter generation), it will get
     * them from {@code random}.
     *
     * <p>Note that when a Cipher object is initialized, it loses all
     * previously-acquired state. In other words, initializing a Cipher is
     * equivalent to creating a new instance of that Cipher and initializing
     * it.
     *
     * @param opmode the operation mode of this cipher (this is one of the
     * following:
     * {@code ENCRYPT_MODE}, {@code DECRYPT_MODE},
     * {@code WRAP_MODE} or {@code UNWRAP_MODE})
     * @param key the encryption key
     * @param random the source of randomness
     *
     * @exception InvalidKeyException if the given key is inappropriate for
     * initializing this cipher, or requires
     * algorithm parameters that cannot be
     * determined from the given key, or if the given key has a keysize that
     * exceeds the maximum allowable keysize (as determined from the
     * configured jurisdiction policy files).
     * @throws UnsupportedOperationException if {@code opmode} is
     * {@code WRAP_MODE} or {@code UNWRAP_MODE} but the mode is not implemented
     * by the underlying {@code CipherSpi}.
     */
    public final void init(int opmode, Key key, SecureRandom random)
            throws InvalidKeyException
    {
        initialized = false;
        checkOpmode(opmode);

        if (spi != null) {
            checkCryptoPerm(spi, key);
            spi.engineInit(opmode, key, random);
        } else {
            try {
                chooseProvider(I_KEY, opmode, key, null, null, random);
            } catch (InvalidAlgorithmParameterException e) {
                // should never occur
                throw new InvalidKeyException(e);
            }
        }

        initialized = true;
        this.opmode = opmode;

        if (!skipDebug && pdebug != null) {
            pdebug.println("Cipher." + transformation + " " +
                getOpmodeString(opmode) + " algorithm from: " +
                getProviderName());
        }
    }

    /**
     * Initializes this cipher with a key and a set of algorithm
     * parameters.
     *
     * <p>The cipher is initialized for one of the following four operations:
     * encryption, decryption, key wrapping or  key unwrapping, depending
     * on the value of {@code opmode}.
     *
     * <p>If this cipher requires any algorithm parameters and
     * {@code params} is null, the underlying cipher implementation is
     * supposed to generate the required parameters itself (using
     * provider-specific default or random values) if it is being
     * initialized for encryption or key wrapping, and raise an
     * {@code InvalidAlgorithmParameterException} if it is being
     * initialized for decryption or key unwrapping.
     * The generated parameters can be retrieved using
     * {@link #getParameters() getParameters} or
     * {@link #getIV() getIV} (if the parameter is an IV).
     *
     * <p>If this cipher requires algorithm parameters that cannot be
     * derived from the input parameters, and there are no reasonable
     * provider-specific default values, initialization will
     * necessarily fail.
     *
     * <p>If this cipher (including its underlying feedback or padding scheme)
     * requires any random bytes (e.g., for parameter generation), it will get
     * them using the {@link java.security.SecureRandom}
     * implementation of the highest-priority
     * installed provider as the source of randomness.
     * (If none of the installed providers supply an implementation of
     * SecureRandom, a system-provided source of randomness will be used.)
     *
     * <p>Note that when a Cipher object is initialized, it loses all
     * previously-acquired state. In other words, initializing a Cipher is
     * equivalent to creating a new instance of that Cipher and initializing
     * it.
     *
     * @param opmode the operation mode of this cipher (this is one of the
     * following:
     * {@code ENCRYPT_MODE}, {@code DECRYPT_MODE},
     * {@code WRAP_MODE} or {@code UNWRAP_MODE})
     * @param key the encryption key
     * @param params the algorithm parameters
     *
     * @exception InvalidKeyException if the given key is inappropriate for
     * initializing this cipher, or its keysize exceeds the maximum allowable
     * keysize (as determined from the configured jurisdiction policy files).
     * @exception InvalidAlgorithmParameterException if the given algorithm
     * parameters are inappropriate for this cipher,
     * or this cipher requires
     * algorithm parameters and {@code params} is null, or the given
     * algorithm parameters imply a cryptographic strength that would exceed
     * the legal limits (as determined from the configured jurisdiction
     * policy files).
     * @throws UnsupportedOperationException if {@code opmode} is
     * {@code WRAP_MODE} or {@code UNWRAP_MODE} but the mode is not implemented
     * by the underlying {@code CipherSpi}.
     */
    public final void init(int opmode, Key key, AlgorithmParameterSpec params)
            throws InvalidKeyException, InvalidAlgorithmParameterException
    {
        init(opmode, key, params, JceSecurity.RANDOM);
    }

    /**
     * Initializes this cipher with a key, a set of algorithm
     * parameters, and a source of randomness.
     *
     * <p>The cipher is initialized for one of the following four operations:
     * encryption, decryption, key wrapping or  key unwrapping, depending
     * on the value of {@code opmode}.
     *
     * <p>If this cipher requires any algorithm parameters and
     * {@code params} is null, the underlying cipher implementation is
     * supposed to generate the required parameters itself (using
     * provider-specific default or random values) if it is being
     * initialized for encryption or key wrapping, and raise an
     * {@code InvalidAlgorithmParameterException} if it is being
     * initialized for decryption or key unwrapping.
     * The generated parameters can be retrieved using
     * {@link #getParameters() getParameters} or
     * {@link #getIV() getIV} (if the parameter is an IV).
     *
     * <p>If this cipher requires algorithm parameters that cannot be
     * derived from the input parameters, and there are no reasonable
     * provider-specific default values, initialization will
     * necessarily fail.
     *
     * <p>If this cipher (including its underlying feedback or padding scheme)
     * requires any random bytes (e.g., for parameter generation), it will get
     * them from {@code random}.
     *
     * <p>Note that when a Cipher object is initialized, it loses all
     * previously-acquired state. In other words, initializing a Cipher is
     * equivalent to creating a new instance of that Cipher and initializing
     * it.
     *
     * @param opmode the operation mode of this cipher (this is one of the
     * following:
     * {@code ENCRYPT_MODE}, {@code DECRYPT_MODE},
     * {@code WRAP_MODE} or {@code UNWRAP_MODE})
     * @param key the encryption key
     * @param params the algorithm parameters
     * @param random the source of randomness
     *
     * @exception InvalidKeyException if the given key is inappropriate for
     * initializing this cipher, or its keysize exceeds the maximum allowable
     * keysize (as determined from the configured jurisdiction policy files).
     * @exception InvalidAlgorithmParameterException if the given algorithm
     * parameters are inappropriate for this cipher,
     * or this cipher requires
     * algorithm parameters and {@code params} is null, or the given
     * algorithm parameters imply a cryptographic strength that would exceed
     * the legal limits (as determined from the configured jurisdiction
     * policy files).
     * @throws UnsupportedOperationException if {@code opmode} is
     * {@code WRAP_MODE} or {@code UNWRAP_MODE} but the mode is not implemented
     * by the underlying {@code CipherSpi}.
     */
    public final void init(int opmode, Key key, AlgorithmParameterSpec params,
                           SecureRandom random)
            throws InvalidKeyException, InvalidAlgorithmParameterException
    {
        initialized = false;
        checkOpmode(opmode);

        if (spi != null) {
            checkCryptoPerm(spi, key, params);
            spi.engineInit(opmode, key, params, random);
        } else {
            chooseProvider(I_PARAMSPEC, opmode, key, params, null, random);
        }

        initialized = true;
        this.opmode = opmode;

        if (!skipDebug && pdebug != null) {
            pdebug.println("Cipher." + transformation + " " +
                getOpmodeString(opmode) + " algorithm from: " +
                getProviderName());
        }
    }

    /**
     * Initializes this cipher with a key and a set of algorithm
     * parameters.
     *
     * <p>The cipher is initialized for one of the following four operations:
     * encryption, decryption, key wrapping or  key unwrapping, depending
     * on the value of {@code opmode}.
     *
     * <p>If this cipher requires any algorithm parameters and
     * {@code params} is null, the underlying cipher implementation is
     * supposed to generate the required parameters itself (using
     * provider-specific default or random values) if it is being
     * initialized for encryption or key wrapping, and raise an
     * {@code InvalidAlgorithmParameterException} if it is being
     * initialized for decryption or key unwrapping.
     * The generated parameters can be retrieved using
     * {@link #getParameters() getParameters} or
     * {@link #getIV() getIV} (if the parameter is an IV).
     *
     * <p>If this cipher requires algorithm parameters that cannot be
     * derived from the input parameters, and there are no reasonable
     * provider-specific default values, initialization will
     * necessarily fail.
     *
     * <p>If this cipher (including its underlying feedback or padding scheme)
     * requires any random bytes (e.g., for parameter generation), it will get
     * them using the {@link java.security.SecureRandom}
     * implementation of the highest-priority
     * installed provider as the source of randomness.
     * (If none of the installed providers supply an implementation of
     * SecureRandom, a system-provided source of randomness will be used.)
     *
     * <p>Note that when a Cipher object is initialized, it loses all
     * previously-acquired state. In other words, initializing a Cipher is
     * equivalent to creating a new instance of that Cipher and initializing
     * it.
     *
     * @param opmode the operation mode of this cipher (this is one of the
     * following: {@code ENCRYPT_MODE},
     * {@code DECRYPT_MODE}, {@code WRAP_MODE}
     * or {@code UNWRAP_MODE})
     * @param key the encryption key
     * @param params the algorithm parameters
     *
     * @exception InvalidKeyException if the given key is inappropriate for
     * initializing this cipher, or its keysize exceeds the maximum allowable
     * keysize (as determined from the configured jurisdiction policy files).
     * @exception InvalidAlgorithmParameterException if the given algorithm
     * parameters are inappropriate for this cipher,
     * or this cipher requires
     * algorithm parameters and {@code params} is null, or the given
     * algorithm parameters imply a cryptographic strength that would exceed
     * the legal limits (as determined from the configured jurisdiction
     * policy files).
     * @throws UnsupportedOperationException if {@code opmode} is
     * {@code WRAP_MODE} or {@code UNWRAP_MODE} but the mode is not implemented
     * by the underlying {@code CipherSpi}.
     */
    public final void init(int opmode, Key key, AlgorithmParameters params)
            throws InvalidKeyException, InvalidAlgorithmParameterException
    {
        init(opmode, key, params, JceSecurity.RANDOM);
    }

    /**
     * Initializes this cipher with a key, a set of algorithm
     * parameters, and a source of randomness.
     *
     * <p>The cipher is initialized for one of the following four operations:
     * encryption, decryption, key wrapping or  key unwrapping, depending
     * on the value of {@code opmode}.
     *
     * <p>If this cipher requires any algorithm parameters and
     * {@code params} is null, the underlying cipher implementation is
     * supposed to generate the required parameters itself (using
     * provider-specific default or random values) if it is being
     * initialized for encryption or key wrapping, and raise an
     * {@code InvalidAlgorithmParameterException} if it is being
     * initialized for decryption or key unwrapping.
     * The generated parameters can be retrieved using
     * {@link #getParameters() getParameters} or
     * {@link #getIV() getIV} (if the parameter is an IV).
     *
     * <p>If this cipher requires algorithm parameters that cannot be
     * derived from the input parameters, and there are no reasonable
     * provider-specific default values, initialization will
     * necessarily fail.
     *
     * <p>If this cipher (including its underlying feedback or padding scheme)
     * requires any random bytes (e.g., for parameter generation), it will get
     * them from {@code random}.
     *
     * <p>Note that when a Cipher object is initialized, it loses all
     * previously-acquired state. In other words, initializing a Cipher is
     * equivalent to creating a new instance of that Cipher and initializing
     * it.
     *
     * @param opmode the operation mode of this cipher (this is one of the
     * following: {@code ENCRYPT_MODE},
     * {@code DECRYPT_MODE}, {@code WRAP_MODE}
     * or {@code UNWRAP_MODE})
     * @param key the encryption key
     * @param params the algorithm parameters
     * @param random the source of randomness
     *
     * @exception InvalidKeyException if the given key is inappropriate for
     * initializing this cipher, or its keysize exceeds the maximum allowable
     * keysize (as determined from the configured jurisdiction policy files).
     * @exception InvalidAlgorithmParameterException if the given algorithm
     * parameters are inappropriate for this cipher,
     * or this cipher requires
     * algorithm parameters and {@code params} is null, or the given
     * algorithm parameters imply a cryptographic strength that would exceed
     * the legal limits (as determined from the configured jurisdiction
     * policy files).
     * @throws UnsupportedOperationException if {@code opmode} is
     * {@code WRAP_MODE} or {@code UNWRAP_MODE} but the mode is not implemented
     * by the underlying {@code CipherSpi}.
     */
    public final void init(int opmode, Key key, AlgorithmParameters params,
                           SecureRandom random)
            throws InvalidKeyException, InvalidAlgorithmParameterException
    {
        initialized = false;
        checkOpmode(opmode);

        if (spi != null) {
            checkCryptoPerm(spi, key, params);
            spi.engineInit(opmode, key, params, random);
        } else {
            chooseProvider(I_PARAMS, opmode, key, null, params, random);
        }

        initialized = true;
        this.opmode = opmode;

        if (!skipDebug && pdebug != null) {
            pdebug.println("Cipher." + transformation + " " +
                getOpmodeString(opmode) + " algorithm from: " +
                getProviderName());
        }
    }

    /**
     * Initializes this cipher with the public key from the given certificate.
     * <p> The cipher is initialized for one of the following four operations:
     * encryption, decryption, key wrapping or  key unwrapping, depending
     * on the value of {@code opmode}.
     *
     * <p>If the certificate is of type X.509 and has a <i>key usage</i>
     * extension field marked as critical, and the value of the <i>key usage</i>
     * extension field implies that the public key in
     * the certificate and its corresponding private key are not
     * supposed to be used for the operation represented by the value
     * of {@code opmode},
     * an {@code InvalidKeyException}
     * is thrown.
     *
     * <p> If this cipher requires any algorithm parameters that cannot be
     * derived from the public key in the given certificate, the underlying
     * cipher
     * implementation is supposed to generate the required parameters itself
     * (using provider-specific default or random values) if it is being
     * initialized for encryption or key wrapping, and raise an
     * {@code InvalidKeyException} if it is being initialized for decryption or
     * key unwrapping.
     * The generated parameters can be retrieved using
     * {@link #getParameters() getParameters} or
     * {@link #getIV() getIV} (if the parameter is an IV).
     *
     * <p>If this cipher requires algorithm parameters that cannot be
     * derived from the input parameters, and there are no reasonable
     * provider-specific default values, initialization will
     * necessarily fail.
     *
     * <p>If this cipher (including its underlying feedback or padding scheme)
     * requires any random bytes (e.g., for parameter generation), it will get
     * them using the
     * {@code SecureRandom}
     * implementation of the highest-priority
     * installed provider as the source of randomness.
     * (If none of the installed providers supply an implementation of
     * SecureRandom, a system-provided source of randomness will be used.)
     *
     * <p>Note that when a Cipher object is initialized, it loses all
     * previously-acquired state. In other words, initializing a Cipher is
     * equivalent to creating a new instance of that Cipher and initializing
     * it.
     *
     * @param opmode the operation mode of this cipher (this is one of the
     * following:
     * {@code ENCRYPT_MODE}, {@code DECRYPT_MODE},
     * {@code WRAP_MODE} or {@code UNWRAP_MODE})
     * @param certificate the certificate
     *
     * @exception InvalidKeyException if the public key in the given
     * certificate is inappropriate for initializing this cipher, or this
     * cipher requires algorithm parameters that cannot be determined from the
     * public key in the given certificate, or the keysize of the public key
     * in the given certificate has a keysize that exceeds the maximum
     * allowable keysize (as determined by the configured jurisdiction policy
     * files).
     * @throws UnsupportedOperationException if {@code opmode} is
     * {@code WRAP_MODE} or {@code UNWRAP_MODE} but the mode is not implemented
     * by the underlying {@code CipherSpi}.
     */
    public final void init(int opmode, Certificate certificate)
            throws InvalidKeyException
    {
        init(opmode, certificate, JceSecurity.RANDOM);
    }

    /**
     * Initializes this cipher with the public key from the given certificate
     * and
     * a source of randomness.
     *
     * <p>The cipher is initialized for one of the following four operations:
     * encryption, decryption, key wrapping
     * or key unwrapping, depending on
     * the value of {@code opmode}.
     *
     * <p>If the certificate is of type X.509 and has a <i>key usage</i>
     * extension field marked as critical, and the value of the <i>key usage</i>
     * extension field implies that the public key in
     * the certificate and its corresponding private key are not
     * supposed to be used for the operation represented by the value of
     * {@code opmode},
     * an {@code InvalidKeyException}
     * is thrown.
     *
     * <p>If this cipher requires any algorithm parameters that cannot be
     * derived from the public key in the given {@code certificate},
     * the underlying cipher
     * implementation is supposed to generate the required parameters itself
     * (using provider-specific default or random values) if it is being
     * initialized for encryption or key wrapping, and raise an
     * {@code InvalidKeyException} if it is being
     * initialized for decryption or key unwrapping.
     * The generated parameters can be retrieved using
     * {@link #getParameters() getParameters} or
     * {@link #getIV() getIV} (if the parameter is an IV).
     *
     * <p>If this cipher requires algorithm parameters that cannot be
     * derived from the input parameters, and there are no reasonable
     * provider-specific default values, initialization will
     * necessarily fail.
     *
     * <p>If this cipher (including its underlying feedback or padding scheme)
     * requires any random bytes (e.g., for parameter generation), it will get
     * them from {@code random}.
     *
     * <p>Note that when a Cipher object is initialized, it loses all
     * previously-acquired state. In other words, initializing a Cipher is
     * equivalent to creating a new instance of that Cipher and initializing
     * it.
     *
     * @param opmode the operation mode of this cipher (this is one of the
     * following:
     * {@code ENCRYPT_MODE}, {@code DECRYPT_MODE},
     * {@code WRAP_MODE} or {@code UNWRAP_MODE})
     * @param certificate the certificate
     * @param random the source of randomness
     *
     * @exception InvalidKeyException if the public key in the given
     * certificate is inappropriate for initializing this cipher, or this
     * cipher
     * requires algorithm parameters that cannot be determined from the
     * public key in the given certificate, or the keysize of the public key
     * in the given certificate has a keysize that exceeds the maximum
     * allowable keysize (as determined by the configured jurisdiction policy
     * files).
     * @throws UnsupportedOperationException if {@code opmode} is
     * {@code WRAP_MODE} or {@code UNWRAP_MODE} but the mode is not implemented
     * by the underlying {@code CipherSpi}.
     */
    public final void init(int opmode, Certificate certificate,
                           SecureRandom random)
            throws InvalidKeyException
    {
        initialized = false;
        checkOpmode(opmode);

        // Check key usage if the certificate is of
        // type X.509.
        if (certificate instanceof java.security.cert.X509Certificate) {
            // Check whether the cert has a key usage extension
            // marked as a critical extension.
            X509Certificate cert = (X509Certificate)certificate;
            Set<String> critSet = cert.getCriticalExtensionOIDs();

            if (critSet != null && !critSet.isEmpty()
                && critSet.contains(KEY_USAGE_EXTENSION_OID)) {
                boolean[] keyUsageInfo = cert.getKeyUsage();
                // keyUsageInfo[2] is for keyEncipherment;
                // keyUsageInfo[3] is for dataEncipherment.
                if ((keyUsageInfo != null) &&
                    (((opmode == Cipher.ENCRYPT_MODE) &&
                      (keyUsageInfo.length > 3) &&
                      (keyUsageInfo[3] == false)) ||
                     ((opmode == Cipher.WRAP_MODE) &&
                      (keyUsageInfo.length > 2) &&
                      (keyUsageInfo[2] == false)))) {
                    throw new InvalidKeyException("Wrong key usage");
                }
            }
        }

        PublicKey publicKey =
            (certificate==null? null:certificate.getPublicKey());

        if (spi != null) {
            checkCryptoPerm(spi, publicKey);
            spi.engineInit(opmode, publicKey, random);
        } else {
            try {
                chooseProvider(I_CERT, opmode, publicKey, null, null, random);
            } catch (InvalidAlgorithmParameterException e) {
                // should never occur
                throw new InvalidKeyException(e);
            }
        }

        initialized = true;
        this.opmode = opmode;

        if (!skipDebug && pdebug != null) {
            pdebug.println("Cipher." + transformation + " " +
                getOpmodeString(opmode) + " algorithm from: " +
                getProviderName());
        }
    }

    /**
     * Ensures that Cipher is in a valid state for update() and doFinal()
     * calls - should be initialized and in ENCRYPT_MODE or DECRYPT_MODE.
     * @throws IllegalStateException if Cipher object is not in valid state.
     */
    private void checkCipherState() {
        if (!(this instanceof NullCipher)) {
            if (!initialized) {
                throw new IllegalStateException("Cipher not initialized");
            }
            if ((opmode != Cipher.ENCRYPT_MODE) &&
                (opmode != Cipher.DECRYPT_MODE)) {
                throw new IllegalStateException("Cipher not initialized " +
                                                "for encryption/decryption");
            }
        }
    }

    /**
     * Continues a multiple-part encryption or decryption operation
     * (depending on how this cipher was initialized), processing another data
     * part.
     *
     * <p>The bytes in the {@code input} buffer are processed, and the
     * result is stored in a new buffer.
     *
     * <p>If {@code input} has a length of zero, this method returns
     * {@code null}.
     *
     * @param input the input buffer
     *
     * @return the new buffer with the result, or null if the underlying
     * cipher is a block cipher and the input data is too short to result in a
     * new block.
     *
     * @exception IllegalStateException if this cipher is in a wrong state
     * (e.g., has not been initialized)
     */
    public final byte[] update(byte[] input) {
        checkCipherState();

        // Input sanity check
        if (input == null) {
            throw new IllegalArgumentException("Null input buffer");
        }

        chooseFirstProvider();
        if (input.length == 0) {
            return null;
        }
        return spi.engineUpdate(input, 0, input.length);
    }

    /**
     * Continues a multiple-part encryption or decryption operation
     * (depending on how this cipher was initialized), processing another data
     * part.
     *
     * <p>The first {@code inputLen} bytes in the {@code input}
     * buffer, starting at {@code inputOffset} inclusive, are processed,
     * and the result is stored in a new buffer.
     *
     * <p>If {@code inputLen} is zero, this method returns
     * {@code null}.
     *
     * @param input the input buffer
     * @param inputOffset the offset in {@code input} where the input
     * starts
     * @param inputLen the input length
     *
     * @return the new buffer with the result, or null if the underlying
     * cipher is a block cipher and the input data is too short to result in a
     * new block.
     *
     * @exception IllegalStateException if this cipher is in a wrong state
     * (e.g., has not been initialized)
     */
    public final byte[] update(byte[] input, int inputOffset, int inputLen) {
        checkCipherState();

        // Input sanity check
        if (input == null || inputOffset < 0
            || inputLen > (input.length - inputOffset) || inputLen < 0) {
            throw new IllegalArgumentException("Bad arguments");
        }

        chooseFirstProvider();
        if (inputLen == 0) {
            return null;
        }
        return spi.engineUpdate(input, inputOffset, inputLen);
    }

    /**
     * Continues a multiple-part encryption or decryption operation
     * (depending on how this cipher was initialized), processing another data
     * part.
     *
     * <p>The first {@code inputLen} bytes in the {@code input}
     * buffer, starting at {@code inputOffset} inclusive, are processed,
     * and the result is stored in the {@code output} buffer.
     *
     * <p>If the {@code output} buffer is too small to hold the result,
     * a {@code ShortBufferException} is thrown. In this case, repeat this
     * call with a larger output buffer. Use
     * {@link #getOutputSize(int) getOutputSize} to determine how big
     * the output buffer should be.
     *
     * <p>If {@code inputLen} is zero, this method returns
     * a length of zero.
     *
     * <p>Note: this method should be copy-safe, which means the
     * {@code input} and {@code output} buffers can reference
     * the same byte array and no unprocessed input data is overwritten
     * when the result is copied into the output buffer.
     *
     * @param input the input buffer
     * @param inputOffset the offset in {@code input} where the input
     * starts
     * @param inputLen the input length
     * @param output the buffer for the result
     *
     * @return the number of bytes stored in {@code output}
     *
     * @exception IllegalStateException if this cipher is in a wrong state
     * (e.g., has not been initialized)
     * @exception ShortBufferException if the given output buffer is too small
     * to hold the result
     */
    public final int update(byte[] input, int inputOffset, int inputLen,
                            byte[] output)
            throws ShortBufferException {
        checkCipherState();

        // Input sanity check
        if (input == null || inputOffset < 0
            || inputLen > (input.length - inputOffset) || inputLen < 0) {
            throw new IllegalArgumentException("Bad arguments");
        }

        chooseFirstProvider();
        if (inputLen == 0) {
            return 0;
        }
        return spi.engineUpdate(input, inputOffset, inputLen,
                                      output, 0);
    }

    /**
     * Continues a multiple-part encryption or decryption operation
     * (depending on how this cipher was initialized), processing another data
     * part.
     *
     * <p>The first {@code inputLen} bytes in the {@code input}
     * buffer, starting at {@code inputOffset} inclusive, are processed,
     * and the result is stored in the {@code output} buffer, starting at
     * {@code outputOffset} inclusive.
     *
     * <p>If the {@code output} buffer is too small to hold the result,
     * a {@code ShortBufferException} is thrown. In this case, repeat this
     * call with a larger output buffer. Use
     * {@link #getOutputSize(int) getOutputSize} to determine how big
     * the output buffer should be.
     *
     * <p>If {@code inputLen} is zero, this method returns
     * a length of zero.
     *
     * <p>Note: this method should be copy-safe, which means the
     * {@code input} and {@code output} buffers can reference
     * the same byte array and no unprocessed input data is overwritten
     * when the result is copied into the output buffer.
     *
     * @param input the input buffer
     * @param inputOffset the offset in {@code input} where the input
     * starts
     * @param inputLen the input length
     * @param output the buffer for the result
     * @param outputOffset the offset in {@code output} where the result
     * is stored
     *
     * @return the number of bytes stored in {@code output}
     *
     * @exception IllegalStateException if this cipher is in a wrong state
     * (e.g., has not been initialized)
     * @exception ShortBufferException if the given output buffer is too small
     * to hold the result
     */
    public final int update(byte[] input, int inputOffset, int inputLen,
                            byte[] output, int outputOffset)
            throws ShortBufferException {
        checkCipherState();

        // Input sanity check
        if (input == null || inputOffset < 0
            || inputLen > (input.length - inputOffset) || inputLen < 0
            || outputOffset < 0) {
            throw new IllegalArgumentException("Bad arguments");
        }

        chooseFirstProvider();
        if (inputLen == 0) {
            return 0;
        }
        return spi.engineUpdate(input, inputOffset, inputLen,
                                      output, outputOffset);
    }

    /**
     * Continues a multiple-part encryption or decryption operation
     * (depending on how this cipher was initialized), processing another data
     * part.
     *
     * <p>All {@code input.remaining()} bytes starting at
     * {@code input.position()} are processed. The result is stored
     * in the output buffer.
     * Upon return, the input buffer's position will be equal
     * to its limit; its limit will not have changed. The output buffer's
     * position will have advanced by n, where n is the value returned
     * by this method; the output buffer's limit will not have changed.
     *
     * <p>If {@code output.remaining()} bytes are insufficient to
     * hold the result, a {@code ShortBufferException} is thrown.
     * In this case, repeat this call with a larger output buffer. Use
     * {@link #getOutputSize(int) getOutputSize} to determine how big
     * the output buffer should be.
     *
     * <p>Note: this method should be copy-safe, which means the
     * {@code input} and {@code output} buffers can reference
     * the same block of memory and no unprocessed input data is overwritten
     * when the result is copied into the output buffer.
     *
     * @param input the input ByteBuffer
     * @param output the output ByteByffer
     *
     * @return the number of bytes stored in {@code output}
     *
     * @exception IllegalStateException if this cipher is in a wrong state
     * (e.g., has not been initialized)
     * @exception IllegalArgumentException if input and output are the
     *   same object
     * @exception ReadOnlyBufferException if the output buffer is read-only
     * @exception ShortBufferException if there is insufficient space in the
     * output buffer
     * @since 1.5
     */
    public final int update(ByteBuffer input, ByteBuffer output)
            throws ShortBufferException {
        checkCipherState();

        if ((input == null) || (output == null)) {
            throw new IllegalArgumentException("Buffers must not be null");
        }
        if (input == output) {
            throw new IllegalArgumentException("Input and output buffers must "
                + "not be the same object, consider using buffer.duplicate()");
        }
        if (output.isReadOnly()) {
            throw new ReadOnlyBufferException();
        }

        chooseFirstProvider();
        return spi.engineUpdate(input, output);
    }

    /**
     * Finishes a multiple-part encryption or decryption operation, depending
     * on how this cipher was initialized.
     *
     * <p>Input data that may have been buffered during a previous
     * {@code update} operation is processed, with padding (if requested)
     * being applied.
     * If an AEAD mode such as GCM/CCM is being used, the authentication
     * tag is appended in the case of encryption, or verified in the
     * case of decryption.
     * The result is stored in a new buffer.
     *
     * <p>Upon finishing, this method resets this cipher object to the state
     * it was in when previously initialized via a call to {@code init}.
     * That is, the object is reset and available to encrypt or decrypt
     * (depending on the operation mode that was specified in the call to
     * {@code init}) more data.
     *
     * <p>Note: if any exception is thrown, this cipher object may need to
     * be reset before it can be used again.
     *
     * @return the new buffer with the result
     *
     * @exception IllegalStateException if this cipher is in a wrong state
     * (e.g., has not been initialized)
     * @exception IllegalBlockSizeException if this cipher is a block cipher,
     * no padding has been requested (only in encryption mode), and the total
     * input length of the data processed by this cipher is not a multiple of
     * block size; or if this encryption algorithm is unable to
     * process the input data provided.
     * @exception BadPaddingException if this cipher is in decryption mode,
     * and (un)padding has been requested, but the decrypted data is not
     * bounded by the appropriate padding bytes
     * @exception AEADBadTagException if this cipher is decrypting in an
     * AEAD mode (such as GCM/CCM), and the received authentication tag
     * does not match the calculated value
     */
    public final byte[] doFinal()
            throws IllegalBlockSizeException, BadPaddingException {
        checkCipherState();

        chooseFirstProvider();
        return spi.engineDoFinal(null, 0, 0);
    }

    /**
     * Finishes a multiple-part encryption or decryption operation, depending
     * on how this cipher was initialized.
     *
     * <p>Input data that may have been buffered during a previous
     * {@code update} operation is processed, with padding (if requested)
     * being applied.
     * If an AEAD mode such as GCM/CCM is being used, the authentication
     * tag is appended in the case of encryption, or verified in the
     * case of decryption.
     * The result is stored in the {@code output} buffer, starting at
     * {@code outputOffset} inclusive.
     *
     * <p>If the {@code output} buffer is too small to hold the result,
     * a {@code ShortBufferException} is thrown. In this case, repeat this
     * call with a larger output buffer. Use
     * {@link #getOutputSize(int) getOutputSize} to determine how big
     * the output buffer should be.
     *
     * <p>Upon finishing, this method resets this cipher object to the state
     * it was in when previously initialized via a call to {@code init}.
     * That is, the object is reset and available to encrypt or decrypt
     * (depending on the operation mode that was specified in the call to
     * {@code init}) more data.
     *
     * <p>Note: if any exception is thrown, this cipher object may need to
     * be reset before it can be used again.
     *
     * @param output the buffer for the result
     * @param outputOffset the offset in {@code output} where the result
     * is stored
     *
     * @return the number of bytes stored in {@code output}
     *
     * @exception IllegalStateException if this cipher is in a wrong state
     * (e.g., has not been initialized)
     * @exception IllegalBlockSizeException if this cipher is a block cipher,
     * no padding has been requested (only in encryption mode), and the total
     * input length of the data processed by this cipher is not a multiple of
     * block size; or if this encryption algorithm is unable to
     * process the input data provided.
     * @exception ShortBufferException if the given output buffer is too small
     * to hold the result
     * @exception BadPaddingException if this cipher is in decryption mode,
     * and (un)padding has been requested, but the decrypted data is not
     * bounded by the appropriate padding bytes
     * @exception AEADBadTagException if this cipher is decrypting in an
     * AEAD mode (such as GCM/CCM), and the received authentication tag
     * does not match the calculated value
     */
    public final int doFinal(byte[] output, int outputOffset)
            throws IllegalBlockSizeException, ShortBufferException,
               BadPaddingException {
        checkCipherState();

        // Input sanity check
        if ((output == null) || (outputOffset < 0)) {
            throw new IllegalArgumentException("Bad arguments");
        }

        chooseFirstProvider();
        return spi.engineDoFinal(null, 0, 0, output, outputOffset);
    }

    /**
     * Encrypts or decrypts data in a single-part operation, or finishes a
     * multiple-part operation. The data is encrypted or decrypted,
     * depending on how this cipher was initialized.
     *
     * <p>The bytes in the {@code input} buffer, and any input bytes that
     * may have been buffered during a previous {@code update} operation,
     * are processed, with padding (if requested) being applied.
     * If an AEAD mode such as GCM/CCM is being used, the authentication
     * tag is appended in the case of encryption, or verified in the
     * case of decryption.
     * The result is stored in a new buffer.
     *
     * <p>Upon finishing, this method resets this cipher object to the state
     * it was in when previously initialized via a call to {@code init}.
     * That is, the object is reset and available to encrypt or decrypt
     * (depending on the operation mode that was specified in the call to
     * {@code init}) more data.
     *
     * <p>Note: if any exception is thrown, this cipher object may need to
     * be reset before it can be used again.
     *
     * @param input the input buffer
     *
     * @return the new buffer with the result
     *
     * @exception IllegalStateException if this cipher is in a wrong state
     * (e.g., has not been initialized)
     * @exception IllegalBlockSizeException if this cipher is a block cipher,
     * no padding has been requested (only in encryption mode), and the total
     * input length of the data processed by this cipher is not a multiple of
     * block size; or if this encryption algorithm is unable to
     * process the input data provided.
     * @exception BadPaddingException if this cipher is in decryption mode,
     * and (un)padding has been requested, but the decrypted data is not
     * bounded by the appropriate padding bytes
     * @exception AEADBadTagException if this cipher is decrypting in an
     * AEAD mode (such as GCM/CCM), and the received authentication tag
     * does not match the calculated value
     */
    public final byte[] doFinal(byte[] input)
            throws IllegalBlockSizeException, BadPaddingException {
        checkCipherState();

        // Input sanity check
        if (input == null) {
            throw new IllegalArgumentException("Null input buffer");
        }

        chooseFirstProvider();
        return spi.engineDoFinal(input, 0, input.length);
    }

    /**
     * Encrypts or decrypts data in a single-part operation, or finishes a
     * multiple-part operation. The data is encrypted or decrypted,
     * depending on how this cipher was initialized.
     *
     * <p>The first {@code inputLen} bytes in the {@code input}
     * buffer, starting at {@code inputOffset} inclusive, and any input
     * bytes that may have been buffered during a previous {@code update}
     * operation, are processed, with padding (if requested) being applied.
     * If an AEAD mode such as GCM/CCM is being used, the authentication
     * tag is appended in the case of encryption, or verified in the
     * case of decryption.
     * The result is stored in a new buffer.
     *
     * <p>Upon finishing, this method resets this cipher object to the state
     * it was in when previously initialized via a call to {@code init}.
     * That is, the object is reset and available to encrypt or decrypt
     * (depending on the operation mode that was specified in the call to
     * {@code init}) more data.
     *
     * <p>Note: if any exception is thrown, this cipher object may need to
     * be reset before it can be used again.
     *
     * @param input the input buffer
     * @param inputOffset the offset in {@code input} where the input
     * starts
     * @param inputLen the input length
     *
     * @return the new buffer with the result
     *
     * @exception IllegalStateException if this cipher is in a wrong state
     * (e.g., has not been initialized)
     * @exception IllegalBlockSizeException if this cipher is a block cipher,
     * no padding has been requested (only in encryption mode), and the total
     * input length of the data processed by this cipher is not a multiple of
     * block size; or if this encryption algorithm is unable to
     * process the input data provided.
     * @exception BadPaddingException if this cipher is in decryption mode,
     * and (un)padding has been requested, but the decrypted data is not
     * bounded by the appropriate padding bytes
     * @exception AEADBadTagException if this cipher is decrypting in an
     * AEAD mode (such as GCM/CCM), and the received authentication tag
     * does not match the calculated value
     */
    public final byte[] doFinal(byte[] input, int inputOffset, int inputLen)
            throws IllegalBlockSizeException, BadPaddingException {
        checkCipherState();

        // Input sanity check
        if (input == null || inputOffset < 0
            || inputLen > (input.length - inputOffset) || inputLen < 0) {
            throw new IllegalArgumentException("Bad arguments");
        }

        chooseFirstProvider();
        return spi.engineDoFinal(input, inputOffset, inputLen);
    }

    /**
     * Encrypts or decrypts data in a single-part operation, or finishes a
     * multiple-part operation. The data is encrypted or decrypted,
     * depending on how this cipher was initialized.
     *
     * <p>The first {@code inputLen} bytes in the {@code input}
     * buffer, starting at {@code inputOffset} inclusive, and any input
     * bytes that may have been buffered during a previous {@code update}
     * operation, are processed, with padding (if requested) being applied.
     * If an AEAD mode such as GCM/CCM is being used, the authentication
     * tag is appended in the case of encryption, or verified in the
     * case of decryption.
     * The result is stored in the {@code output} buffer.
     *
     * <p>If the {@code output} buffer is too small to hold the result,
     * a {@code ShortBufferException} is thrown. In this case, repeat this
     * call with a larger output buffer. Use
     * {@link #getOutputSize(int) getOutputSize} to determine how big
     * the output buffer should be.
     *
     * <p>Upon finishing, this method resets this cipher object to the state
     * it was in when previously initialized via a call to {@code init}.
     * That is, the object is reset and available to encrypt or decrypt
     * (depending on the operation mode that was specified in the call to
     * {@code init}) more data.
     *
     * <p>Note: if any exception is thrown, this cipher object may need to
     * be reset before it can be used again.
     *
     * <p>Note: this method should be copy-safe, which means the
     * {@code input} and {@code output} buffers can reference
     * the same byte array and no unprocessed input data is overwritten
     * when the result is copied into the output buffer.
     *
     * @param input the input buffer
     * @param inputOffset the offset in {@code input} where the input
     * starts
     * @param inputLen the input length
     * @param output the buffer for the result
     *
     * @return the number of bytes stored in {@code output}
     *
     * @exception IllegalStateException if this cipher is in a wrong state
     * (e.g., has not been initialized)
     * @exception IllegalBlockSizeException if this cipher is a block cipher,
     * no padding has been requested (only in encryption mode), and the total
     * input length of the data processed by this cipher is not a multiple of
     * block size; or if this encryption algorithm is unable to
     * process the input data provided.
     * @exception ShortBufferException if the given output buffer is too small
     * to hold the result
     * @exception BadPaddingException if this cipher is in decryption mode,
     * and (un)padding has been requested, but the decrypted data is not
     * bounded by the appropriate padding bytes
     * @exception AEADBadTagException if this cipher is decrypting in an
     * AEAD mode (such as GCM/CCM), and the received authentication tag
     * does not match the calculated value
     */
    public final int doFinal(byte[] input, int inputOffset, int inputLen,
                             byte[] output)
            throws ShortBufferException, IllegalBlockSizeException,
            BadPaddingException {
        checkCipherState();

        // Input sanity check
        if (input == null || inputOffset < 0
            || inputLen > (input.length - inputOffset) || inputLen < 0) {
            throw new IllegalArgumentException("Bad arguments");
        }

        chooseFirstProvider();
        return spi.engineDoFinal(input, inputOffset, inputLen,
                                       output, 0);
    }

    /**
     * Encrypts or decrypts data in a single-part operation, or finishes a
     * multiple-part operation. The data is encrypted or decrypted,
     * depending on how this cipher was initialized.
     *
     * <p>The first {@code inputLen} bytes in the {@code input}
     * buffer, starting at {@code inputOffset} inclusive, and any input
     * bytes that may have been buffered during a previous
     * {@code update} operation, are processed, with padding
     * (if requested) being applied.
     * If an AEAD mode such as GCM/CCM is being used, the authentication
     * tag is appended in the case of encryption, or verified in the
     * case of decryption.
     * The result is stored in the {@code output} buffer, starting at
     * {@code outputOffset} inclusive.
     *
     * <p>If the {@code output} buffer is too small to hold the result,
     * a {@code ShortBufferException} is thrown. In this case, repeat this
     * call with a larger output buffer. Use
     * {@link #getOutputSize(int) getOutputSize} to determine how big
     * the output buffer should be.
     *
     * <p>Upon finishing, this method resets this cipher object to the state
     * it was in when previously initialized via a call to {@code init}.
     * That is, the object is reset and available to encrypt or decrypt
     * (depending on the operation mode that was specified in the call to
     * {@code init}) more data.
     *
     * <p>Note: if any exception is thrown, this cipher object may need to
     * be reset before it can be used again.
     *
     * <p>Note: this method should be copy-safe, which means the
     * {@code input} and {@code output} buffers can reference
     * the same byte array and no unprocessed input data is overwritten
     * when the result is copied into the output buffer.
     *
     * @param input the input buffer
     * @param inputOffset the offset in {@code input} where the input
     * starts
     * @param inputLen the input length
     * @param output the buffer for the result
     * @param outputOffset the offset in {@code output} where the result
     * is stored
     *
     * @return the number of bytes stored in {@code output}
     *
     * @exception IllegalStateException if this cipher is in a wrong state
     * (e.g., has not been initialized)
     * @exception IllegalBlockSizeException if this cipher is a block cipher,
     * no padding has been requested (only in encryption mode), and the total
     * input length of the data processed by this cipher is not a multiple of
     * block size; or if this encryption algorithm is unable to
     * process the input data provided.
     * @exception ShortBufferException if the given output buffer is too small
     * to hold the result
     * @exception BadPaddingException if this cipher is in decryption mode,
     * and (un)padding has been requested, but the decrypted data is not
     * bounded by the appropriate padding bytes
     * @exception AEADBadTagException if this cipher is decrypting in an
     * AEAD mode (such as GCM/CCM), and the received authentication tag
     * does not match the calculated value
     */
    public final int doFinal(byte[] input, int inputOffset, int inputLen,
                             byte[] output, int outputOffset)
            throws ShortBufferException, IllegalBlockSizeException,
            BadPaddingException {
        checkCipherState();

        // Input sanity check
        if (input == null || inputOffset < 0
            || inputLen > (input.length - inputOffset) || inputLen < 0
            || outputOffset < 0) {
            throw new IllegalArgumentException("Bad arguments");
        }

        chooseFirstProvider();
        return spi.engineDoFinal(input, inputOffset, inputLen,
                                       output, outputOffset);
    }

    /**
     * Encrypts or decrypts data in a single-part operation, or finishes a
     * multiple-part operation. The data is encrypted or decrypted,
     * depending on how this cipher was initialized.
     *
     * <p>All {@code input.remaining()} bytes starting at
     * {@code input.position()} are processed.
     * If an AEAD mode such as GCM/CCM is being used, the authentication
     * tag is appended in the case of encryption, or verified in the
     * case of decryption.
     * The result is stored in the output buffer.
     * Upon return, the input buffer's position will be equal
     * to its limit; its limit will not have changed. The output buffer's
     * position will have advanced by n, where n is the value returned
     * by this method; the output buffer's limit will not have changed.
     *
     * <p>If {@code output.remaining()} bytes are insufficient to
     * hold the result, a {@code ShortBufferException} is thrown.
     * In this case, repeat this call with a larger output buffer. Use
     * {@link #getOutputSize(int) getOutputSize} to determine how big
     * the output buffer should be.
     *
     * <p>Upon finishing, this method resets this cipher object to the state
     * it was in when previously initialized via a call to {@code init}.
     * That is, the object is reset and available to encrypt or decrypt
     * (depending on the operation mode that was specified in the call to
     * {@code init}) more data.
     *
     * <p>Note: if any exception is thrown, this cipher object may need to
     * be reset before it can be used again.
     *
     * <p>Note: this method should be copy-safe, which means the
     * {@code input} and {@code output} buffers can reference
     * the same byte array and no unprocessed input data is overwritten
     * when the result is copied into the output buffer.
     *
     * @param input the input ByteBuffer
     * @param output the output ByteBuffer
     *
     * @return the number of bytes stored in {@code output}
     *
     * @exception IllegalStateException if this cipher is in a wrong state
     * (e.g., has not been initialized)
     * @exception IllegalArgumentException if input and output are the
     *   same object
     * @exception ReadOnlyBufferException if the output buffer is read-only
     * @exception IllegalBlockSizeException if this cipher is a block cipher,
     * no padding has been requested (only in encryption mode), and the total
     * input length of the data processed by this cipher is not a multiple of
     * block size; or if this encryption algorithm is unable to
     * process the input data provided.
     * @exception ShortBufferException if there is insufficient space in the
     * output buffer
     * @exception BadPaddingException if this cipher is in decryption mode,
     * and (un)padding has been requested, but the decrypted data is not
     * bounded by the appropriate padding bytes
     * @exception AEADBadTagException if this cipher is decrypting in an
     * AEAD mode (such as GCM/CCM), and the received authentication tag
     * does not match the calculated value
     *
     * @since 1.5
     */
    public final int doFinal(ByteBuffer input, ByteBuffer output)
            throws ShortBufferException, IllegalBlockSizeException,
            BadPaddingException {
        checkCipherState();

        if ((input == null) || (output == null)) {
            throw new IllegalArgumentException("Buffers must not be null");
        }
        if (input == output) {
            throw new IllegalArgumentException("Input and output buffers must "
                + "not be the same object, consider using buffer.duplicate()");
        }
        if (output.isReadOnly()) {
            throw new ReadOnlyBufferException();
        }

        chooseFirstProvider();
        return spi.engineDoFinal(input, output);
    }

    /**
     * Wrap a key.
     *
     * @param key the key to be wrapped.
     *
     * @return the wrapped key.
     *
     * @exception IllegalStateException if this cipher is in a wrong
     * state (e.g., has not been initialized).
     *
     * @exception IllegalBlockSizeException if this cipher is a block
     * cipher, no padding has been requested, and the length of the
     * encoding of the key to be wrapped is not a
     * multiple of the block size.
     *
     * @exception InvalidKeyException if it is impossible or unsafe to
     * wrap the key with this cipher (e.g., a hardware protected key is
     * being passed to a software-only cipher).
     *
     * @throws UnsupportedOperationException if the corresponding method in the
     * {@code CipherSpi} is not supported.
     */
    public final byte[] wrap(Key key)
            throws IllegalBlockSizeException, InvalidKeyException {
        if (!(this instanceof NullCipher)) {
            if (!initialized) {
                throw new IllegalStateException("Cipher not initialized");
            }
            if (opmode != Cipher.WRAP_MODE) {
                throw new IllegalStateException("Cipher not initialized " +
                                                "for wrapping keys");
            }
        }

        chooseFirstProvider();
        return spi.engineWrap(key);
    }

    /**
     * Unwrap a previously wrapped key.
     *
     * @param wrappedKey the key to be unwrapped.
     *
     * @param wrappedKeyAlgorithm the algorithm associated with the wrapped
     * key.
     *
     * @param wrappedKeyType the type of the wrapped key. This must be one of
     * {@code SECRET_KEY}, {@code PRIVATE_KEY}, or
     * {@code PUBLIC_KEY}.
     *
     * @return the unwrapped key.
     *
     * @exception IllegalStateException if this cipher is in a wrong state
     * (e.g., has not been initialized).
     *
     * @exception NoSuchAlgorithmException if no installed providers
     * can create keys of type {@code wrappedKeyType} for the
     * {@code wrappedKeyAlgorithm}.
     *
     * @exception InvalidKeyException if {@code wrappedKey} does not
     * represent a wrapped key of type {@code wrappedKeyType} for
     * the {@code wrappedKeyAlgorithm}.
     *
     * @throws UnsupportedOperationException if the corresponding method in the
     * {@code CipherSpi} is not supported.
     */
    public final Key unwrap(byte[] wrappedKey,
                            String wrappedKeyAlgorithm,
                            int wrappedKeyType)
            throws InvalidKeyException, NoSuchAlgorithmException {

        if (!(this instanceof NullCipher)) {
            if (!initialized) {
                throw new IllegalStateException("Cipher not initialized");
            }
            if (opmode != Cipher.UNWRAP_MODE) {
                throw new IllegalStateException("Cipher not initialized " +
                                                "for unwrapping keys");
            }
        }
        if ((wrappedKeyType != SECRET_KEY) &&
            (wrappedKeyType != PRIVATE_KEY) &&
            (wrappedKeyType != PUBLIC_KEY)) {
            throw new InvalidParameterException("Invalid key type");
        }

        chooseFirstProvider();
        return spi.engineUnwrap(wrappedKey,
                                      wrappedKeyAlgorithm,
                                      wrappedKeyType);
    }

    private AlgorithmParameterSpec getAlgorithmParameterSpec(
                                      AlgorithmParameters params)
            throws InvalidParameterSpecException {
        if (params == null) {
            return null;
        }

        String alg = params.getAlgorithm().toUpperCase(Locale.ENGLISH);

        if (alg.equalsIgnoreCase("RC2")) {
            return params.getParameterSpec(RC2ParameterSpec.class);
        }

        if (alg.equalsIgnoreCase("RC5")) {
            return params.getParameterSpec(RC5ParameterSpec.class);
        }

        if (alg.startsWith("PBE")) {
            return params.getParameterSpec(PBEParameterSpec.class);
        }

        if (alg.startsWith("DES")) {
            return params.getParameterSpec(IvParameterSpec.class);
        }
        return null;
    }

    private static CryptoPermission getConfiguredPermission(
            String transformation) throws NullPointerException,
            NoSuchAlgorithmException {
        if (transformation == null) throw new NullPointerException();
        String[] parts = tokenizeTransformation(transformation);
        return JceSecurityManager.INSTANCE.getCryptoPermission(parts[0]);
    }

    /**
     * Returns the maximum key length for the specified transformation
     * according to the installed JCE jurisdiction policy files. If
     * JCE unlimited strength jurisdiction policy files are installed,
     * Integer.MAX_VALUE will be returned.
     * For more information on the default key sizes and the JCE jurisdiction
     * policy files, please see the Cryptographic defaults and limitations in
     * the {@extLink security_guide_jdk_providers JDK Providers Documentation}.
     *
     * @param transformation the cipher transformation.
     * @return the maximum key length in bits or Integer.MAX_VALUE.
     * @exception NullPointerException if {@code transformation} is null.
     * @exception NoSuchAlgorithmException if {@code transformation}
     * is not a valid transformation, i.e. in the form of "algorithm" or
     * "algorithm/mode/padding".
     * @since 1.5
     */
    public static final int getMaxAllowedKeyLength(String transformation)
            throws NoSuchAlgorithmException {
        CryptoPermission cp = getConfiguredPermission(transformation);
        return cp.getMaxKeySize();
    }

    /**
     * Returns an AlgorithmParameterSpec object which contains
     * the maximum cipher parameter value according to the
     * jurisdiction policy file. If JCE unlimited strength jurisdiction
     * policy files are installed or there is no maximum limit on the
     * parameters for the specified transformation in the policy file,
     * null will be returned.
     *
     * @param transformation the cipher transformation.
     * @return an AlgorithmParameterSpec which holds the maximum
     * value or null.
     * @exception NullPointerException if {@code transformation}
     * is null.
     * @exception NoSuchAlgorithmException if {@code transformation}
     * is not a valid transformation, i.e. in the form of "algorithm" or
     * "algorithm/mode/padding".
     * @since 1.5
     */
    public static final AlgorithmParameterSpec getMaxAllowedParameterSpec(
            String transformation) throws NoSuchAlgorithmException {
        CryptoPermission cp = getConfiguredPermission(transformation);
        return cp.getAlgorithmParameterSpec();
    }

    /**
     * Continues a multi-part update of the Additional Authentication
     * Data (AAD).
     * <p>
     * Calls to this method provide AAD to the cipher when operating in
     * modes such as AEAD (GCM/CCM).  If this cipher is operating in
     * either GCM or CCM mode, all AAD must be supplied before beginning
     * operations on the ciphertext (via the {@code update} and
     * {@code doFinal} methods).
     *
     * @param src the buffer containing the Additional Authentication Data
     *
     * @throws IllegalArgumentException if the {@code src}
     * byte array is null
     * @throws IllegalStateException if this cipher is in a wrong state
     * (e.g., has not been initialized), does not accept AAD, or if
     * operating in either GCM or CCM mode and one of the {@code update}
     * methods has already been called for the active
     * encryption/decryption operation
     * @throws UnsupportedOperationException if the corresponding method
     * in the {@code CipherSpi} has not been overridden by an
     * implementation
     *
     * @since 1.7
     */
    public final void updateAAD(byte[] src) {
        if (src == null) {
            throw new IllegalArgumentException("src buffer is null");
        }

        updateAAD(src, 0, src.length);
    }

    /**
     * Continues a multi-part update of the Additional Authentication
     * Data (AAD), using a subset of the provided buffer.
     * <p>
     * Calls to this method provide AAD to the cipher when operating in
     * modes such as AEAD (GCM/CCM).  If this cipher is operating in
     * either GCM or CCM mode, all AAD must be supplied before beginning
     * operations on the ciphertext (via the {@code update}
     * and {@code doFinal} methods).
     *
     * @param src the buffer containing the AAD
     * @param offset the offset in {@code src} where the AAD input starts
     * @param len the number of AAD bytes
     *
     * @throws IllegalArgumentException if the {@code src}
     * byte array is null, or the {@code offset} or {@code length}
     * is less than 0, or the sum of the {@code offset} and
     * {@code len} is greater than the length of the
     * {@code src} byte array
     * @throws IllegalStateException if this cipher is in a wrong state
     * (e.g., has not been initialized), does not accept AAD, or if
     * operating in either GCM or CCM mode and one of the {@code update}
     * methods has already been called for the active
     * encryption/decryption operation
     * @throws UnsupportedOperationException if the corresponding method
     * in the {@code CipherSpi} has not been overridden by an
     * implementation
     *
     * @since 1.7
     */
    public final void updateAAD(byte[] src, int offset, int len) {
        checkCipherState();

        // Input sanity check
        if ((src == null) || (offset < 0) || (len < 0)
<<<<<<< HEAD
                || (len > (src.length - offset))) {
=======
                || len > (src.length - offset)) {
>>>>>>> 16603081
            throw new IllegalArgumentException("Bad arguments");
        }

        chooseFirstProvider();
        if (len == 0) {
            return;
        }
        spi.engineUpdateAAD(src, offset, len);
    }

    /**
     * Continues a multi-part update of the Additional Authentication
     * Data (AAD).
     * <p>
     * Calls to this method provide AAD to the cipher when operating in
     * modes such as AEAD (GCM/CCM).  If this cipher is operating in
     * either GCM or CCM mode, all AAD must be supplied before beginning
     * operations on the ciphertext (via the {@code update}
     * and {@code doFinal} methods).
     * <p>
     * All {@code src.remaining()} bytes starting at
     * {@code src.position()} are processed.
     * Upon return, the input buffer's position will be equal
     * to its limit; its limit will not have changed.
     *
     * @param src the buffer containing the AAD
     *
     * @throws IllegalArgumentException if the {@code src ByteBuffer}
     * is null
     * @throws IllegalStateException if this cipher is in a wrong state
     * (e.g., has not been initialized), does not accept AAD, or if
     * operating in either GCM or CCM mode and one of the {@code update}
     * methods has already been called for the active
     * encryption/decryption operation
     * @throws UnsupportedOperationException if the corresponding method
     * in the {@code CipherSpi} has not been overridden by an
     * implementation
     *
     * @since 1.7
     */
    public final void updateAAD(ByteBuffer src) {
        checkCipherState();

        // Input sanity check
        if (src == null) {
            throw new IllegalArgumentException("src ByteBuffer is null");
        }

        chooseFirstProvider();
        if (src.remaining() == 0) {
            return;
        }
        spi.engineUpdateAAD(src);
    }
}<|MERGE_RESOLUTION|>--- conflicted
+++ resolved
@@ -2739,11 +2739,7 @@
 
         // Input sanity check
         if ((src == null) || (offset < 0) || (len < 0)
-<<<<<<< HEAD
-                || (len > (src.length - offset))) {
-=======
                 || len > (src.length - offset)) {
->>>>>>> 16603081
             throw new IllegalArgumentException("Bad arguments");
         }
 
