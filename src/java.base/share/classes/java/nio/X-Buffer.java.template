/*
 * Copyright (c) 2000, 2020, Oracle and/or its affiliates. All rights reserved.
 * DO NOT ALTER OR REMOVE COPYRIGHT NOTICES OR THIS FILE HEADER.
 *
 * This code is free software; you can redistribute it and/or modify it
 * under the terms of the GNU General Public License version 2 only, as
 * published by the Free Software Foundation.  Oracle designates this
 * particular file as subject to the "Classpath" exception as provided
 * by Oracle in the LICENSE file that accompanied this code.
 *
 * This code is distributed in the hope that it will be useful, but WITHOUT
 * ANY WARRANTY; without even the implied warranty of MERCHANTABILITY or
 * FITNESS FOR A PARTICULAR PURPOSE.  See the GNU General Public License
 * version 2 for more details (a copy is included in the LICENSE file that
 * accompanied this code).
 *
 * You should have received a copy of the GNU General Public License version
 * 2 along with this work; if not, write to the Free Software Foundation,
 * Inc., 51 Franklin St, Fifth Floor, Boston, MA 02110-1301 USA.
 *
 * Please contact Oracle, 500 Oracle Parkway, Redwood Shores, CA 94065 USA
 * or visit www.oracle.com if you need additional information or have any
 * questions.
 */

#warn This file is preprocessed before being compiled

package java.nio;

#if[char]
import java.io.IOException;
#end[char]
#if[streamableType]
import java.util.Spliterator;
import java.util.stream.StreamSupport;
import java.util.stream.$Streamtype$Stream;
#end[streamableType]

import jdk.internal.util.ArraysSupport;

/**
 * $A$ $type$ buffer.
 *
 * <p> This class defines {#if[byte]?six:four} categories of operations upon
 * $type$ buffers:
 *
 * <ul>
 *
 *   <li><p> Absolute and relative {@link #get() <i>get</i>} and
 *   {@link #put($type$) <i>put</i>} methods that read and write
 *   single $type$s; </p></li>
 *
 *   <li><p> Relative {@link #get($type$[]) <i>bulk get</i>}
 *   methods that transfer contiguous sequences of $type$s from this buffer
 *   into an array; {#if[!byte]?and}</p></li>
 *
 *   <li><p> Relative {@link #put($type$[]) <i>bulk put</i>}
 *   methods that transfer contiguous sequences of $type$s from $a$
 *   $type$ array{#if[char]?,&#32;a&#32;string,} or some other $type$
 *   buffer into this buffer;{#if[!byte]?&#32;and} </p></li>
 *
#if[byte]
 *
 *   <li><p> Absolute and relative {@link #getChar() <i>get</i>}
 *   and {@link #putChar(char) <i>put</i>} methods that read and
 *   write values of other primitive types, translating them to and from
 *   sequences of bytes in a particular byte order; </p></li>
 *
 *   <li><p> Methods for creating <i><a href="#views">view buffers</a></i>,
 *   which allow a byte buffer to be viewed as a buffer containing values of
 *   some other primitive type; and </p></li>
 *
#end[byte]
 *
 *   <li><p> A method for {@link #compact compacting}
 *   $a$ $type$ buffer.  </p></li>
 *
 * </ul>
 *
 * <p> $Type$ buffers can be created either by {@link #allocate
 * <i>allocation</i>}, which allocates space for the buffer's
 *
#if[byte]
 *
 * content, or by {@link #wrap($type$[]) <i>wrapping</i>} an
 * existing $type$ array {#if[char]?or&#32;string} into a buffer.
 *
#else[byte]
 *
 * content, by {@link #wrap($type$[]) <i>wrapping</i>} an existing
 * $type$ array {#if[char]?or&#32;string} into a buffer, or by creating a
 * <a href="ByteBuffer.html#views"><i>view</i></a> of an existing byte buffer.
 *
#end[byte]
 *
#if[byte]
 *
 * <a id="direct"></a>
 * <h2> Direct <i>vs.</i> non-direct buffers </h2>
 *
 * <p> A byte buffer is either <i>direct</i> or <i>non-direct</i>.  Given a
 * direct byte buffer, the Java virtual machine will make a best effort to
 * perform native I/O operations directly upon it.  That is, it will attempt to
 * avoid copying the buffer's content to (or from) an intermediate buffer
 * before (or after) each invocation of one of the underlying operating
 * system's native I/O operations.
 *
 * <p> A direct byte buffer may be created by invoking the {@link
 * #allocateDirect(int) allocateDirect} factory method of this class.  The
 * buffers returned by this method typically have somewhat higher allocation
 * and deallocation costs than non-direct buffers.  The contents of direct
 * buffers may reside outside of the normal garbage-collected heap, and so
 * their impact upon the memory footprint of an application might not be
 * obvious.  It is therefore recommended that direct buffers be allocated
 * primarily for large, long-lived buffers that are subject to the underlying
 * system's native I/O operations.  In general it is best to allocate direct
 * buffers only when they yield a measureable gain in program performance.
 *
 * <p> A direct byte buffer may also be created by {@link
 * java.nio.channels.FileChannel#map mapping} a region of a file
 * directly into memory.  An implementation of the Java platform may optionally
 * support the creation of direct byte buffers from native code via JNI.  If an
 * instance of one of these kinds of buffers refers to an inaccessible region
 * of memory then an attempt to access that region will not change the buffer's
 * content and will cause an unspecified exception to be thrown either at the
 * time of the access or at some later time.
 *
 * <p> Whether a byte buffer is direct or non-direct may be determined by
 * invoking its {@link #isDirect isDirect} method.  This method is provided so
 * that explicit buffer management can be done in performance-critical code.
 *
 *
 * <a id="bin"></a>
 * <h2> Access to binary data </h2>
 *
 * <p> This class defines methods for reading and writing values of all other
 * primitive types, except {@code boolean}.  Primitive values are translated
 * to (or from) sequences of bytes according to the buffer's current byte
 * order, which may be retrieved and modified via the {@link #order order}
 * methods.  Specific byte orders are represented by instances of the {@link
 * ByteOrder} class.  The initial order of a byte buffer is always {@link
 * ByteOrder#BIG_ENDIAN BIG_ENDIAN}.
 *
 * <p> For access to heterogeneous binary data, that is, sequences of values of
 * different types, this class defines a family of absolute and relative
 * <i>get</i> and <i>put</i> methods for each type.  For 32-bit floating-point
 * values, for example, this class defines:
 *
 * <blockquote><pre>
 * float  {@link #getFloat()}
 * float  {@link #getFloat(int) getFloat(int index)}
 *  void  {@link #putFloat(float) putFloat(float f)}
 *  void  {@link #putFloat(int,float) putFloat(int index, float f)}</pre></blockquote>
 *
 * <p> Corresponding methods are defined for the types {@code char,
 * short, int, long}, and {@code double}.  The index
 * parameters of the absolute <i>get</i> and <i>put</i> methods are in terms of
 * bytes rather than of the type being read or written.
 *
 * <a id="views"></a>
 *
 * <p> For access to homogeneous binary data, that is, sequences of values of
 * the same type, this class defines methods that can create <i>views</i> of a
 * given byte buffer.  A <i>view buffer</i> is simply another buffer whose
 * content is backed by the byte buffer.  Changes to the byte buffer's content
 * will be visible in the view buffer, and vice versa; the two buffers'
 * position, limit, and mark values are independent.  The {@link
 * #asFloatBuffer() asFloatBuffer} method, for example, creates an instance of
 * the {@link FloatBuffer} class that is backed by the byte buffer upon which
 * the method is invoked.  Corresponding view-creation methods are defined for
 * the types {@code char, short, int, long}, and {@code double}.
 *
 * <p> View buffers have three important advantages over the families of
 * type-specific <i>get</i> and <i>put</i> methods described above:
 *
 * <ul>
 *
 *   <li><p> A view buffer is indexed not in terms of bytes but rather in terms
 *   of the type-specific size of its values;  </p></li>
 *
 *   <li><p> A view buffer provides relative bulk <i>get</i> and <i>put</i>
 *   methods that can transfer contiguous sequences of values between a buffer
 *   and an array or some other buffer of the same type; and  </p></li>
 *
 *   <li><p> A view buffer is potentially much more efficient because it will
 *   be direct if, and only if, its backing byte buffer is direct.  </p></li>
 *
 * </ul>
 *
 * <p> The byte order of a view buffer is fixed to be that of its byte buffer
 * at the time that the view is created.  </p>
 *
#end[byte]
*
#if[!byte]
 *
 * <p> Like a byte buffer, $a$ $type$ buffer is either <a
 * href="ByteBuffer.html#direct"><i>direct</i> or <i>non-direct</i></a>.  A
 * $type$ buffer created via the {@code wrap} methods of this class will
 * be non-direct.  $A$ $type$ buffer created as a view of a byte buffer will
 * be direct if, and only if, the byte buffer itself is direct.  Whether or not
 * $a$ $type$ buffer is direct may be determined by invoking the {@link
 * #isDirect isDirect} method.  </p>
 *
#end[!byte]
*
#if[char]
 *
 * <p> This class implements the {@link CharSequence} interface so that
 * character buffers may be used wherever character sequences are accepted, for
 * example in the regular-expression package {@link java.util.regex}.
 * </p>
 *
#end[char]
 *
#if[byte]
 * <h2> Invocation chaining </h2>
#end[byte]
 *
 * <p> Methods in this class that do not otherwise have a value to return are
 * specified to return the buffer upon which they are invoked.  This allows
 * method invocations to be chained.
 *
#if[byte]
 *
 * The sequence of statements
 *
 * <blockquote><pre>
 * bb.putInt(0xCAFEBABE);
 * bb.putShort(3);
 * bb.putShort(45);</pre></blockquote>
 *
 * can, for example, be replaced by the single statement
 *
 * <blockquote><pre>
 * bb.putInt(0xCAFEBABE).putShort(3).putShort(45);</pre></blockquote>
 *
#end[byte]
#if[char]
 *
 * The sequence of statements
 *
 * <blockquote><pre>
 * cb.put("text/");
 * cb.put(subtype);
 * cb.put("; charset=");
 * cb.put(enc);</pre></blockquote>
 *
 * can, for example, be replaced by the single statement
 *
 * <blockquote><pre>
 * cb.put("text/").put(subtype).put("; charset=").put(enc);</pre></blockquote>
 *
#end[char]
 *
 *
 * @author Mark Reinhold
 * @author JSR-51 Expert Group
 * @since 1.4
 */

public abstract class $Type$Buffer
    extends Buffer
    implements Comparable<$Type$Buffer>{#if[char]?, Appendable, CharSequence, Readable}
{

    // These fields are declared here rather than in Heap-X-Buffer in order to
    // reduce the number of virtual method invocations needed to access these
    // values, which is especially costly when coding small buffers.
    //
    final $type$[] hb;                  // Non-null only for heap buffers
    final int offset;
    boolean isReadOnly;

    // Creates a new buffer with the given mark, position, limit, capacity,
    // backing array, and array offset
    //
    $Type$Buffer(int mark, int pos, int lim, int cap,   // package-private
                 $type$[] hb, int offset)
    {
        super(mark, pos, lim, cap);
        this.hb = hb;
        this.offset = offset;
    }

    // Creates a new buffer with the given mark, position, limit, and capacity
    //
    $Type$Buffer(int mark, int pos, int lim, int cap) { // package-private
        this(mark, pos, lim, cap, null, 0);
    }

    @Override
    Object base() {
        return hb;
    }

#if[byte]

    /**
     * Allocates a new direct $type$ buffer.
     *
     * <p> The new buffer's position will be zero, its limit will be its
     * capacity, its mark will be undefined, each of its elements will be
     * initialized to zero, and its byte order will be
     * {@link ByteOrder#BIG_ENDIAN BIG_ENDIAN}.  Whether or not it has a
     * {@link #hasArray backing array} is unspecified.
     *
     * @param  capacity
     *         The new buffer's capacity, in $type$s
     *
     * @return  The new $type$ buffer
     *
     * @throws  IllegalArgumentException
     *          If the {@code capacity} is a negative integer
     */
    public static $Type$Buffer allocateDirect(int capacity) {
        return new Direct$Type$Buffer(capacity);
    }

#end[byte]

    /**
     * Allocates a new $type$ buffer.
     *
     * <p> The new buffer's position will be zero, its limit will be its
     * capacity, its mark will be undefined, each of its elements will be
     * initialized to zero, and its byte order will be
#if[byte]
     * {@link ByteOrder#BIG_ENDIAN BIG_ENDIAN}.
#else[byte]
     * the {@link ByteOrder#nativeOrder native order} of the underlying
     * hardware.
#end[byte]
     * It will have a {@link #array backing array}, and its
     * {@link #arrayOffset array offset} will be zero.
     *
     * @param  capacity
     *         The new buffer's capacity, in $type$s
     *
     * @return  The new $type$ buffer
     *
     * @throws  IllegalArgumentException
     *          If the {@code capacity} is a negative integer
     */
    public static $Type$Buffer allocate(int capacity) {
        if (capacity < 0)
            throw createCapacityException(capacity);
        return new Heap$Type$Buffer(capacity, capacity);
    }

    /**
     * Wraps $a$ $type$ array into a buffer.
     *
     * <p> The new buffer will be backed by the given $type$ array;
     * that is, modifications to the buffer will cause the array to be modified
     * and vice versa.  The new buffer's capacity will be
     * {@code array.length}, its position will be {@code offset}, its limit
     * will be {@code offset + length}, its mark will be undefined, and its
     * byte order will be
#if[byte]
     * {@link ByteOrder#BIG_ENDIAN BIG_ENDIAN}.
#else[byte]
     * the {@link ByteOrder#nativeOrder native order} of the underlying
     * hardware.
#end[byte]
     * Its {@link #array backing array} will be the given array, and
     * its {@link #arrayOffset array offset} will be zero.  </p>
     *
     * @param  array
     *         The array that will back the new buffer
     *
     * @param  offset
     *         The offset of the subarray to be used; must be non-negative and
     *         no larger than {@code array.length}.  The new buffer's position
     *         will be set to this value.
     *
     * @param  length
     *         The length of the subarray to be used;
     *         must be non-negative and no larger than
     *         {@code array.length - offset}.
     *         The new buffer's limit will be set to {@code offset + length}.
     *
     * @return  The new $type$ buffer
     *
     * @throws  IndexOutOfBoundsException
     *          If the preconditions on the {@code offset} and {@code length}
     *          parameters do not hold
     */
    public static $Type$Buffer wrap($type$[] array,
                                    int offset, int length)
    {
        try {
            return new Heap$Type$Buffer(array, offset, length);
        } catch (IllegalArgumentException x) {
            throw new IndexOutOfBoundsException();
        }
    }

    /**
     * Wraps $a$ $type$ array into a buffer.
     *
     * <p> The new buffer will be backed by the given $type$ array;
     * that is, modifications to the buffer will cause the array to be modified
     * and vice versa.  The new buffer's capacity and limit will be
     * {@code array.length}, its position will be zero, its mark will be
     * undefined, and its byte order will be
#if[byte]
     * {@link ByteOrder#BIG_ENDIAN BIG_ENDIAN}.
#else[byte]
     * the {@link ByteOrder#nativeOrder native order} of the underlying
     * hardware.
#end[byte]
     * Its {@link #array backing array} will be the given array, and its
     * {@link #arrayOffset array offset} will be zero.  </p>
     *
     * @param  array
     *         The array that will back this buffer
     *
     * @return  The new $type$ buffer
     */
    public static $Type$Buffer wrap($type$[] array) {
        return wrap(array, 0, array.length);
    }

#if[char]

    /**
     * Attempts to read characters into the specified character buffer.
     * The buffer is used as a repository of characters as-is: the only
     * changes made are the results of a put operation. No flipping or
     * rewinding of the buffer is performed.
     *
     * @param target the buffer to read characters into
     * @return The number of characters added to the buffer, or
     *         -1 if this source of characters is at its end
     * @throws IOException if an I/O error occurs
     * @throws NullPointerException if target is null
     * @throws ReadOnlyBufferException if target is a read only buffer
     * @since 1.5
     */
    public int read(CharBuffer target) throws IOException {
        // Determine the number of bytes n that can be transferred
<<<<<<< HEAD
        int targetRemaining = target.remaining();
        int limit = limit();
        int remaining = limit - position();
        if (remaining == 0)
=======
        int limit = limit();
        int pos = position();
        int remaining = limit - pos;
        assert remaining >= 0;
        if (remaining <= 0) // include equality condition when remaining == 0
>>>>>>> be2c9efa
            return -1;

        int targetRemaining = target.remaining();
        assert targetRemaining >= 0;
        if (targetRemaining <= 0) // include condition targetRemaining == 0
            return 0;

        int n = Math.min(remaining, targetRemaining);
<<<<<<< HEAD
=======

>>>>>>> be2c9efa
        // Set source limit to prevent target overflow
        if (targetRemaining < remaining)
            limit(pos + n);
        try {
            if (n > 0)
                target.put(this);
        } finally {
            limit(limit); // restore real limit
        }
        return n;
    }

    /**
     * Wraps a character sequence into a buffer.
     *
     * <p> The content of the new, read-only buffer will be the content of the
     * given character sequence.  The buffer's capacity will be
     * {@code csq.length()}, its position will be {@code start}, its limit
     * will be {@code end}, and its mark will be undefined.  </p>
     *
     * @param  csq
     *         The character sequence from which the new character buffer is to
     *         be created
     *
     * @param  start
     *         The index of the first character to be used;
     *         must be non-negative and no larger than {@code csq.length()}.
     *         The new buffer's position will be set to this value.
     *
     * @param  end
     *         The index of the character following the last character to be
     *         used; must be no smaller than {@code start} and no larger
     *         than {@code csq.length()}.
     *         The new buffer's limit will be set to this value.
     *
     * @return  The new character buffer
     *
     * @throws  IndexOutOfBoundsException
     *          If the preconditions on the {@code start} and {@code end}
     *          parameters do not hold
     */
    public static CharBuffer wrap(CharSequence csq, int start, int end) {
        try {
            return new StringCharBuffer(csq, start, end);
        } catch (IllegalArgumentException x) {
            throw new IndexOutOfBoundsException();
        }
    }

    /**
     * Wraps a character sequence into a buffer.
     *
     * <p> The content of the new, read-only buffer will be the content of the
     * given character sequence.  The new buffer's capacity and limit will be
     * {@code csq.length()}, its position will be zero, and its mark will be
     * undefined.  </p>
     *
     * @param  csq
     *         The character sequence from which the new character buffer is to
     *         be created
     *
     * @return  The new character buffer
     */
    public static CharBuffer wrap(CharSequence csq) {
        return wrap(csq, 0, csq.length());
    }

#end[char]

    /**
     * Creates a new $type$ buffer whose content is a shared subsequence of
     * this buffer's content.
     *
     * <p> The content of the new buffer will start at this buffer's current
     * position.  Changes to this buffer's content will be visible in the new
     * buffer, and vice versa; the two buffers' position, limit, and mark
     * values will be independent.
     *
     * <p> The new buffer's position will be zero, its capacity and its limit
     * will be the number of $type$s remaining in this buffer, its mark will be
     * undefined, and its byte order will be
#if[byte]
     * {@link ByteOrder#BIG_ENDIAN BIG_ENDIAN}.
#else[byte]
     * identical to that of this buffer.
#end[byte]
     * The new buffer will be direct if, and only if, this buffer is direct, and
     * it will be read-only if, and only if, this buffer is read-only.  </p>
     *
     * @return  The new $type$ buffer
#if[byte]
     *
     * @see #alignedSlice(int)
#end[byte]
     */
    @Override
    public abstract $Type$Buffer slice();

    /**
     * Creates a new $type$ buffer that shares this buffer's content.
     *
     * <p> The content of the new buffer will be that of this buffer.  Changes
     * to this buffer's content will be visible in the new buffer, and vice
     * versa; the two buffers' position, limit, and mark values will be
     * independent.
     *
     * <p> The new buffer's capacity, limit, position,
#if[byte]
     * and mark values will be identical to those of this buffer, and its byte
     * order will be {@link ByteOrder#BIG_ENDIAN BIG_ENDIAN}.
#else[byte]
     * mark values, and byte order will be identical to those of this buffer.
#end[byte]
     * The new buffer will be direct if, and only if, this buffer is direct, and
     * it will be read-only if, and only if, this buffer is read-only.  </p>
     *
     * @return  The new $type$ buffer
     */
    @Override
    public abstract $Type$Buffer duplicate();

    /**
     * Creates a new, read-only $type$ buffer that shares this buffer's
     * content.
     *
     * <p> The content of the new buffer will be that of this buffer.  Changes
     * to this buffer's content will be visible in the new buffer; the new
     * buffer itself, however, will be read-only and will not allow the shared
     * content to be modified.  The two buffers' position, limit, and mark
     * values will be independent.
     *
     * <p> The new buffer's capacity, limit, position,
#if[byte]
     * and mark values will be identical to those of this buffer, and its byte
     * order will be {@link ByteOrder#BIG_ENDIAN BIG_ENDIAN}.
#else[byte]
     * mark values, and byte order will be identical to those of this buffer.
#end[byte]
     *
     * <p> If this buffer is itself read-only then this method behaves in
     * exactly the same way as the {@link #duplicate duplicate} method.  </p>
     *
     * @return  The new, read-only $type$ buffer
     */
    public abstract $Type$Buffer asReadOnlyBuffer();


    // -- Singleton get/put methods --

    /**
     * Relative <i>get</i> method.  Reads the $type$ at this buffer's
     * current position, and then increments the position.
     *
     * @return  The $type$ at the buffer's current position
     *
     * @throws  BufferUnderflowException
     *          If the buffer's current position is not smaller than its limit
     */
    public abstract $type$ get();

    /**
     * Relative <i>put</i> method&nbsp;&nbsp;<i>(optional operation)</i>.
     *
     * <p> Writes the given $type$ into this buffer at the current
     * position, and then increments the position. </p>
     *
     * @param  $x$
     *         The $type$ to be written
     *
     * @return  This buffer
     *
     * @throws  BufferOverflowException
     *          If this buffer's current position is not smaller than its limit
     *
     * @throws  ReadOnlyBufferException
     *          If this buffer is read-only
     */
    public abstract $Type$Buffer put($type$ $x$);

    /**
     * Absolute <i>get</i> method.  Reads the $type$ at the given
     * index.
     *
     * @param  index
     *         The index from which the $type$ will be read
     *
     * @return  The $type$ at the given index
     *
     * @throws  IndexOutOfBoundsException
     *          If {@code index} is negative
     *          or not smaller than the buffer's limit
     */
    public abstract $type$ get(int index);

#if[streamableType]
    /**
     * Absolute <i>get</i> method.  Reads the $type$ at the given
     * index without any validation of the index.
     *
     * @param  index
     *         The index from which the $type$ will be read
     *
     * @return  The $type$ at the given index
     */
    abstract $type$ getUnchecked(int index);   // package-private
#end[streamableType]

    /**
     * Absolute <i>put</i> method&nbsp;&nbsp;<i>(optional operation)</i>.
     *
     * <p> Writes the given $type$ into this buffer at the given
     * index. </p>
     *
     * @param  index
     *         The index at which the $type$ will be written
     *
     * @param  $x$
     *         The $type$ value to be written
     *
     * @return  This buffer
     *
     * @throws  IndexOutOfBoundsException
     *          If {@code index} is negative
     *          or not smaller than the buffer's limit
     *
     * @throws  ReadOnlyBufferException
     *          If this buffer is read-only
     */
    public abstract $Type$Buffer put(int index, $type$ $x$);


    // -- Bulk get operations --

    /**
     * Relative bulk <i>get</i> method.
     *
     * <p> This method transfers $type$s from this buffer into the given
     * destination array.  If there are fewer $type$s remaining in the
     * buffer than are required to satisfy the request, that is, if
     * {@code length}&nbsp;{@code >}&nbsp;{@code remaining()}, then no
     * $type$s are transferred and a {@link BufferUnderflowException} is
     * thrown.
     *
     * <p> Otherwise, this method copies {@code length} $type$s from this
     * buffer into the given array, starting at the current position of this
     * buffer and at the given offset in the array.  The position of this
     * buffer is then incremented by {@code length}.
     *
     * <p> In other words, an invocation of this method of the form
     * <code>src.get(dst,&nbsp;off,&nbsp;len)</code> has exactly the same effect as
     * the loop
     *
     * <pre>{@code
     *     for (int i = off; i < off + len; i++)
     *         dst[i] = src.get();
     * }</pre>
     *
     * except that it first checks that there are sufficient $type$s in
     * this buffer and it is potentially much more efficient.
     *
     * @param  dst
     *         The array into which $type$s are to be written
     *
     * @param  offset
     *         The offset within the array of the first $type$ to be
     *         written; must be non-negative and no larger than
     *         {@code dst.length}
     *
     * @param  length
     *         The maximum number of $type$s to be written to the given
     *         array; must be non-negative and no larger than
     *         {@code dst.length - offset}
     *
     * @return  This buffer
     *
     * @throws  BufferUnderflowException
     *          If there are fewer than {@code length} $type$s
     *          remaining in this buffer
     *
     * @throws  IndexOutOfBoundsException
     *          If the preconditions on the {@code offset} and {@code length}
     *          parameters do not hold
     */
    public $Type$Buffer get($type$[] dst, int offset, int length) {
        checkBounds(offset, length, dst.length);
        if (length > remaining())
            throw new BufferUnderflowException();
        int end = offset + length;
        for (int i = offset; i < end; i++)
            dst[i] = get();
        return this;
    }

    /**
     * Relative bulk <i>get</i> method.
     *
     * <p> This method transfers $type$s from this buffer into the given
     * destination array.  An invocation of this method of the form
     * {@code src.get(a)} behaves in exactly the same way as the invocation
     *
     * <pre>
     *     src.get(a, 0, a.length) </pre>
     *
     * @param   dst
     *          The destination array
     *
     * @return  This buffer
     *
     * @throws  BufferUnderflowException
     *          If there are fewer than {@code length} $type$s
     *          remaining in this buffer
     */
    public $Type$Buffer get($type$[] dst) {
        return get(dst, 0, dst.length);
    }


    // -- Bulk put operations --

    /**
     * Relative bulk <i>put</i> method&nbsp;&nbsp;<i>(optional operation)</i>.
     *
     * <p> This method transfers the $type$s remaining in the given source
     * buffer into this buffer.  If there are more $type$s remaining in the
     * source buffer than in this buffer, that is, if
     * {@code src.remaining()}&nbsp;{@code >}&nbsp;{@code remaining()},
     * then no $type$s are transferred and a {@link
     * BufferOverflowException} is thrown.
     *
     * <p> Otherwise, this method copies
     * <i>n</i>&nbsp;=&nbsp;{@code src.remaining()} $type$s from the given
     * buffer into this buffer, starting at each buffer's current position.
     * The positions of both buffers are then incremented by <i>n</i>.
     *
     * <p> In other words, an invocation of this method of the form
     * {@code dst.put(src)} has exactly the same effect as the loop
     *
     * <pre>
     *     while (src.hasRemaining())
     *         dst.put(src.get()); </pre>
     *
     * except that it first checks that there is sufficient space in this
     * buffer and it is potentially much more efficient.
     *
     * @param  src
     *         The source buffer from which $type$s are to be read;
     *         must not be this buffer
     *
     * @return  This buffer
     *
     * @throws  BufferOverflowException
     *          If there is insufficient space in this buffer
     *          for the remaining $type$s in the source buffer
     *
     * @throws  IllegalArgumentException
     *          If the source buffer is this buffer
     *
     * @throws  ReadOnlyBufferException
     *          If this buffer is read-only
     */
    public $Type$Buffer put($Type$Buffer src) {
        if (src == this)
            throw createSameBufferException();
        if (isReadOnly())
            throw new ReadOnlyBufferException();
        int n = src.remaining();
        if (n > remaining())
            throw new BufferOverflowException();
        for (int i = 0; i < n; i++)
            put(src.get());
        return this;
    }

    /**
     * Relative bulk <i>put</i> method&nbsp;&nbsp;<i>(optional operation)</i>.
     *
     * <p> This method transfers $type$s into this buffer from the given
     * source array.  If there are more $type$s to be copied from the array
     * than remain in this buffer, that is, if
     * {@code length}&nbsp;{@code >}&nbsp;{@code remaining()}, then no
     * $type$s are transferred and a {@link BufferOverflowException} is
     * thrown.
     *
     * <p> Otherwise, this method copies {@code length} $type$s from the
     * given array into this buffer, starting at the given offset in the array
     * and at the current position of this buffer.  The position of this buffer
     * is then incremented by {@code length}.
     *
     * <p> In other words, an invocation of this method of the form
     * <code>dst.put(src,&nbsp;off,&nbsp;len)</code> has exactly the same effect as
     * the loop
     *
     * <pre>{@code
     *     for (int i = off; i < off + len; i++)
     *         dst.put(a[i]);
     * }</pre>
     *
     * except that it first checks that there is sufficient space in this
     * buffer and it is potentially much more efficient.
     *
     * @param  src
     *         The array from which $type$s are to be read
     *
     * @param  offset
     *         The offset within the array of the first $type$ to be read;
     *         must be non-negative and no larger than {@code array.length}
     *
     * @param  length
     *         The number of $type$s to be read from the given array;
     *         must be non-negative and no larger than
     *         {@code array.length - offset}
     *
     * @return  This buffer
     *
     * @throws  BufferOverflowException
     *          If there is insufficient space in this buffer
     *
     * @throws  IndexOutOfBoundsException
     *          If the preconditions on the {@code offset} and {@code length}
     *          parameters do not hold
     *
     * @throws  ReadOnlyBufferException
     *          If this buffer is read-only
     */
    public $Type$Buffer put($type$[] src, int offset, int length) {
        checkBounds(offset, length, src.length);
        if (length > remaining())
            throw new BufferOverflowException();
        int end = offset + length;
        for (int i = offset; i < end; i++)
            this.put(src[i]);
        return this;
    }

    /**
     * Relative bulk <i>put</i> method&nbsp;&nbsp;<i>(optional operation)</i>.
     *
     * <p> This method transfers the entire content of the given source
     * $type$ array into this buffer.  An invocation of this method of the
     * form {@code dst.put(a)} behaves in exactly the same way as the
     * invocation
     *
     * <pre>
     *     dst.put(a, 0, a.length) </pre>
     *
     * @param   src
     *          The source array
     *
     * @return  This buffer
     *
     * @throws  BufferOverflowException
     *          If there is insufficient space in this buffer
     *
     * @throws  ReadOnlyBufferException
     *          If this buffer is read-only
     */
    public final $Type$Buffer put($type$[] src) {
        return put(src, 0, src.length);
    }

#if[char]

    /**
     * Relative bulk <i>put</i> method&nbsp;&nbsp;<i>(optional operation)</i>.
     *
     * <p> This method transfers $type$s from the given string into this
     * buffer.  If there are more $type$s to be copied from the string than
     * remain in this buffer, that is, if
     * <code>end&nbsp;-&nbsp;start</code>&nbsp;{@code >}&nbsp;{@code remaining()},
     * then no $type$s are transferred and a {@link
     * BufferOverflowException} is thrown.
     *
     * <p> Otherwise, this method copies
     * <i>n</i>&nbsp;=&nbsp;{@code end}&nbsp;-&nbsp;{@code start} $type$s
     * from the given string into this buffer, starting at the given
     * {@code start} index and at the current position of this buffer.  The
     * position of this buffer is then incremented by <i>n</i>.
     *
     * <p> In other words, an invocation of this method of the form
     * <code>dst.put(src,&nbsp;start,&nbsp;end)</code> has exactly the same effect
     * as the loop
     *
     * <pre>{@code
     *     for (int i = start; i < end; i++)
     *         dst.put(src.charAt(i));
     * }</pre>
     *
     * except that it first checks that there is sufficient space in this
     * buffer and it is potentially much more efficient.
     *
     * @param  src
     *         The string from which $type$s are to be read
     *
     * @param  start
     *         The offset within the string of the first $type$ to be read;
     *         must be non-negative and no larger than
     *         {@code string.length()}
     *
     * @param  end
     *         The offset within the string of the last $type$ to be read,
     *         plus one; must be non-negative and no larger than
     *         {@code string.length()}
     *
     * @return  This buffer
     *
     * @throws  BufferOverflowException
     *          If there is insufficient space in this buffer
     *
     * @throws  IndexOutOfBoundsException
     *          If the preconditions on the {@code start} and {@code end}
     *          parameters do not hold
     *
     * @throws  ReadOnlyBufferException
     *          If this buffer is read-only
     */
    public $Type$Buffer put(String src, int start, int end) {
        checkBounds(start, end - start, src.length());
        if (isReadOnly())
            throw new ReadOnlyBufferException();
        if (end - start > remaining())
            throw new BufferOverflowException();
        for (int i = start; i < end; i++)
            this.put(src.charAt(i));
        return this;
    }

    /**
     * Relative bulk <i>put</i> method&nbsp;&nbsp;<i>(optional operation)</i>.
     *
     * <p> This method transfers the entire content of the given source string
     * into this buffer.  An invocation of this method of the form
     * {@code dst.put(s)} behaves in exactly the same way as the invocation
     *
     * <pre>
     *     dst.put(s, 0, s.length()) </pre>
     *
     * @param   src
     *          The source string
     *
     * @return  This buffer
     *
     * @throws  BufferOverflowException
     *          If there is insufficient space in this buffer
     *
     * @throws  ReadOnlyBufferException
     *          If this buffer is read-only
     */
    public final $Type$Buffer put(String src) {
        return put(src, 0, src.length());
    }

#end[char]


    // -- Other stuff --

    /**
     * Tells whether or not this buffer is backed by an accessible $type$
     * array.
     *
     * <p> If this method returns {@code true} then the {@link #array() array}
     * and {@link #arrayOffset() arrayOffset} methods may safely be invoked.
     * </p>
     *
     * @return  {@code true} if, and only if, this buffer
     *          is backed by an array and is not read-only
     */
    public final boolean hasArray() {
        return (hb != null) && !isReadOnly;
    }

    /**
     * Returns the $type$ array that backs this
     * buffer&nbsp;&nbsp;<i>(optional operation)</i>.
     *
     * <p> Modifications to this buffer's content will cause the returned
     * array's content to be modified, and vice versa.
     *
     * <p> Invoke the {@link #hasArray hasArray} method before invoking this
     * method in order to ensure that this buffer has an accessible backing
     * array.  </p>
     *
     * @return  The array that backs this buffer
     *
     * @throws  ReadOnlyBufferException
     *          If this buffer is backed by an array but is read-only
     *
     * @throws  UnsupportedOperationException
     *          If this buffer is not backed by an accessible array
     */
    public final $type$[] array() {
        if (hb == null)
            throw new UnsupportedOperationException();
        if (isReadOnly)
            throw new ReadOnlyBufferException();
        return hb;
    }

    /**
     * Returns the offset within this buffer's backing array of the first
     * element of the buffer&nbsp;&nbsp;<i>(optional operation)</i>.
     *
     * <p> If this buffer is backed by an array then buffer position <i>p</i>
     * corresponds to array index <i>p</i>&nbsp;+&nbsp;{@code arrayOffset()}.
     *
     * <p> Invoke the {@link #hasArray hasArray} method before invoking this
     * method in order to ensure that this buffer has an accessible backing
     * array.  </p>
     *
     * @return  The offset within this buffer's array
     *          of the first element of the buffer
     *
     * @throws  ReadOnlyBufferException
     *          If this buffer is backed by an array but is read-only
     *
     * @throws  UnsupportedOperationException
     *          If this buffer is not backed by an accessible array
     */
    public final int arrayOffset() {
        if (hb == null)
            throw new UnsupportedOperationException();
        if (isReadOnly)
            throw new ReadOnlyBufferException();
        return offset;
    }

    // -- Covariant return type overrides

    /**
     * {@inheritDoc}
     */
    @Override
    public
#if[!byte]
    final
#end[!byte]
    $Type$Buffer position(int newPosition) {
        super.position(newPosition);
        return this;
    }
    
    /**
     * {@inheritDoc}
     */
    @Override
    public
#if[!byte]
    final
#end[!byte]
    $Type$Buffer limit(int newLimit) {
        super.limit(newLimit);
        return this;
    }
    
    /**
     * {@inheritDoc}
     */
    @Override
    public 
#if[!byte]
    final
#end[!byte]
    $Type$Buffer mark() {
        super.mark();
        return this;
    }

    /**
     * {@inheritDoc}
     */
    @Override
    public 
#if[!byte]
    final
#end[!byte]
    $Type$Buffer reset() {
        super.reset();
        return this;
    }

    /**
     * {@inheritDoc}
     */
    @Override
    public 
#if[!byte]
    final
#end[!byte]
    $Type$Buffer clear() {
        super.clear();
        return this;
    }

    /**
     * {@inheritDoc}
     */
    @Override
    public 
#if[!byte]
    final
#end[!byte]
    $Type$Buffer flip() {
        super.flip();
        return this;
    }

    /**
     * {@inheritDoc}
     */
    @Override
    public 
#if[!byte]
    final
#end[!byte]
    $Type$Buffer rewind() {
        super.rewind();
        return this;
    }

    /**
     * Compacts this buffer&nbsp;&nbsp;<i>(optional operation)</i>.
     *
     * <p> The $type$s between the buffer's current position and its limit,
     * if any, are copied to the beginning of the buffer.  That is, the
     * $type$ at index <i>p</i>&nbsp;=&nbsp;{@code position()} is copied
     * to index zero, the $type$ at index <i>p</i>&nbsp;+&nbsp;1 is copied
     * to index one, and so forth until the $type$ at index
     * {@code limit()}&nbsp;-&nbsp;1 is copied to index
     * <i>n</i>&nbsp;=&nbsp;{@code limit()}&nbsp;-&nbsp;{@code 1}&nbsp;-&nbsp;<i>p</i>.
     * The buffer's position is then set to <i>n+1</i> and its limit is set to
     * its capacity.  The mark, if defined, is discarded.
     *
     * <p> The buffer's position is set to the number of $type$s copied,
     * rather than to zero, so that an invocation of this method can be
     * followed immediately by an invocation of another relative <i>put</i>
     * method. </p>
     *
#if[byte]
     *
     * <p> Invoke this method after writing data from a buffer in case the
     * write was incomplete.  The following loop, for example, copies bytes
     * from one channel to another via the buffer {@code buf}:
     *
     * <blockquote><pre>{@code
     *   buf.clear();          // Prepare buffer for use
     *   while (in.read(buf) >= 0 || buf.position != 0) {
     *       buf.flip();
     *       out.write(buf);
     *       buf.compact();    // In case of partial write
     *   }
     * }</pre></blockquote>
     *
#end[byte]
     *
     * @return  This buffer
     *
     * @throws  ReadOnlyBufferException
     *          If this buffer is read-only
     */
    public abstract $Type$Buffer compact();

    /**
     * Tells whether or not this $type$ buffer is direct.
     *
     * @return  {@code true} if, and only if, this buffer is direct
     */
    public abstract boolean isDirect();

#if[!char]

    /**
     * Returns a string summarizing the state of this buffer.
     *
     * @return  A summary string
     */
    public String toString() {
        StringBuffer sb = new StringBuffer();
        sb.append(getClass().getName());
        sb.append("[pos=");
        sb.append(position());
        sb.append(" lim=");
        sb.append(limit());
        sb.append(" cap=");
        sb.append(capacity());
        sb.append("]");
        return sb.toString();
    }

#end[!char]


    // ## Should really use unchecked accessors here for speed

    /**
     * Returns the current hash code of this buffer.
     *
     * <p> The hash code of a $type$ buffer depends only upon its remaining
     * elements; that is, upon the elements from {@code position()} up to, and
     * including, the element at {@code limit()}&nbsp;-&nbsp;{@code 1}.
     *
     * <p> Because buffer hash codes are content-dependent, it is inadvisable
     * to use buffers as keys in hash maps or similar data structures unless it
     * is known that their contents will not change.  </p>
     *
     * @return  The current hash code of this buffer
     */
    public int hashCode() {
        int h = 1;
        int p = position();
        for (int i = limit() - 1; i >= p; i--)
#if[int]
            h = 31 * h + get(i);
#else[int]
            h = 31 * h + (int)get(i);
#end[int]
        return h;
    }

    /**
     * Tells whether or not this buffer is equal to another object.
     *
     * <p> Two $type$ buffers are equal if, and only if,
     *
     * <ol>
     *
     *   <li><p> They have the same element type,  </p></li>
     *
     *   <li><p> They have the same number of remaining elements, and
     *   </p></li>
     *
     *   <li><p> The two sequences of remaining elements, considered
     *   independently of their starting positions, are pointwise equal.
#if[floatingPointType]
     *   This method considers two $type$ elements {@code a} and {@code b}
     *   to be equal if
     *   {@code (a == b) || ($Fulltype$.isNaN(a) && $Fulltype$.isNaN(b))}.
     *   The values {@code -0.0} and {@code +0.0} are considered to be
     *   equal, unlike {@link $Fulltype$#equals(Object)}.
#end[floatingPointType]
     *   </p></li>
     *
     * </ol>
     *
     * <p> A $type$ buffer is not equal to any other type of object.  </p>
     *
     * @param  ob  The object to which this buffer is to be compared
     *
     * @return  {@code true} if, and only if, this buffer is equal to the
     *           given object
     */
    public boolean equals(Object ob) {
        if (this == ob)
            return true;
        if (!(ob instanceof $Type$Buffer))
            return false;
        $Type$Buffer that = ($Type$Buffer)ob;
        int thisPos = this.position();
        int thisRem = this.limit() - thisPos;
        int thatPos = that.position();
        int thatRem = that.limit() - thatPos;
        if (thisRem < 0 || thisRem != thatRem)
            return false;
        return BufferMismatch.mismatch(this, thisPos,
                                       that, thatPos,
                                       thisRem) < 0;
    }

    /**
     * Compares this buffer to another.
     *
     * <p> Two $type$ buffers are compared by comparing their sequences of
     * remaining elements lexicographically, without regard to the starting
     * position of each sequence within its corresponding buffer.
#if[floatingPointType]
     * Pairs of {@code $type$} elements are compared as if by invoking
     * {@link $Fulltype$#compare($type$,$type$)}, except that
     * {@code -0.0} and {@code 0.0} are considered to be equal.
     * {@code $Fulltype$.NaN} is considered by this method to be equal
     * to itself and greater than all other {@code $type$} values
     * (including {@code $Fulltype$.POSITIVE_INFINITY}).
#else[floatingPointType]
     * Pairs of {@code $type$} elements are compared as if by invoking
     * {@link $Fulltype$#compare($type$,$type$)}.
#end[floatingPointType]
     *
     * <p> A $type$ buffer is not comparable to any other type of object.
     *
     * @return  A negative integer, zero, or a positive integer as this buffer
     *          is less than, equal to, or greater than the given buffer
     */
    public int compareTo($Type$Buffer that) {
        int thisPos = this.position();
        int thisRem = this.limit() - thisPos;
        int thatPos = that.position();
        int thatRem = that.limit() - thatPos;
        int length = Math.min(thisRem, thatRem);
        if (length < 0)
            return -1;
        int i = BufferMismatch.mismatch(this, thisPos,
                                        that, thatPos,
                                        length);
        if (i >= 0) {
            return compare(this.get(thisPos + i), that.get(thatPos + i));
        }
        return thisRem - thatRem;
    }

    private static int compare($type$ x, $type$ y) {
#if[floatingPointType]
        return ((x < y)  ? -1 :
                (x > y)  ? +1 :
                (x == y) ?  0 :
                $Fulltype$.isNaN(x) ? ($Fulltype$.isNaN(y) ? 0 : +1) : -1);
#else[floatingPointType]
        return $Fulltype$.compare(x, y);
#end[floatingPointType]
    }

    /**
     * Finds and returns the relative index of the first mismatch between this
     * buffer and a given buffer.  The index is relative to the
     * {@link #position() position} of each buffer and will be in the range of
     * 0 (inclusive) up to the smaller of the {@link #remaining() remaining}
     * elements in each buffer (exclusive).
     *
     * <p> If the two buffers share a common prefix then the returned index is
     * the length of the common prefix and it follows that there is a mismatch
     * between the two buffers at that index within the respective buffers.
     * If one buffer is a proper prefix of the other then the returned index is
     * the smaller of the remaining elements in each buffer, and it follows that
     * the index is only valid for the buffer with the larger number of
     * remaining elements.
     * Otherwise, there is no mismatch.
     *
     * @param  that
     *         The byte buffer to be tested for a mismatch with this buffer
     *
     * @return  The relative index of the first mismatch between this and the
     *          given buffer, otherwise -1 if no mismatch.
     *
     * @since 11
     */
    public int mismatch($Type$Buffer that) {
        int thisPos = this.position();
        int thisRem = this.limit() - thisPos;
        int thatPos = that.position();
        int thatRem = that.limit() - thatPos;
        int length = Math.min(thisRem, thatRem);
        if (length < 0)
            return -1;
        int r = BufferMismatch.mismatch(this, thisPos,
                                        that, thatPos,
                                        length);
        return (r == -1 && thisRem != thatRem) ? length : r;
    }

    // -- Other char stuff --

#if[char]

    /**
     * Returns a string containing the characters in this buffer.
     *
     * <p> The first character of the resulting string will be the character at
     * this buffer's position, while the last character will be the character
     * at index {@code limit()}&nbsp;-&nbsp;1.  Invoking this method does not
     * change the buffer's position. </p>
     *
     * @return  The specified string
     */
    public String toString() {
        return toString(position(), limit());
    }

    abstract String toString(int start, int end);       // package-private


    // --- Methods to support CharSequence ---

    /**
     * Returns the length of this character buffer.
     *
     * <p> When viewed as a character sequence, the length of a character
     * buffer is simply the number of characters between the position
     * (inclusive) and the limit (exclusive); that is, it is equivalent to
     * {@code remaining()}. </p>
     *
     * @return  The length of this character buffer
     */
    public final int length() {
        return remaining();
    }

    /**
     * Reads the character at the given index relative to the current
     * position.
     *
     * @param  index
     *         The index of the character to be read, relative to the position;
     *         must be non-negative and smaller than {@code remaining()}
     *
     * @return  The character at index
     *          <code>position()&nbsp;+&nbsp;index</code>
     *
     * @throws  IndexOutOfBoundsException
     *          If the preconditions on {@code index} do not hold
     */
    public final char charAt(int index) {
        return get(position() + checkIndex(index, 1));
    }

    /**
     * Creates a new character buffer that represents the specified subsequence
     * of this buffer, relative to the current position.
     *
     * <p> The new buffer will share this buffer's content; that is, if the
     * content of this buffer is mutable then modifications to one buffer will
     * cause the other to be modified.  The new buffer's capacity will be that
     * of this buffer, its position will be
     * {@code position()}&nbsp;+&nbsp;{@code start}, and its limit will be
     * {@code position()}&nbsp;+&nbsp;{@code end}.  The new buffer will be
     * direct if, and only if, this buffer is direct, and it will be read-only
     * if, and only if, this buffer is read-only.  </p>
     *
     * @param  start
     *         The index, relative to the current position, of the first
     *         character in the subsequence; must be non-negative and no larger
     *         than {@code remaining()}
     *
     * @param  end
     *         The index, relative to the current position, of the character
     *         following the last character in the subsequence; must be no
     *         smaller than {@code start} and no larger than
     *         {@code remaining()}
     *
     * @return  The new character buffer
     *
     * @throws  IndexOutOfBoundsException
     *          If the preconditions on {@code start} and {@code end}
     *          do not hold
     */
    public abstract CharBuffer subSequence(int start, int end);


    // --- Methods to support Appendable ---

    /**
     * Appends the specified character sequence  to this
     * buffer&nbsp;&nbsp;<i>(optional operation)</i>.
     *
     * <p> An invocation of this method of the form {@code dst.append(csq)}
     * behaves in exactly the same way as the invocation
     *
     * <pre>
     *     dst.put(csq.toString()) </pre>
     *
     * <p> Depending on the specification of {@code toString} for the
     * character sequence {@code csq}, the entire sequence may not be
     * appended.  For instance, invoking the {@link $Type$Buffer#toString()
     * toString} method of a character buffer will return a subsequence whose
     * content depends upon the buffer's position and limit.
     *
     * @param  csq
     *         The character sequence to append.  If {@code csq} is
     *         {@code null}, then the four characters {@code "null"} are
     *         appended to this character buffer.
     *
     * @return  This buffer
     *
     * @throws  BufferOverflowException
     *          If there is insufficient space in this buffer
     *
     * @throws  ReadOnlyBufferException
     *          If this buffer is read-only
     *
     * @since  1.5
     */
    public $Type$Buffer append(CharSequence csq) {
        if (csq == null)
            return put("null");
        else
            return put(csq.toString());
    }

    /**
     * Appends a subsequence of the  specified character sequence  to this
     * buffer&nbsp;&nbsp;<i>(optional operation)</i>.
     *
     * <p> An invocation of this method of the form {@code dst.append(csq, start,
     * end)} when {@code csq} is not {@code null}, behaves in exactly the
     * same way as the invocation
     *
     * <pre>
     *     dst.put(csq.subSequence(start, end).toString()) </pre>
     *
     * @param  csq
     *         The character sequence from which a subsequence will be
     *         appended.  If {@code csq} is {@code null}, then characters
     *         will be appended as if {@code csq} contained the four
     *         characters {@code "null"}.
     *
     * @return  This buffer
     *
     * @throws  BufferOverflowException
     *          If there is insufficient space in this buffer
     *
     * @throws  IndexOutOfBoundsException
     *          If {@code start} or {@code end} are negative, {@code start}
     *          is greater than {@code end}, or {@code end} is greater than
     *          {@code csq.length()}
     *
     * @throws  ReadOnlyBufferException
     *          If this buffer is read-only
     *
     * @since  1.5
     */
    public $Type$Buffer append(CharSequence csq, int start, int end) {
        CharSequence cs = (csq == null ? "null" : csq);
        return put(cs.subSequence(start, end).toString());
    }

    /**
     * Appends the specified $type$  to this
     * buffer&nbsp;&nbsp;<i>(optional operation)</i>.
     *
     * <p> An invocation of this method of the form {@code dst.append($x$)}
     * behaves in exactly the same way as the invocation
     *
     * <pre>
     *     dst.put($x$) </pre>
     *
     * @param  $x$
     *         The 16-bit $type$ to append
     *
     * @return  This buffer
     *
     * @throws  BufferOverflowException
     *          If there is insufficient space in this buffer
     *
     * @throws  ReadOnlyBufferException
     *          If this buffer is read-only
     *
     * @since  1.5
     */
    public $Type$Buffer append($type$ $x$) {
        return put($x$);
    }

#end[char]


    // -- Other byte stuff: Access to binary data --

#if[!byte]

    /**
     * Retrieves this buffer's byte order.
     *
     * <p> The byte order of $a$ $type$ buffer created by allocation or by
     * wrapping an existing {@code $type$} array is the {@link
     * ByteOrder#nativeOrder native order} of the underlying
     * hardware.  The byte order of $a$ $type$ buffer created as a <a
     * href="ByteBuffer.html#views">view</a> of a byte buffer is that of the
     * byte buffer at the moment that the view is created.  </p>
     *
     * @return  This buffer's byte order
     */
    public abstract ByteOrder order();

#end[!byte]

#if[char]
    // The order or null if the buffer does not cover a memory region,
    // such as StringCharBuffer
    abstract ByteOrder charRegionOrder();
#end[char]

#if[byte]

    boolean bigEndian                                   // package-private
        = true;
    boolean nativeByteOrder                             // package-private
        = (ByteOrder.nativeOrder() == ByteOrder.BIG_ENDIAN);

    /**
     * Retrieves this buffer's byte order.
     *
     * <p> The byte order is used when reading or writing multibyte values, and
     * when creating buffers that are views of this byte buffer.  The order of
     * a newly-created byte buffer is always {@link ByteOrder#BIG_ENDIAN
     * BIG_ENDIAN}.  </p>
     *
     * @return  This buffer's byte order
     */
    public final ByteOrder order() {
        return bigEndian ? ByteOrder.BIG_ENDIAN : ByteOrder.LITTLE_ENDIAN;
    }

    /**
     * Modifies this buffer's byte order.
     *
     * @param  bo
     *         The new byte order,
     *         either {@link ByteOrder#BIG_ENDIAN BIG_ENDIAN}
     *         or {@link ByteOrder#LITTLE_ENDIAN LITTLE_ENDIAN}
     *
     * @return  This buffer
     */
    public final $Type$Buffer order(ByteOrder bo) {
        bigEndian = (bo == ByteOrder.BIG_ENDIAN);
        nativeByteOrder =
            (bigEndian == (ByteOrder.nativeOrder() == ByteOrder.BIG_ENDIAN));
        return this;
    }

    /**
     * Returns the memory address, pointing to the byte at the given index,
     * modulus the given unit size.
     *
     * <p> A return value greater than zero indicates the address of the byte at
     * the index is misaligned for the unit size, and the value's quantity
     * indicates how much the index should be rounded up or down to locate a
     * byte at an aligned address.  Otherwise, a value of {@code 0} indicates
     * that the address of the byte at the index is aligned for the unit size.
     *
     * @apiNote
     * This method may be utilized to determine if unit size bytes from an
     * index can be accessed atomically, if supported by the native platform.
     *
     * @implNote
     * This implementation throws {@code UnsupportedOperationException} for
     * non-direct buffers when the given unit size is greater then {@code 8}.
     *
     * @param  index
     *         The index to query for alignment offset, must be non-negative, no
     *         upper bounds check is performed
     *
     * @param  unitSize
     *         The unit size in bytes, must be a power of {@code 2}
     *
     * @return  The indexed byte's memory address modulus the unit size
     *
     * @throws IllegalArgumentException
     *         If the index is negative or the unit size is not a power of
     *         {@code 2}
     *
     * @throws UnsupportedOperationException
     *         If the native platform does not guarantee stable alignment offset
     *         values for the given unit size when managing the memory regions
     *         of buffers of the same kind as this buffer (direct or
     *         non-direct).  For example, if garbage collection would result
     *         in the moving of a memory region covered by a non-direct buffer
     *         from one location to another and both locations have different
     *         alignment characteristics.
     *
     * @see #alignedSlice(int)
     * @since 9
     */
    public final int alignmentOffset(int index, int unitSize) {
        if (index < 0)
            throw new IllegalArgumentException("Index less than zero: " + index);
        if (unitSize < 1 || (unitSize & (unitSize - 1)) != 0)
            throw new IllegalArgumentException("Unit size not a power of two: " + unitSize);
        if (unitSize > 8 && !isDirect())
            throw new UnsupportedOperationException("Unit size unsupported for non-direct buffers: " + unitSize);

        return (int) ((address + index) % unitSize);
    }

    /**
     * Creates a new byte buffer whose content is a shared and aligned
     * subsequence of this buffer's content.
     *
     * <p> The content of the new buffer will start at this buffer's current
     * position rounded up to the index of the nearest aligned byte for the
     * given unit size, and end at this buffer's limit rounded down to the index
     * of the nearest aligned byte for the given unit size.
     * If rounding results in out-of-bound values then the new buffer's capacity
     * and limit will be zero.  If rounding is within bounds the following
     * expressions will be true for a new buffer {@code nb} and unit size
     * {@code unitSize}:
     * <pre>{@code
     * nb.alignmentOffset(0, unitSize) == 0
     * nb.alignmentOffset(nb.limit(), unitSize) == 0
     * }</pre>
     *
     * <p> Changes to this buffer's content will be visible in the new
     * buffer, and vice versa; the two buffers' position, limit, and mark
     * values will be independent.
     *
     * <p> The new buffer's position will be zero, its capacity and its limit
     * will be the number of bytes remaining in this buffer or fewer subject to
     * alignment, its mark will be undefined, and its byte order will be
     * {@link ByteOrder#BIG_ENDIAN BIG_ENDIAN}.
     *
     * The new buffer will be direct if, and only if, this buffer is direct, and
     * it will be read-only if, and only if, this buffer is read-only.  </p>
     *
     * @apiNote
     * This method may be utilized to create a new buffer where unit size bytes
     * from index, that is a multiple of the unit size, may be accessed
     * atomically, if supported by the native platform.
     *
     * @implNote
     * This implementation throws {@code UnsupportedOperationException} for
     * non-direct buffers when the given unit size is greater then {@code 8}.
     *
     * @param  unitSize
     *         The unit size in bytes, must be a power of {@code 2}
     *
     * @return  The new byte buffer
     *
     * @throws IllegalArgumentException
     *         If the unit size not a power of {@code 2}
     *
     * @throws UnsupportedOperationException
     *         If the native platform does not guarantee stable aligned slices
     *         for the given unit size when managing the memory regions
     *         of buffers of the same kind as this buffer (direct or
     *         non-direct).  For example, if garbage collection would result
     *         in the moving of a memory region covered by a non-direct buffer
     *         from one location to another and both locations have different
     *         alignment characteristics.
     *
     * @see #alignmentOffset(int, int)
     * @see #slice()
     * @since 9
     */
    public final ByteBuffer alignedSlice(int unitSize) {
        int pos = position();
        int lim = limit();

        int pos_mod = alignmentOffset(pos, unitSize);
        int lim_mod = alignmentOffset(lim, unitSize);

        // Round up the position to align with unit size
        int aligned_pos = (pos_mod > 0)
            ? pos + (unitSize - pos_mod)
            : pos;

        // Round down the limit to align with unit size
        int aligned_lim = lim - lim_mod;

        if (aligned_pos > lim || aligned_lim < pos) {
            aligned_pos = aligned_lim = pos;
        }

        return slice(aligned_pos, aligned_lim);
    }

    abstract ByteBuffer slice(int pos, int lim);

    // #BIN
    //
    // Binary-data access methods  for short, char, int, long, float,
    // and double will be inserted here

#end[byte]

#if[streamableType]

#if[char]
    @Override
#end[char]
    public $Streamtype$Stream $type$s() {
        return StreamSupport.$streamtype$Stream(() -> new $Type$BufferSpliterator(this),
            Buffer.SPLITERATOR_CHARACTERISTICS, false);
    }

#end[streamableType]

}<|MERGE_RESOLUTION|>--- conflicted
+++ resolved
@@ -440,18 +440,11 @@
      */
     public int read(CharBuffer target) throws IOException {
         // Determine the number of bytes n that can be transferred
-<<<<<<< HEAD
-        int targetRemaining = target.remaining();
-        int limit = limit();
-        int remaining = limit - position();
-        if (remaining == 0)
-=======
         int limit = limit();
         int pos = position();
         int remaining = limit - pos;
         assert remaining >= 0;
         if (remaining <= 0) // include equality condition when remaining == 0
->>>>>>> be2c9efa
             return -1;
 
         int targetRemaining = target.remaining();
@@ -460,10 +453,7 @@
             return 0;
 
         int n = Math.min(remaining, targetRemaining);
-<<<<<<< HEAD
-=======
-
->>>>>>> be2c9efa
+
         // Set source limit to prevent target overflow
         if (targetRemaining < remaining)
             limit(pos + n);
